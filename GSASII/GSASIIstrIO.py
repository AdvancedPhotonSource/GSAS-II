--- conflicted
+++ resolved
@@ -1185,19 +1185,6 @@
         for Ename in ORBtable:
             orbdata = ORBtable[Ename]
             for item in orbdata:
-<<<<<<< HEAD
-                if item in ['ZSlater','NSlater','SZE','popCore','popVal']:
-                    continue
-                fa = orbdata[item]['fa']
-                fb = orbdata[item]['fb']
-                if 'core' in item:
-                    name = ('%s %s'%(Ename,item)).ljust(13)
-                else:
-                    name = '   '+item.ljust(10)
-                pFile.write(' %13s %9.5f %9.5f %9.5f %9.5f %9.5f %9.5f %9.5f %9.5f %9.5f\n'%
-                    (name,fa[0],fa[1],fa[2],fa[3],fb[0],fb[1],fb[2],fb[3],orbdata[item]['fc']))
-
-=======
                 if 'core' in item or '<' in item:
                     fa = orbdata[item]['fa']
                     fb = orbdata[item]['fb']
@@ -1208,7 +1195,6 @@
                     pFile.write(' %13s %9.5f %9.5f %9.5f %9.5f %9.5f %9.5f %9.5f %9.5f %9.5f\n'%
                         (name,fa[0],fa[1],fa[2],fa[3],fb[0],fb[1],fb[2],fb[3],orbdata[item]['fc']))
                 
->>>>>>> 8d109c99
     def PrintMFtable(MFtable):
         pFile.write('\n <j0> Magnetic scattering factors:\n')
         pFile.write('   Symbol     mfa                                    mfb                                     mfc\n')
