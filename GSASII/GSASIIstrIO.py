--- conflicted
+++ resolved
@@ -2172,172 +2172,9 @@
             res += f'Phase {ph} Restraints: {s}'
     return res
 
-<<<<<<< HEAD
-def getCellEsd(pfx,SGData,A,covData,unique=False):
-    '''Compute the standard uncertainty on cell parameters
-
-    :param str pfx: prefix of form p\\:\\:
-    :param SGdata: space group information
-    :param list A: Reciprocal cell Ai terms
-    :param dict covData: covariance tree item
-    :param bool unique: when True, only directly refined parameters
-      (a in cubic, a & alpha in rhombohedral cells) are assigned
-      positive s.u. values. Used for CIF generation.
-    '''
-    rVsq = G2lat.calc_rVsq(A)
-    G,g = G2lat.A2Gmat(A)       #get recip. & real metric tensors
-    RMnames = [pfx+'A0',pfx+'A1',pfx+'A2',pfx+'A3',pfx+'A4',pfx+'A5']
-    varyList = covData['varyList']
-    covMatrix = covData['covMatrix']
-    if len(covMatrix):
-        vcov = G2mth.getVCov(RMnames,varyList,covMatrix)
-        if SGData['SGLaue'] in ['3', '3m1', '31m', '6/m', '6/mmm']:
-            vcov[1,1] = vcov[3,3] = vcov[0,1] = vcov[1,0] = vcov[0,0]
-            vcov[1,3] = vcov[3,1] = vcov[0,3] = vcov[3,0] = vcov[0,0]
-            vcov[1,2] = vcov[2,1] = vcov[2,3] = vcov[3,2] = vcov[0,2]
-        elif SGData['SGLaue'] in ['m3','m3m']:
-            vcov[0:3,0:3] = vcov[0,0]
-        elif SGData['SGLaue'] in ['4/m', '4/mmm']:
-            vcov[0:2,0:2] = vcov[0,0]
-            vcov[1,2] = vcov[2,1] = vcov[0,2]
-        elif SGData['SGLaue'] in ['3R','3mR']:
-            vcov[0:3,0:3] = vcov[0,0]
-    #        vcov[4,4] = vcov[5,5] = vcov[3,3]
-            vcov[3:6,3:6] = vcov[3,3]
-            vcov[0:3,3:6] = vcov[0,3]
-            vcov[3:6,0:3] = vcov[3,0]
-    else:
-        vcov = np.eye(6)
-    delt = 1.e-9
-    drVdA = np.zeros(6)
-    for i in range(6):
-        A[i] += delt
-        drVdA[i] = G2lat.calc_rVsq(A)
-        A[i] -= 2*delt
-        drVdA[i] -= G2lat.calc_rVsq(A)
-        A[i] += delt
-    drVdA /= 2.*delt
-    srcvlsq = np.inner(drVdA,np.inner(drVdA,vcov))
-    Vol = 1/np.sqrt(rVsq)
-    sigVol = Vol**3*np.sqrt(srcvlsq)/2.         #ok - checks with GSAS
-
-    dcdA = np.zeros((6,6))
-    for i in range(6):
-        pdcdA =np.zeros(6)
-        A[i] += delt
-        pdcdA += G2lat.A2cell(A)
-        A[i] -= 2*delt
-        pdcdA -= G2lat.A2cell(A)
-        A[i] += delt
-        dcdA[i] = pdcdA/(2.*delt)
-
-    sigMat = np.inner(dcdA,np.inner(dcdA,vcov))
-    var = np.diag(sigMat)
-    CS = np.where(var>0.,np.sqrt(var),0.)
-    if SGData['SGLaue'] in ['3', '3m1', '31m', '6/m', '6/mmm','m3','m3m','4/m','4/mmm']:
-        CS[3:6] = 0.0
-    # show s.u. values only for the unique values
-    if not unique:
-        pass
-    elif SGData['SGLaue'] in ['3', '3m1', '31m', '6/m', '6/mmm','4/m', '4/mmm']:
-        CS[1] = -CS[1]
-    elif SGData['SGLaue'] in ['m3','m3m']:
-        CS[1] = -CS[1]
-        CS[2] = -CS[2]
-    elif SGData['SGLaue'] in ['3R','3mR']:
-        CS[1] = -CS[1]
-        CS[2] = -CS[2]
-        CS[4] = -CS[4]
-        CS[3] = -CS[3]
-    return [CS[0],CS[1],CS[2],CS[5],CS[4],CS[3],sigVol]
-
-def getCellSU(pId,hId,SGData,parmDict,covData):
-    '''Compute the unit cell parameters and standard uncertainties
-    where lattice parameters and Hstrain (Dij) may be refined. This is
-    called only for generation of CIFs.
-
-    :param pId: phase index
-    :param hId: histogram index
-    :param SGdata: space group information
-    :param dict parmDict: parameter dict, must have all non-zero Dij and Ai terms
-    :param dict covData: covariance tree item
-    '''
-
-    Dnames = ['{}:{}:D{}'.format(pId,hId,i) for i in ['11','22','33','12','13','23']]
-    Anames = ['{}::A{}'.format(pId,i) for i in range(6)]
-    Ai = [parmDict[i] for i in Anames]
-    Dij = [parmDict.get(i,0.) for i in Dnames]
-    A = np.array(Ai) + np.array(Dij)
-    cell = list(G2lat.A2cell(A)) + [G2lat.calc_V(A)]
-    rVsq = G2lat.calc_rVsq(A)
-    G,g = G2lat.A2Gmat(A)       #get recip. & real metric tensors
-    varyList = covData['varyList']
-    covMatrix = covData['covMatrix']
-    if len(covMatrix):
-        vcov = G2mth.getVCov(Anames+Dnames,varyList,covMatrix)
-        for i in [0,6]:
-            for j in [0,6]:
-                if SGData['SGLaue'] in ['3', '3m1', '31m', '6/m', '6/mmm']:
-                    vcov[1+i,1+j] = vcov[3+i,3+j] = vcov[i,1+j] = vcov[1+i,j] = vcov[i,j]
-                    vcov[1+i,3+j] = vcov[3+i,1+j] = vcov[i,3+j] = vcov[3+i,j] = vcov[i,j]
-                    vcov[1+i,2+j] = vcov[2+i,1+j] = vcov[2+i,3+j] = vcov[3+i,2+j] = vcov[i,2+j]
-                elif SGData['SGLaue'] in ['m3','m3m']:
-                    vcov[i:3+i,j:3+j] = vcov[i,j]
-                elif SGData['SGLaue'] in ['4/m', '4/mmm']:
-                    vcov[i:2+i,j:2+j] = vcov[i,j]
-                    vcov[1+i,2+j] = vcov[2+i,1+j] = vcov[i,2+j]
-                elif SGData['SGLaue'] in ['3R','3mR']:
-                    vcov[i:3+j,i:3+j] = vcov[i,j]
-                    #        vcov[4,4] = vcov[5,5] = vcov[3,3]
-                    vcov[3+i:6+i,3+j:6+j] = vcov[3,3+j]
-                    vcov[i:3+i,3+j:6+j] = vcov[i,3+j]
-                    vcov[3+i:6+i,j:3+j] = vcov[3+i,j]
-    else:
-        vcov = np.eye(12)
-    delt = 1.e-9
-    drVdA = np.zeros(12)
-    for i in range(12):
-        A[i%6] += delt
-        drVdA[i] = G2lat.calc_rVsq(A)
-        A[i%6] -= 2*delt
-        drVdA[i] -= G2lat.calc_rVsq(A)
-        A[i%6] += delt
-    drVdA /= 2.*delt
-    srcvlsq = np.inner(drVdA,np.inner(drVdA,vcov))
-    Vol = 1/np.sqrt(rVsq)
-    sigVol = Vol**3*np.sqrt(srcvlsq)/2.         #ok - checks with GSAS
-
-    dcdA = np.zeros((12,12))
-    for i in range(12):
-        pdcdA =np.zeros(12)
-        A[i%6] += delt
-        pdcdA += G2lat.A2cell(A)+G2lat.A2cell(A)
-        A[i%6] -= 2*delt
-        pdcdA -= G2lat.A2cell(A)+G2lat.A2cell(A)
-        A[i%6] += delt
-        dcdA[i] = pdcdA/(2.*delt)
-    sigMat = np.inner(dcdA,np.inner(dcdA,vcov))
-    var = np.diag(sigMat)
-    CS = np.where(var>0.,np.sqrt(var),0.)
-    if SGData['SGLaue'] in ['3', '3m1', '31m', '6/m', '6/mmm','m3','m3m','4/m','4/mmm']:
-        CS[3:6] = 0.0
-    # show s.u. values only for the unique values
-    if SGData['SGLaue'] in ['3', '3m1', '31m', '6/m', '6/mmm','4/m', '4/mmm']:
-        CS[1] = -CS[1]
-    elif SGData['SGLaue'] in ['m3','m3m']:
-        CS[1] = -CS[1]
-        CS[2] = -CS[2]
-    elif SGData['SGLaue'] in ['3R','3mR']:
-        CS[1] = -CS[1]
-        CS[2] = -CS[2]
-        CS[4] = -CS[4]
-        CS[3] = -CS[3]
-    return cell,[CS[0],CS[1],CS[2],CS[5],CS[4],CS[3],sigVol]
-=======
 
 # getCellEsd has been moved but leave reference here for now
 getCellEsd = G2lat.getCellEsd
->>>>>>> 102d031a
 
 def SetPhaseData(parmDict,sigDict,Phases,RBIds,covData,RestraintDict=None,pFile=None):
     '''Called after a refinement to transfer parameters from the parameter dict to
@@ -3484,12 +3321,8 @@
             pFile.write(ptlbls+'\n')
             pFile.write(ptstr+'\n')
             pFile.write(sigstr+'\n')
-<<<<<<< HEAD
-
-=======
             return True
         
->>>>>>> 102d031a
     def PrintSHPOAndSig(pfx,hapData,POsig):
         Tindx = 1.0
         Tvar = 0.0
