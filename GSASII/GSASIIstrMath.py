--- conflicted
+++ resolved
@@ -3761,13 +3761,8 @@
             Histogram['Residuals']['hId'] = Histograms[histogram]['hId']
     if GSASIIpath.GetConfigValue('Show_timing',False):
         print ('GetFobsSq t=',time.time()-starttime)
-<<<<<<< HEAD
                 
 def getPowderProfile(parmDict,histDict1,x,varylist,Histogram,Phases,calcControls,pawleyLookup,histogram=None):
-=======
-
-def getPowderProfile(parmDict,x,varylist,Histogram,Phases,calcControls,pawleyLookup,histogram=None):
->>>>>>> d996e4bc
     'Computes the powder pattern for a histogram based on contributions from all used phases'
     if GSASIIpath.GetConfigValue('Show_timing',False): starttime = time.time()
 
@@ -3785,16 +3780,11 @@
         gam = X/cosd(refl[5+im]/2.0)+Y*tanPos+Sgam+Z     #save peak gamma
         gam = max(0.001,gam)
         return sig,gam
-<<<<<<< HEAD
                 
     def GetReflSigGamTOF(refl,im,G,GB,phfx,calcControls,parmDict,histDict1,hfx):
 
         #histDict1 holds pdabc entry keyed to hfx. if histDict is empty do nothing
 
-=======
-
-    def GetReflSigGamTOF(refl,im,G,GB,phfx,calcControls,parmDict):
->>>>>>> d996e4bc
         sig = parmDict[hfx+'sig-0']+parmDict[hfx+'sig-1']*refl[4+im]**2+   \
             parmDict[hfx+'sig-2']*refl[4+im]**4+parmDict[hfx+'sig-q']*refl[4+im]
         gam = parmDict[hfx+'X']*refl[4+im]+parmDict[hfx+'Y']*refl[4+im]**2+parmDict[hfx+'Z']
@@ -3892,14 +3882,7 @@
             SSGData = Phase['General']['SSGData']
             im = 1  #offset in SS reflection list
         Dij = GetDij(phfx,SGData,parmDict)
-<<<<<<< HEAD
-        A = [parmDict[pfx+'A%d'%(i)]+Dij[i] for i in range(6)]  #TODO: need to do something if Dij << 0. 
-
-        #TEST
-        print(f"phase: {Phase['General']['Name']} A is : {A}")
-=======
         A = [parmDict[pfx+'A%d'%(i)]+Dij[i] for i in range(6)]  #TODO: need to do something if Dij << 0.
->>>>>>> d996e4bc
         G,g = G2lat.A2Gmat(A)       #recip & real metric tensors
         print(f"phase: {Phase['General']['Name']} G is : {G}")
         if np.any(np.diag(G)<0.):
@@ -4065,11 +4048,7 @@
                 refl[5+im] = GetReflPos(refl,im,0.0,A,pfx,hfx,phfx,calcControls,parmDict)         #corrected reflection position - #TODO - what about tabluated offset?
                 Lorenz = sind(abs(parmDict[hfx+'2-theta'])/2)*refl[4+im]**4                                                #TOF Lorentz correction
                 refl[5+im] += GetHStrainShift(refl,im,SGData,phfx,hfx,calcControls,parmDict)               #apply hydrostatic strain shift
-<<<<<<< HEAD
                 refl[6+im:8+im] = GetReflSigGamTOF(refl,im,G,GB,phfx,calcControls,parmDict,histDict1,hfx)    #peak sig & gam
-=======
-                refl[6+im:8+im] = GetReflSigGamTOF(refl,im,G,GB,phfx,calcControls,parmDict)    #peak sig & gam
->>>>>>> d996e4bc
                 refl[12+im:14+im] = GetReflAlpBet(refl,im,hfx,parmDict)             #TODO - skip if alp, bet tabulated?
                 refl[11+im],refl[15+im],refl[16+im],refl[17+im] = GetIntensityCorr(refl,im,Uniq,G,g,pfx,phfx,hfx,SGData,calcControls,parmDict)
                 refl[11+im] *= Vst*Lorenz
@@ -4839,11 +4818,7 @@
         Hess += np.inner(dpdv*pWt,dpdv)
     return Vec,Hess
 
-<<<<<<< HEAD
-def errRefine(values,HistoPhases,parmDict,histDict1,varylist,calcControls,pawleyLookup,dlg=None):        
-=======
-def errRefine(values,HistoPhases,parmDict,varylist,calcControls,pawleyLookup,dlg=None):
->>>>>>> d996e4bc
+def errRefine(values,HistoPhases,parmDict,histDict1,varylist,calcControls,pawleyLookup,dlg=None):
     '''Computes the point-by-point discrepancies between every data point in every histogram
     and the observed value. Used in the Jacobian, Hessian & numeric least-squares to compute function
 
