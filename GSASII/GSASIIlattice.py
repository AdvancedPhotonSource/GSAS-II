--- conflicted
+++ resolved
@@ -194,11 +194,7 @@
     :param dict SGdata: a symmetry object
     :param dict parmDict: a dictionary of parameters
 
-<<<<<<< HEAD
-    :returns: A,sigA where each is a list of six terms with the A terms
-=======
     :returns: A, a list of six terms
->>>>>>> 102d031a
     '''
     if phfx+'D11' not in parmDict:
         return None
