--- conflicted
+++ resolved
@@ -5821,18 +5821,7 @@
     def __init__(self,parent,msg='',helpIndex='',wrap=None):
         if sys.platform == "darwin": 
             wx.Button.__init__(self,parent,wx.ID_HELP)
-<<<<<<< HEAD
-        else:
-=======
-        elif sys.platform.startswith("linux"):
-            wx.Button.__init__(self,parent,wx.ID_ANY,'?',style=wx.BU_EXACTFIT)
-            self.SetBackgroundColour('yellow')
-            self.SetForegroundColour('black')
-            f = wx.Font(self.GetFont()).Bold()
-            f.SetPointSize(f.PointSize+1)
-            self.SetFont(f)
-        else:  # button needs to be exaggerated in Windows
->>>>>>> a6ec664b
+        else:
             wx.Button.__init__(self,parent,wx.ID_ANY,' ? ',style=wx.BU_EXACTFIT)
             self.SetBackgroundColour('yellow')
             self.SetForegroundColour('black')
