--- conflicted
+++ resolved
@@ -36,13 +36,6 @@
 intver = lambda vs: sum([int(i) for i in vs.split('.')[0:2]]*np.array((1000,1)))
 
 def GetConfigValue(key,default=None,getDefault=False):
-<<<<<<< HEAD
-    '''Return the configuration file value for key or a default value if not present
-
-    :param str key: a value to be found in the configuration (config.py) file
-    :param default: a value to be supplied if none is in the config file or
-      the config file is not found. Defaults to None
-=======
     '''Return the configuration file value for key or a default value 
     if not specified.
     
@@ -53,7 +46,6 @@
     :param bool getDefault: If True looks up the default value from the 
       config_example.py file (default value is False). Do not specify a 
       getDefault=True if a value is provided for default. 
->>>>>>> 45830073
     :returns: the value found or the default.
     '''
     if getDefault:
@@ -984,13 +976,8 @@
     '''A routine to be called when an exception occurs. It prints the traceback
     with fancy formatting and then calls an IPython shell with the environment
     of the exception location.
-<<<<<<< HEAD
-
-    This routine is only used when debug=True is set in config.py
-=======
     
     This routine is only used when debug=True is set in the configuration settings
->>>>>>> 45830073
     '''
     try:
         from IPython.core import ultratb
