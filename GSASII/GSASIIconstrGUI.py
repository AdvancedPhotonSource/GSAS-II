# -*- coding: utf-8 -*-
#GSASIIconstrGUI - constraint GUI routines
'''
Constraints and rigid bodies GUI routines follow.

'''
from __future__ import division, print_function
import platform
import sys
import copy
import os.path
import wx
import wx.grid as wg
import wx.lib.scrolledpanel as wxscroll
import wx.lib.gridmovers as gridmovers
import random as ran
import numpy as np
import numpy.ma as ma
import numpy.linalg as nl
<<<<<<< HEAD
from . import GSASIIpath
from . import GSASIIElem as G2elem
from . import GSASIIElemGUI as G2elemGUI
from . import GSASIIstrIO as G2stIO
from . import GSASIImapvars as G2mv
from . import GSASIImath as G2mth
from . import GSASIIlattice as G2lat
from . import GSASIIdataGUI as G2gd
from . import GSASIIctrlGUI as G2G
from . import GSASIIfiles as G2fl
from . import GSASIIplot as G2plt
from . import GSASIIobj as G2obj
from . import GSASIIspc as G2spc
from . import GSASIIphsGUI as G2phG
from . import GSASIIscriptable as G2sc
=======
import GSASIIpath
import GSASIIElem as G2elem
import GSASIIElemGUI as G2elemGUI
import GSASIIstrIO as G2stIO
import GSASIImapvars as G2mv
import GSASIImath as G2mth
import GSASIIlattice as G2lat
import GSASIIdataGUI as G2gd
import GSASIIctrlGUI as G2G
import GSASIIfiles as G2fil
import GSASIIplot as G2plt
import GSASIIobj as G2obj
import GSASIIspc as G2spc
import GSASIIphsGUI as G2phG
import GSASIIscriptable as G2sc
>>>>>>> 102d031a
VERY_LIGHT_GREY = wx.Colour(235,235,235)
WACV = wx.ALIGN_CENTER_VERTICAL

class G2BoolEditor(wg.GridCellBoolEditor):
    '''Substitute for wx.grid.GridCellBoolEditor except toggles 
    grid items immediately when opened, updates grid & table contents after every
    item change
    '''
    def __init__(self):
        self.saveVals = None
        wx.grid.GridCellBoolEditor.__init__(self)


    def Create(self, parent, id, evtHandler):
        '''Create the editing control (wx.CheckBox) when cell is opened 
        for edit
        '''
        self._tc = wx.CheckBox(parent, -1, "")
        self._tc.Bind(wx.EVT_CHECKBOX, self.onCheckSet)
        self.SetControl(self._tc)
        if evtHandler:
            self._tc.PushEventHandler(evtHandler)

    def onCheckSet(self, event):
        '''Callback used when checkbox is toggled.
        Makes change to table immediately (creating event)
        '''
        if self.saveVals:
            self.ApplyEdit(*self.saveVals)

        
    def SetSize(self, rect):
        '''Set position/size the edit control within the cell's rectangle.
        '''
#        self._tc.SetDimensions(rect.x, rect.y, rect.width+2, rect.height+2, # older
        self._tc.SetSize(rect.x, rect.y, rect.width+2, rect.height+2,
                               wx.SIZE_ALLOW_MINUS_ONE)

    def BeginEdit(self, row, col, grid):
        '''Prepares the edit control by loading the initial 
        value from the table (toggles it since you would not 
        click on it if you were not planning to change it), 
        buts saves the original, pre-change value.
        Makes change to table immediately.
        Saves the info needed to make updates in self.saveVals.
        Sets the focus.
        '''
        if grid.GetTable().GetValue(row,col) not in [True,False]:
            return
        self.startValue = int(grid.GetTable().GetValue(row, col))
        self.saveVals = row, col, grid
        # invert state and set in editor
        if self.startValue:
            grid.GetTable().SetValue(row, col, 0)
            self._tc.SetValue(0)
        else:
            grid.GetTable().SetValue(row, col, 1)
            self._tc.SetValue(1)
        self._tc.SetFocus()
        self.ApplyEdit(*self.saveVals)

    def EndEdit(self, row, col, grid, oldVal=None):
        '''End editing the cell.  This is supposed to
        return None if the value has not changed, but I am not 
        sure that actually works. 
        '''
        val = int(self._tc.GetValue())
        if val != oldVal:   #self.startValue:?
            return val
        else:
            return None

    def ApplyEdit(self, row, col, grid):
        '''Save the value into the table, and create event. 
        Called after EndEdit(), BeginEdit and onCheckSet.
        '''
        val = int(self._tc.GetValue())
        grid.GetTable().SetValue(row, col, val) # update the table

    def Reset(self):
        '''Reset the value in the control back to its starting value.
        '''
        self._tc.SetValue(self.startValue)

    def StartingClick(self):
        '''This seems to be needed for BeginEdit to work properly'''
        pass

    def Destroy(self):
        "final cleanup"
        super(G2BoolEditor, self).Destroy()

    def Clone(self):
        'required'
        return G2BoolEditor()
    
class DragableRBGrid(wg.Grid):
    '''Simple grid implentation for display of rigid body positions.

    :param parent: frame or panel where grid will be placed
    :param dict rb: dict with atom labels, types and positions
    :param function onChange: a callback used every time a value in
      rb is changed. 
    '''
    def __init__(self, parent, rb, onChange=None):
        #wg.Grid.__init__(self, parent, wx.ID_ANY,size=(-1,200))
        wg.Grid.__init__(self, parent, wx.ID_ANY)
        self.SetTable(RBDataTable(rb,onChange), True)
        # Enable Row moving
        gridmovers.GridRowMover(self)
        self.Bind(gridmovers.EVT_GRID_ROW_MOVE, self.OnRowMove, self)
        self.SetColSize(0, 60)
        self.SetColSize(1, 40)
        self.SetColSize(2, 35)
        for r in range(len(rb['RBlbls'])):
            self.SetReadOnly(r,0,isReadOnly=True)
            self.SetCellEditor(r, 1, G2BoolEditor())            
            self.SetCellRenderer(r, 1, wg.GridCellBoolRenderer())
            self.SetReadOnly(r,2,isReadOnly=True)
            self.SetCellEditor(r,3, wg.GridCellFloatEditor())
            self.SetCellEditor(r,4, wg.GridCellFloatEditor())
            self.SetCellEditor(r,6, wg.GridCellFloatEditor())

    def OnRowMove(self,evt):
        'called when a row move needs to take place'
        frm = evt.GetMoveRow()          # Row being moved
        to = evt.GetBeforeRow()         # Before which row to insert
        self.GetTable().MoveRow(frm,to)
        
    def completeEdits(self):
        'complete any outstanding edits'
        if self.IsCellEditControlEnabled(): # complete any grid edits in progress
            #if GSASIIpath.GetConfigValue('debug'): print ('Completing grid edit')
            self.SaveEditControlValue()
            self.HideCellEditControl()
            self.DisableCellEditControl()
            
class RBDataTable(wg.GridTableBase):
    '''A Table to support :class:`DragableRBGrid`
    '''
    def __init__(self,rb,onChange):
        wg.GridTableBase.__init__(self)
        self.colLabels = ['Label','Select','Type','x','y','z']
        self.coords = rb['RBcoords']
        self.labels = rb['RBlbls']
        self.types = rb['RBtypes']
        self.index = rb['RBindex']
        self.select = rb['RBselection']
        self.onChange = onChange

    # required methods
    def GetNumberRows(self):
        return len(self.labels)
    def GetNumberCols(self):
        return len(self.colLabels)
    def IsEmptyCell(self, row, col):
        return False
    def GetValue(self, row, col):
        row = self.index[row]
        if col == 0:
            return self.labels[row]
        elif col == 1:
            if self.select[row]:
                return '1'
            else:
                return ''
        elif col == 2:
            return self.types[row]
        else:
            return '{:.5f}'.format(self.coords[row][col-3])
    def SetValue(self, row, col, value):
        row = self.index[row]
        try:
            if col == 0:
                self.labels[row] = value
            elif col == 1:
                self.select[row] = bool(value)
            elif col == 2:
                self.types[row] = value
            else:
                self.coords[row][col-3] = float(value)
        except:
            pass
        if self.onChange:
            self.onChange()
    # Display column & row labels
    def GetColLabelValue(self, col):
        return self.colLabels[col]
    def GetRowLabelValue(self,row):
        return str(row)

    # Implement "row movement" by updating the pointer array
    def MoveRow(self,frm,to):
        grid = self.GetView()
        if grid:
            move = self.index[frm]
            del self.index[frm]
            if frm > to:
                self.index.insert(to,move)
            else:
                self.index.insert(to-1,move)
            
            # Notify the grid
            grid.BeginBatch()
            msg = wg.GridTableMessage(
                    self, wg.GRIDTABLE_NOTIFY_ROWS_DELETED, frm, 1
                    )
            grid.ProcessTableMessage(msg)
            msg = wg.GridTableMessage(
                    self, wg.GRIDTABLE_NOTIFY_ROWS_INSERTED, to, 1
                    )
            grid.ProcessTableMessage(msg)
            grid.EndBatch()
        if self.onChange:
            self.onChange()

# def MakeDrawAtom(data,atom):
#     'Convert atom to format needed to draw it'
#     generalData = data['General']
#     deftype = G2obj.validateAtomDrawType(
#         GSASIIpath.GetConfigValue('DrawAtoms_default'),generalData)
#     if generalData['Type'] in ['nuclear','faulted',]:
#         atomInfo = [atom[:2]+atom[3:6]+['1']+[deftype]+
#                     ['']+[[255,255,255]]+atom[9:]+[[],[]]][0]
#     ct,cs = [1,8]         #type & color
#     atNum = generalData['AtomTypes'].index(atom[ct])
#     atomInfo[cs] = list(generalData['Color'][atNum])
#     return atomInfo

class ConstraintDialog(wx.Dialog):
    '''Window to edit Constraint values
    '''
    def __init__(self,parent,title,text,data,separator='*',varname="",varyflag=False):
        wx.Dialog.__init__(self,parent,-1,'Edit '+title, 
            pos=wx.DefaultPosition,style=wx.DEFAULT_DIALOG_STYLE)
        self.data = data[:]
        self.newvar = [varname,varyflag]
        panel = wx.Panel(self)
        mainSizer = wx.BoxSizer(wx.VERTICAL)
        topLabl = wx.StaticText(panel,-1,text)
        mainSizer.Add((10,10),1)
        mainSizer.Add(topLabl,0,wx.LEFT,10)
        mainSizer.Add((10,10),1)
        dataGridSizer = wx.FlexGridSizer(cols=3,hgap=2,vgap=2)
        self.OkBtn = wx.Button(panel,wx.ID_OK)
        for id in range(len(self.data)):
            lbl1 = lbl = str(self.data[id][1])
            if lbl[-1] != '=': lbl1 = lbl + ' ' + separator + ' '
            name = wx.StaticText(panel,wx.ID_ANY,lbl1,style=wx.ALIGN_RIGHT)
            scale = G2G.ValidatedTxtCtrl(panel,self.data[id],0,OKcontrol=self.DisableOK)
            dataGridSizer.Add(name,0,wx.LEFT|wx.RIGHT|WACV,5)
            dataGridSizer.Add(scale,0,wx.RIGHT,3)
            if ':' in lbl:
                dataGridSizer.Add(
                    wx.StaticText(panel,-1,G2obj.fmtVarDescr(lbl)),
                    0,wx.RIGHT|WACV,3)
            else:
                dataGridSizer.Add((-1,-1))
        if title == 'New Variable':
            name = wx.StaticText(panel,wx.ID_ANY,"New variable's\nname (optional)",
                style=wx.ALIGN_CENTER)
            scale = G2G.ValidatedTxtCtrl(panel,self.newvar,0,notBlank=False)
            dataGridSizer.Add(name,0,wx.LEFT|wx.RIGHT|WACV,5)
            dataGridSizer.Add(scale,0,wx.RIGHT|WACV,3)
            self.refine = wx.CheckBox(panel,label='Refine?')
            self.refine.SetValue(self.newvar[1]==True)
            self.refine.Bind(wx.EVT_CHECKBOX, self.OnCheckBox)
            dataGridSizer.Add(self.refine,0,wx.RIGHT|WACV,3)
            
        mainSizer.Add(dataGridSizer,0,wx.EXPAND)
        self.OkBtn.Bind(wx.EVT_BUTTON, self.OnOk)
        self.OkBtn.SetDefault()
        cancelBtn = wx.Button(panel,wx.ID_CANCEL)
        cancelBtn.Bind(wx.EVT_BUTTON, self.OnCancel)
        btnSizer = wx.BoxSizer(wx.HORIZONTAL)
        btnSizer.Add((20,20),1)
        btnSizer.Add(self.OkBtn)
        btnSizer.Add((20,20),1)
        btnSizer.Add(cancelBtn)
        btnSizer.Add((20,20),1)

        mainSizer.Add(btnSizer,0,wx.EXPAND, 10)
        panel.SetSizer(mainSizer)
        panel.Fit()
        self.Fit()
        self.CenterOnParent()
        
    def DisableOK(self,setting):
        for id in range(len(self.data)):  # coefficient cannot be zero
            try:
                if abs(self.data[id][0]) < 1.e-20:
                    setting  = False
                    break
            except:
                pass
        if setting:
            self.OkBtn.Enable()
        else:
            self.OkBtn.Disable()

    def OnCheckBox(self,event):
        self.newvar[1] = self.refine.GetValue()

    def OnOk(self,event):
        parent = self.GetParent()
        parent.Raise()
        self.EndModal(wx.ID_OK)              

    def OnCancel(self,event):
        parent = self.GetParent()
        parent.Raise()
        self.EndModal(wx.ID_CANCEL)              

    def GetData(self):
        return self.data
        
#####  Constraints ################################################################################           
def CheckConstraints(G2frame,Phases,Histograms,data,newcons=[],reqVaryList=None,seqhst=None,seqmode='use-all'):
    '''Load constraints & check them for errors. 

    N.B. Equivalences based on symmetry (etc.)
    are generated by running :func:`GSASIIstrIO.GetPhaseData`.

    When reqVaryList is included (see WarnConstraintLimit) then 
    parameters with limits are checked against constraints and a 
    warning is shown.
    '''
    G2mv.InitVars()
    #Find all constraints
    constrDict = []
    for key in data:
        if key.startswith('_'): continue
        constrDict += data[key]
    if newcons:
        constrDict = constrDict + newcons
    constrDict, fixedList, ignored = G2mv.ProcessConstraints(constrDict, seqhst=seqhst, seqmode=seqmode)
    parmDict = {}
    # generate symmetry constraints to check for conflicts
    rigidbodyDict = G2frame.GPXtree.GetItemPyData(
            G2gd.GetGPXtreeItemId(G2frame, G2frame.root, 'Rigid bodies'))
    rbIds = rigidbodyDict.get('RBIds', {'Vector': [], 'Residue': [],'Spin':[]})
    rbVary, rbDict = G2stIO.GetRigidBodyModels(rigidbodyDict, Print=False)
    parmDict.update(rbDict)
    (Natoms,atomIndx,phaseVary,phaseDict,pawleyLookup,FFtables,EFtables,ORBtables,BLtables,MFtables,maxSSwave) = \
        G2stIO.GetPhaseData(Phases,RestraintDict=None,rbIds=rbIds,Print=False) # generates atom symmetry constraints
    parmDict.update(phaseDict)
    # get Hist and HAP info
    hapVary, hapDict, controlDict = G2stIO.GetHistogramPhaseData(Phases, Histograms, Print=False, resetRefList=False)
    parmDict.update(hapDict)
    histVary, histDict, controlDict = G2stIO.GetHistogramData(Histograms, Print=False)
    parmDict.update(histDict)
    
    # TODO: twining info needed?
    #TwConstr,TwFixed = G2stIO.makeTwinFrConstr(Phases,Histograms,hapVary)
    #constrDict += TwConstr
    #fixedList += TwFixed
    varyList = rbVary+phaseVary+hapVary+histVary

    msg = G2mv.EvaluateMultipliers(constrDict,parmDict)
    if msg:
        return 'Unable to interpret multiplier(s): '+msg,''
    if reqVaryList:
        varyList = reqVaryList[:]
    errmsg,warnmsg,groups,parmlist = G2mv.GenerateConstraints(varyList,constrDict,fixedList,parmDict) # changes varyList
    
    impossible = []
    if reqVaryList:
        Controls = G2frame.GPXtree.GetItemPyData(G2gd.GetGPXtreeItemId(G2frame,G2frame.root, 'Controls'))
        for key in ('parmMinDict','parmMaxDict','parmFrozen'):
            if key not in Controls: Controls[key] = {}
        G2mv.Map2Dict(parmDict,varyList)   # changes parmDict & varyList
        # check for limits on dependent vars
        consVars = [i for i in reqVaryList if i not in varyList]
        impossible = set(
                [str(i) for i in Controls['parmMinDict'] if i in consVars] + 
                [str(i) for i in Controls['parmMaxDict'] if i in consVars])
        if impossible:
            msg = ''
            for i in sorted(impossible):
                if msg: msg += ', '
                msg += i
            msg =  ' &'.join(msg.rsplit(',',1))
            msg = ('Note: limits on variable(s) '+msg+
            ' will be ignored because they are constrained.')
            G2G.G2MessageBox(G2frame,msg,'Limits ignored for constrained vars')
    else:
        G2mv.Map2Dict(parmDict,varyList)   # changes varyList
    return errmsg,warnmsg

def UpdateConstraints(G2frame, data, selectTab=None, Clear=False):
    '''Called when Constraints tree item is selected.
    Displays the constraints in the data window
    '''
        
    def FindEquivVarb(name,nameList):
        'Creates a list of variables appropriate to constrain with name'
        outList = []
        #phlist = []
        items = name.split(':')
        namelist = [items[2],]
        if 'dA' in name:
            namelist = ['dAx','dAy','dAz']
        elif 'AU' in name:
            namelist = ['AUiso','AU11','AU22','AU33','AU12','AU13','AU23']
        elif 'Akappa' in name:
            namelist = ['Akappa%d'%i for i in range(6)]
        elif 'ANe' in name:
            namelist = ['ANe0','ANe1']
        elif 'AD(1' in name:
            orb = name.split(':')[2][-1]
            namelist = ['AD(1,0)'+orb,'AD(1,1)'+orb,'AD(1,-1)'+orb]
        elif 'AD(2' in name:
            orb = name.split(':')[2][-1]
            namelist = ['AD(2,0)'+orb,'AD(2,1)'+orb,'AD(2,-1)'+orb,'AD(2,2)'+orb,'AD(2,-2)'+orb]
        elif 'AD(4' in name:
            orb = name.split(':')[2][-1]
            namelist = ['AD(4,0)'+orb,'AD(4,1)'+orb,'AD(4,-1)'+orb,'AD(4,2)'+orb,'AD(4,-2)'+orb,
                'AD(4,3)'+orb,'AD(4,-3)'+orb,'AD(4,4)'+orb,'AD(4,-4)'+orb]
        elif 'AM' in name:
            namelist = ['AMx','AMy','AMz']
        elif items[-1] in ['A0','A1','A2','A3','A4','A5']:
            namelist = ['A0','A1','A2','A3','A4','A5']
        elif items[-1] in ['D11','D22','D33','D12','D13','D23']:
            namelist = ['D11','D22','D33','D12','D13','D23']
        elif 'Tm' in name:
            namelist = ['Tmin','Tmax']
        elif 'MX' in name or 'MY' in name or 'MZ' in name:
            namelist = ['MXcos','MYcos','MZcos','MXsin','MYsin','MZsin']
        elif 'mV' in name:
            namelist = ['mV0','mV1','mV2']
        elif 'Debye' in name or 'BkPk' in name:   #special cases for Background fxns
            dbname = name.split(';')[0].split(':')[2]
            return [item for item in nameList if dbname in item]
        elif 'RB' in name:
            rbfx = 'RB'+items[2][2]
            if 'T' in name and 'Tr' not in name:
                namelist = [rbfx+'T11',rbfx+'T22',rbfx+'T33',rbfx+'T12',rbfx+'T13',rbfx+'T23']
            if 'L' in name:
                namelist = [rbfx+'L11',rbfx+'L22',rbfx+'L33',rbfx+'L12',rbfx+'L13',rbfx+'L23']
            if 'S' in name:
                namelist = [rbfx+'S12',rbfx+'S13',rbfx+'S21',rbfx+'S23',rbfx+'S31',rbfx+'S32',rbfx+'SAA',rbfx+'SBB']
            if 'U' in name:
                namelist = [rbfx+'U',]
            if 'Tr' in name:
                namelist = [rbfx+'Tr',]

        for item in nameList:
            keys = item.split(':')
            #if keys[0] not in phlist:
            #    phlist.append(keys[0])
            if items[1] == '*' and keys[2] in namelist: # wildcard -- select only sequential options
                keys[1] = '*'
                mitem = ':'.join(keys)
                if mitem == name: continue
                if mitem not in outList: outList.append(mitem)
            elif (keys[2] in namelist or keys[2].split(';')[0] in namelist) and item != name:
                outList.append(item)
        return outList
        
    def SelectVarbs(page,FrstVarb,varList,legend,constType):
        '''Select variables used in constraints after one variable has
        been selected. This routine determines the appropriate variables to be
        used based on the one that has been selected and asks for more to be added.

        It then creates the constraint and adds it to the constraints list.
        
        Called from OnAddEquivalence, OnAddFunction & OnAddConstraint (all but
        OnAddHold)

        :param list page: defines calling page -- type of variables to be used
        :parm GSASIIobj.G2VarObj FrstVarb: reference to first selected variable
        :param list varList: list of other appropriate variables to select from
        :param str legend: header for selection dialog
        :param str constType: type of constraint to be generated
        :returns: a constraint, as defined in
          :ref:`GSASIIobj <Constraint_definitions_table>`
        '''
        choices = [[i]+list(G2obj.VarDescr(i)) for i in varList]
        meaning = G2obj.getDescr(FrstVarb.name)
        if not meaning:
            meaning = "(no definition found!)"
        l = str(FrstVarb).split(':')
        # make lists of phases & histograms to iterate over
        phaselist = [l[0]]
        if l[0]:
            phaselbl = ['phase #'+l[0]]
            if len(Phases) > 1:
                phaselist += ['all'] 
                phaselbl += ['all phases']
        else:
            phaselbl = ['']
        histlist = [l[1]]
        if l[1] == '*':
            pass
        elif l[1]:
            histlbl = ['histogram #'+l[1]]
            if len(Histograms) > 1:
                histlist += ['all']
                histlbl += ['all histograms']
                typ = Histograms[G2obj.LookupHistName(l[1])[0]]['Instrument Parameters'][0]['Type'][1]
                i = 0
                for hist in Histograms:
                    if Histograms[hist]['Instrument Parameters'][0]['Type'][1] == typ: i += 1
                if i > 1:
                    histlist += ['all='+typ]
                    histlbl += ['all '+typ+' histograms']
        else:
            histlbl = ['']
        # make a list of equivalent parameter names
        nameList = [FrstVarb.name]
        for var in varList:
            nam = var.split(":")[2]
            if nam not in nameList: nameList += [nam]
        # add "wild-card" names to the list of variables
        if l[1] == '*':
            pass
        elif page[1] == 'phs':
            if 'RB' in FrstVarb.name:
                pass
            elif FrstVarb.atom is None:
                for nam in nameList:
                    for ph,plbl in zip(phaselist,phaselbl):
                        if plbl: plbl = 'For ' + plbl
                        var = ph+"::"+nam
                        if var == str(FrstVarb) or var in varList: continue
                        varList += [var]
                        choices.append([var,plbl,meaning])
            else:
                for nam in nameList:
                    for ph,plbl in zip(phaselist,phaselbl):
                        if plbl: plbl = ' in ' + plbl
                        for atype in ['']+TypeList:
                            if atype:
                                albl = "For "+atype+" atoms"
                                akey = "all="+atype                        
                            else:
                                albl = "For all atoms"
                                akey = "all"
                            var = ph+"::"+nam+":"+akey
                            if var == str(FrstVarb) or var in varList: continue
                            varList += [var]
                            choices.append([var,albl+plbl,meaning])
        elif page[1] == 'hap':
            if FrstVarb.name == "Scale":
                meaning = "Phase fraction"
            for nam in nameList:
                for ph,plbl in zip(phaselist,phaselbl):
                    if plbl: plbl = 'For ' + plbl
                    for hst,hlbl in zip(histlist,histlbl):
                        if hlbl:
                            if plbl:
                                hlbl = ' in ' + hlbl
                            else:
                                hlbl = 'For ' + hlbl                                
                            var = ph+":"+hst+":"+nam
                            if var == str(FrstVarb) or var in varList: continue
                            varList += [var]
                            choices.append([var,plbl+hlbl,meaning])
        elif page[1] == 'hst':
            if FrstVarb.name == "Scale":
                meaning = "Scale factor"
            for nam in nameList:
                for hst,hlbl in zip(histlist,histlbl):
                    if hlbl:
                        hlbl = 'For ' + hlbl                                
                        var = ":"+hst+":"+nam
                        if var == str(FrstVarb) or var in varList: continue
                        varList += [var]
                        choices.append([var,hlbl,meaning])
        elif page[1] == 'glb' or page[1] == 'sym':
            pass
        else:
            raise Exception('Unknown constraint page '+ page[1])                    
        if len(choices):
            l1 = l2 = 1
            for i1,i2,i3 in choices:
                l1 = max(l1,len(i1))
                l2 = max(l2,len(i2))
            fmt = "{:"+str(l1)+"s} {:"+str(l2)+"s} {:s}"
            atchoices = [fmt.format(*i1) for i1 in choices] # reformat list as str with columns
            dlg = G2G.G2MultiChoiceDialog(
                G2frame,legend,
                'Constrain '+str(FrstVarb)+' with...',atchoices,
                toggle=False,size=(625,400),monoFont=True)
            dlg.CenterOnParent()
            res = dlg.ShowModal()
            Selections = dlg.GetSelections()[:]
            dlg.Destroy()
            if res != wx.ID_OK: return []
            if len(Selections) == 0:
                dlg = wx.MessageDialog(
                    G2frame,
                    'No variables were selected to include with '+str(FrstVarb),
                    'No variables')
                dlg.CenterOnParent()
                dlg.ShowModal()
                dlg.Destroy()
                return []
        else:
            dlg = wx.MessageDialog(
                G2frame,
                'There are no appropriate variables to include with '+str(FrstVarb),
                'No variables')
            dlg.CenterOnParent()
            dlg.ShowModal()
            dlg.Destroy()
            return []
        # now process the variables provided by the user
        varbs = [str(FrstVarb),] # list of selected variables
        for sel in Selections:
            var = varList[sel]
            # phase(s) included
            l = var.split(':')
            if l[0] == "all":
                phlist = [str(Phases[phase]['pId']) for phase in Phases]
            else:
                phlist = [l[0]]
            # histogram(s) included
            if l[1] == "all":
                hstlist = [str(Histograms[hist]['hId']) for hist in Histograms]
            elif '=' in l[1]:
                htyp = l[1].split('=')[1]
                hstlist = [str(Histograms[hist]['hId']) for hist in Histograms if 
                           Histograms[hist]['Instrument Parameters'][0]['Type'][1] == htyp]
            else:
                hstlist = [l[1]]
            if len(l) == 3:
                for ph in phlist:
                    for hst in hstlist:
                        var = ph + ":" + hst + ":" + l[2]
                        if var in varbs: continue
                        varbs.append(var)
            else: # constraints with atoms or rigid bodies
                if len(l) == 5: # rigid body parameter
                    var = ':'.join(l)
                    if var in varbs: continue
                    varbs.append(var)
                elif l[3] == "all":
                    for ph in phlist:
                        key = G2obj.LookupPhaseName(ph)[0]
                        for hst in hstlist: # should be blank
                            for iatm,at in enumerate(Phases[key]['Atoms']):
                                var = ph + ":" + hst + ":" + l[2] + ":" + str(iatm)
                                if var in varbs: continue
                                varbs.append(var)
                elif '=' in l[3]:
                    for ph in phlist:
                        key = G2obj.LookupPhaseName(ph)[0]
                        cx,ct,cs,cia = Phases[key]['General']['AtomPtrs']
                        for hst in hstlist: # should be blank
                            atyp = l[3].split('=')[1]
                            for iatm,at in enumerate(Phases[key]['Atoms']):
                                if at[ct] != atyp: continue
                                var = ph + ":" + hst + ":" + l[2] + ":" + str(iatm)
                                if var in varbs: continue
                                varbs.append(var)
                else:
                    for ph in phlist:
                        key = G2obj.LookupPhaseName(ph)[0]
                        for hst in hstlist: # should be blank
                            var = ph + ":" + hst + ":" + l[2] + ":" + l[3]
                            if var in varbs: continue
                            varbs.append(var)
        if len(varbs) >= 1 or 'constraint' in constType:
            constr = [[1.0,FrstVarb]]
            for item in varbs[1:]:
                constr += [[1.0,G2obj.G2VarObj(item)]]
            if 'equivalence' in constType:
                return [constr+[None,None,'e']]
            elif 'function' in constType:
                return [constr+[None,False,'f']]
            elif 'constraint' in constType:
                return [constr+[1.0,None,'c']]
            else:
                raise Exception('Unknown constraint type: '+str(constType))
        else:
            dlg = wx.MessageDialog(
                G2frame,
                'There are no selected variables to include with '+str(FrstVarb),
                'No variables')
            dlg.CenterOnParent()
            dlg.ShowModal()
            dlg.Destroy()
        return []
                
    def CheckAddedConstraint(newcons):
        '''Check a new constraint that has just been input.
        If there is an error display a message and discard the last entry

        Since the varylist is not available, no warning messages
        should be generated here

        :returns: True if constraint should be added
        '''
        
        errmsg,warnmsg = CheckConstraints(G2frame,Phases,Histograms,data,newcons,seqhst=seqhistnum,seqmode=seqmode)
        if errmsg:
            G2frame.ErrorDialog('Constraint Error',
                'Error with newly added constraint:\n'+errmsg+
                '\nIgnoring newly added constraint',parent=G2frame)
            # reset error status
            errmsg,warnmsg = CheckConstraints(G2frame,Phases,Histograms,data,seqhst=seqhistnum,seqmode=seqmode)
            if errmsg:
                print (errmsg)
                print (G2mv.VarRemapShow([],True))
            return False
        elif warnmsg:
            print ('Warning after constraint addition:\n'+warnmsg)
            txt = 'Warning noted after adding constraint (this may be OK):\n'
            txt += warnmsg + '\n\nKeep this addition?'
            ans = G2G.ShowScrolledInfo(header='Constraint Warning',txt=txt,
                buttonlist=[wx.ID_YES,wx.ID_NO],parent=G2frame,height=250)
            if ans == wx.ID_NO: return False
        return True

    def WarnConstraintLimit():
        '''Check if constraints reference variables with limits.
        Displays a warning message, but does nothing
        '''
        parmDict,reqVaryList = G2frame.MakeLSParmDict()
        try:
            errmsg,warnmsg = CheckConstraints(G2frame,Phases,Histograms,data,[],reqVaryList,seqhst=seqhistnum,seqmode=seqmode)
        except Exception as msg:
            if GSASIIpath.GetConfigValue('debug'): 
                import traceback
                print (traceback.format_exc())
            return 'CheckConstraints error retrieving parameter\nError='+str(msg),''
        return errmsg,warnmsg

    def CheckChangedConstraint():
        '''Check all constraints after an edit has been made.
        If there is an error display a message and reject the change.

        Since the varylist is not available, no warning messages
        should be generated.
        
        :returns: True if the edit should be retained
        '''
        errmsg,warnmsg = CheckConstraints(G2frame,Phases,Histograms,data,seqhst=seqhistnum,seqmode=seqmode)
        if errmsg:
            G2frame.ErrorDialog('Constraint Error',
                'Error after editing constraint:\n'+errmsg+
                '\nDiscarding last constraint edit',parent=G2frame)
            # reset error status
            errmsg,warnmsg = CheckConstraints(G2frame,Phases,Histograms,data,seqhst=seqhistnum,seqmode=seqmode)
            if errmsg:
                print (errmsg)
                print (G2mv.VarRemapShow([],True))
            return False
        elif warnmsg:
            print ('Warning after constraint edit:\n'+warnmsg)
            ans = G2G.ShowScrolledInfo(header='Constraint Warning',
                    txt='Warning noted after last constraint edit:\n'+warnmsg+
                    '\n\nKeep this change?',
                    buttonlist=[wx.ID_YES,wx.ID_NO],parent=G2frame,height=250)
            if ans == wx.ID_NO: return False
        return True
             
    def PageSelection(page):
        'Decode page reference'
        if page[1] == "phs":
            vartype = "phase"
            varList = G2obj.removeNonRefined(phaseList)  # remove any non-refinable prms from list
            constrDictEnt = 'Phase'
        elif page[1] == "hap":
            vartype = "Histogram*Phase"
            varList = G2obj.removeNonRefined(hapList)  # remove any non-refinable prms from list
            constrDictEnt = 'HAP'
        elif page[1] == "hst":
            vartype = "Histogram"
            varList = G2obj.removeNonRefined(histList)  # remove any non-refinable prms from list
            constrDictEnt = 'Hist'
        elif page[1] == "glb":
            vartype = "Global"
            varList = G2obj.removeNonRefined(globalList)   # remove any non-refinable prms from list

            constrDictEnt = 'Global'
        elif page[1] == "sym":
            return None,None,None
        else:
            raise Exception('Should not happen!')
        return vartype,varList,constrDictEnt

    def OnAddHold(event):
        '''Create a new Hold constraint

        Hold constraints allows the user to select one variable (the list of available
        variables depends on which tab is currently active). 
        '''
        page = G2frame.Page
        vartype,varList,constrDictEnt = PageSelection(page)
        if vartype is None: return
        varList = G2obj.SortVariables(varList)
        title1 = "Hold "+vartype+" variable"
        if not varList:
            G2frame.ErrorDialog('No variables','There are no variables of type '+vartype,
                parent=G2frame)
            return
        l2 = l1 = 1
        for i in varList:
            l1 = max(l1,len(i))
            loc,desc = G2obj.VarDescr(i)
            l2 = max(l2,len(loc))
        fmt = "{:"+str(l1)+"s} {:"+str(l2)+"s} {:s}"
        varListlbl = [fmt.format(i,*G2obj.VarDescr(i)) for i in varList]
        #varListlbl = ["("+i+") "+G2obj.fmtVarDescr(i) for i in varList]
        legend = "Select variables to hold (Will not be varied, even if vary flag is set)"
        dlg = G2G.G2MultiChoiceDialog(G2frame,
            legend,title1,varListlbl,toggle=False,size=(625,400),monoFont=True)
        dlg.CenterOnParent()
        if dlg.ShowModal() == wx.ID_OK:
            for sel in dlg.GetSelections():
                Varb = varList[sel]
                VarObj = G2obj.G2VarObj(Varb)
                newcons = [[[0.0,VarObj],None,None,'h']]
                if CheckAddedConstraint(newcons):
                    data[constrDictEnt] += newcons
        dlg.Destroy()
        #wx.CallAfter(OnPageChanged,None)
        wx.CallAfter(UpdateConstraints, G2frame, data, G2frame.constr.GetSelection(), True)
        
    def OnAddEquivalence(event):
        '''add an Equivalence constraint'''
        page = G2frame.Page
        vartype,varList,constrDictEnt = PageSelection(page)
        if vartype is None: return
        title1 = "Create equivalence constraint between "+vartype+" variables"
        title2 = "Select additional "+vartype+" variable(s) to be equivalent with "
        if not varList:
            G2frame.ErrorDialog('No variables','There are no variables of type '+vartype,
                parent=G2frame)
            return
#        legend = "Select variables to make equivalent (only one of the variables will be varied when all are set to be varied)"
        GetAddVars(page,title1,title2,varList,constrDictEnt,'equivalence')
        
    def OnAddAtomEquiv(event):
        ''' Add equivalences between all parameters on atoms '''
        page = G2frame.Page
        vartype,varList,constrDictEnt = PageSelection(page)
        if vartype is None: return
        title1 = "Setup equivalent atom variables"
        title2 = "Select additional atoms(s) to be equivalent with "
        if not varList:
            G2frame.ErrorDialog('No variables','There are no variables of type '+vartype,
                parent=G2frame)
            return
#        legend = "Select atoms to make equivalent (only one of the atom variables will be varied when all are set to be varied)"
        GetAddAtomVars(page,title1,title2,varList,constrDictEnt,'equivalence')
        
    def OnAddRiding(event):
        ''' Add riding equivalences between all parameters on atoms  - not currently used'''
        page = G2frame.Page
        vartype,varList,constrDictEnt = PageSelection(page)
        if vartype is None: return
        title1 = "Setup riding atoms "
        title2 = "Select additional atoms(s) to ride on "
        if not varList:
            G2frame.ErrorDialog('No variables','There are no variables of type '+vartype,
                parent=G2frame)
            return
#        legend = "Select atoms to ride (only one of the atom variables will be varied when all are set to be varied)"
        GetAddAtomVars(page,title1,title2,varList,constrDictEnt,'riding')
   
    def OnAddFunction(event):
        '''add a Function (new variable) constraint'''
        page = G2frame.Page
        vartype,varList,constrDictEnt = PageSelection(page)
        if vartype is None: return
        title1 = "Setup new variable based on "+vartype+" variables"
        title2 = "Include additional "+vartype+" variable(s) to be included with "
        if not varList:
            G2frame.ErrorDialog('No variables','There are no variables of type '+vartype,
                parent=G2frame)
            return
#        legend = "Select variables to include in a new variable (the new variable will be varied when all included variables are varied)"
        GetAddVars(page,title1,title2,varList,constrDictEnt,'function')
                        
    def OnAddConstraint(event):
        '''add a constraint equation to the constraints list'''
        page = G2frame.Page
        vartype,varList,constrDictEnt = PageSelection(page)
        if vartype is None: return
        title1 = "Creating constraint on "+vartype+" variables"
        title2 = "Select additional "+vartype+" variable(s) to include in constraint with "
        if not varList:
            G2frame.ErrorDialog('No variables','There are no variables of type '+vartype,
                parent=G2frame)
            return
#        legend = "Select variables to include in a constraint equation (the values will be constrainted to equal a specified constant)"
        GetAddVars(page,title1,title2,varList,constrDictEnt,'constraint')

    def GetAddVars(page,title1,title2,varList,constrDictEnt,constType):
        '''Get the variables to be added for OnAddEquivalence, OnAddFunction,
        and OnAddConstraint. Then create and check the constraint.
        '''
        #varListlbl = ["("+i+") "+G2obj.fmtVarDescr(i) for i in varList]
        if constType == 'equivalence':
            omitVars = G2mv.GetDependentVars()
        else:
            omitVars = []
        varList = G2obj.SortVariables([i for i in varList if i not in omitVars])
        l2 = l1 = 1
        for i in varList:
            l1 = max(l1,len(i))
            loc,desc = G2obj.VarDescr(i)
            l2 = max(l2,len(loc))
        fmt = "{:"+str(l1)+"s} {:"+str(l2)+"s} {:s}"
        varListlbl = [fmt.format(i,*G2obj.VarDescr(i)) for i in varList]
        dlg = G2G.G2SingleChoiceDialog(G2frame,'Select 1st variable:',
            title1,varListlbl,monoFont=True,size=(625,400))
        dlg.CenterOnParent()
        if dlg.ShowModal() == wx.ID_OK:
            if constType == 'equivalence':
                omitVars = G2mv.GetDependentVars() + G2mv.GetIndependentVars()
            sel = dlg.GetSelection()
            FrstVarb = varList[sel]
            VarObj = G2obj.G2VarObj(FrstVarb)
            moreVarb = G2obj.SortVariables(FindEquivVarb(FrstVarb,[i for i in varList if i not in omitVars]))
            newcons = SelectVarbs(page,VarObj,moreVarb,title2+FrstVarb,constType)
            if len(newcons) > 0:
                if CheckAddedConstraint(newcons):
                    data[constrDictEnt] += newcons
        dlg.Destroy()
        WarnConstraintLimit()
#        wx.CallAfter(OnPageChanged,None)
        wx.CallAfter(UpdateConstraints, G2frame, data, G2frame.constr.GetSelection(), True)
                        
    def FindNeighbors(phase,FrstName,AtNames):
        General = phase['General']
        cx,ct,cs,cia = General['AtomPtrs']
        Atoms = phase['Atoms']
        atNames = [atom[ct-1] for atom in Atoms]
        Cell = General['Cell'][1:7]
        Amat,Bmat = G2lat.cell2AB(Cell)
        atTypes = General['AtomTypes']
        Radii = np.array(General['BondRadii'])
        AtInfo = dict(zip(atTypes,Radii)) #or General['BondRadii']
        Orig = atNames.index(FrstName.split()[1])
        OType = Atoms[Orig][ct]
        XYZ = G2mth.getAtomXYZ(Atoms,cx)        
        Neigh = []
        Dx = np.inner(Amat,XYZ-XYZ[Orig]).T
        dist = np.sqrt(np.sum(Dx**2,axis=1))
        sumR = AtInfo[OType]+0.5    #H-atoms only!
        IndB = ma.nonzero(ma.masked_greater(dist-0.85*sumR,0.))
        for j in IndB[0]:
            if j != Orig:
                Neigh.append(AtNames[j])
        return Neigh
        
    def GetAddAtomVars(page,title1,title2,varList,constrDictEnt,constType):
        '''Get the atom variables to be added for OnAddAtomEquiv. Then create and 
        check the constraints. Riding for H atoms only.
        '''
        Atoms = {G2obj.VarDescr(i)[0]:[] for i in varList if 'Atom' in G2obj.VarDescr(i)[0]}
        for item in varList:
            atName = G2obj.VarDescr(item)[0]
            if atName in Atoms:
                Atoms[atName].append(item)
        AtNames = list(Atoms.keys())
        AtNames.sort()
        dlg = G2G.G2SingleChoiceDialog(G2frame,'Select 1st atom:',
            title1,AtNames,monoFont=True,size=(625,400))
        dlg.CenterOnParent()
        FrstAtom = ''
        if dlg.ShowModal() == wx.ID_OK:
            sel = dlg.GetSelection()
            FrstAtom = AtNames[sel]
            if 'riding' in constType:
                phaseName = (FrstAtom.split(' in ')[1]).strip()
                phase = Phases[phaseName]
                AtNames = FindNeighbors(phase,FrstAtom,AtNames)
            else:
                AtNames.remove(FrstAtom)
        dlg.Destroy()
        if FrstAtom == '':
            print ('no atom selected')
            return
        dlg = G2G.G2MultiChoiceDialog(
            G2frame,title2+FrstAtom,
            'Constrain '+str(FrstAtom)+' with...',AtNames,
            toggle=False,size=(625,400),monoFont=True)
        if dlg.ShowModal() == wx.ID_OK:
            Selections = dlg.GetSelections()[:]
        else:
            print ('no target atom selected')
            dlg.Destroy()
            return
        dlg.Destroy()
        for name in Atoms[FrstAtom]:
            newcons = []
            constr = []
            if 'riding' in constType:
                if 'AUiso' in name:
                    constr = [[1.0,G2obj.G2VarObj(name)]]
                elif 'AU11' in name:
                    pass
                elif 'AU' not in name:
                    constr = [[1.0,G2obj.G2VarObj(name)]]
            else:
                constr = [[1.0,G2obj.G2VarObj(name)]]
            pref = ':'+name.rsplit(':',1)[0].split(':',1)[1]    #get stuff between phase id & atom id
            for sel in Selections:
                name2 = Atoms[AtNames[sel]][0]
                pid = name2.split(':',1)[0]                     #get phase id for 2nd atom
                id = name2.rsplit(':',1)[-1]                    #get atom no. for 2nd atom
                if 'riding' in constType:
                    pref = pid+pref
                    if 'AUiso' in pref:
                        parts = pref.split('AUiso')
                        constr += [[1.2,G2obj.G2VarObj('%s:%s'%(parts[0]+'AUiso',id))]]
                    elif 'AU' not in pref:
                        constr += [[1.0,G2obj.G2VarObj('%s:%s'%(pref,id))]]
                else:
                    constr += [[1.0,G2obj.G2VarObj('%s:%s'%(pid+pref,id))]]
            if not constr:
                continue
            if 'frac' in pref and 'riding' not in constType:
                newcons = [constr+[1.0,None,'c']]
            else:
                newcons = [constr+[None,None,'e']]
            if len(newcons) > 0:
                if CheckAddedConstraint(newcons):
                    data[constrDictEnt] += newcons
        WarnConstraintLimit()
#        wx.CallAfter(OnPageChanged,None)
        wx.CallAfter(UpdateConstraints, G2frame, data, G2frame.constr.GetSelection(), True)
                        
    def MakeConstraintsSizer(name,panel):
        '''Creates a sizer displaying all of the constraints entered of
        the specified type.

        :param str name: the type of constraints to be displayed ('HAP',
          'Hist', 'Phase', 'Global', 'Sym-Generated')
        :param wx.Panel panel: parent panel for sizer
        :returns: wx.Sizer created by method
        '''
        if name == 'Sym-Generated':         #show symmetry generated constraints
            Sizer1 =  wx.BoxSizer(wx.VERTICAL)
            if symHolds:
                Sizer1.Add(wx.StaticText(panel,wx.ID_ANY,
                    'Position variables fixed by space group symmetry'))
                Sizer1.Add((-1,5))
                Sizer = wx.FlexGridSizer(0,3,0,0)
                Sizer1.Add(Sizer)
                for var in symHolds:
                    varMean = G2obj.fmtVarDescr(var)
                    helptext = "Prevents variable: "+ var + " ("+ varMean + ")\nfrom being changed"
                    ch = G2G.HelpButton(panel,helptext)
                    Sizer.Add(ch)
                    Sizer.Add(wx.StaticText(panel,label='FIXED'),0,WACV|wx.ALIGN_CENTER|wx.RIGHT|wx.LEFT,2)
                    Sizer.Add(wx.StaticText(panel,label=var),0,WACV|wx.ALIGN_CENTER|wx.RIGHT|wx.LEFT)
            else:
                Sizer1.Add(wx.StaticText(panel,label='No holds generated'))
            Sizer1.Add((-1,10))
            symGen,SymErr,SymHelp = G2mv.GetSymEquiv(seqmode,seqhistnum)
            symGenD,SymErrD,SymHelpD = G2mv.GetDroppedSym(seqmode,seqhistnum)
            
            if len(symGen) == 0:
                Sizer1.Add(wx.StaticText(panel,label='No equivalences generated'))
                return Sizer1
            Sizer1.Add(wx.StaticText(panel,label='Equivalences generated based on cell/space group input'))
            Sizer1.Add((-1,5))
            Sizer = wx.FlexGridSizer(0,5,0,0)
            Sizer1.Add(Sizer)
            helptext = ''
            for sym,(warnmsg,note),helptext in zip(symGen,SymErr,SymHelp):
                if warnmsg:
                    if helptext: helptext += '\n\n'
                    helptext += warnmsg
                if helptext:
                    ch = G2G.HelpButton(panel,helptext)
                    Sizer.Add(ch,0,wx.LEFT|wx.RIGHT|WACV|wx.ALIGN_CENTER,1)
                else:
                    Sizer.Add((-1,-1))
                Sizer.Add(wx.StaticText(panel,wx.ID_ANY,'EQUIV'),
                    0,WACV|wx.ALIGN_CENTER|wx.RIGHT|wx.LEFT,2)
                Sizer.Add(wx.StaticText(panel,wx.ID_ANY,sym),0,WACV|wx.ALIGN_LEFT|wx.RIGHT|wx.LEFT,2)
                if note:
                    Sizer.Add(wx.StaticText(panel,wx.ID_ANY,note),0,WACV|wx.ALIGN_LEFT|wx.RIGHT|wx.LEFT,2)
                else:
                    Sizer.Add((-1,-1))
                Sizer.Add((-1,-1))
            for sym,(warnmsg,note),helptext in zip(symGenD,SymErrD,SymHelpD):
                if warnmsg:
                    if helptext: helptext += '\n\n'
                    helptext += warnmsg
                if helptext:
                    ch = G2G.HelpButton(panel,helptext)
                    Sizer.Add(ch,0,wx.LEFT|wx.RIGHT|WACV|wx.ALIGN_CENTER,1)
                else:
                    Sizer.Add((-1,-1))
                Sizer.Add(wx.StaticText(panel,wx.ID_ANY,'EQUIV'),
                    0,WACV|wx.ALIGN_CENTER|wx.RIGHT|wx.LEFT,2)
                Sizer.Add(wx.StaticText(panel,wx.ID_ANY,sym),0,WACV|wx.ALIGN_LEFT|wx.RIGHT|wx.LEFT,2)
                if note:
                    Sizer.Add(wx.StaticText(panel,wx.ID_ANY,note),0,WACV|wx.ALIGN_LEFT|wx.RIGHT|wx.LEFT,2)
                else:
                    Sizer.Add((-1,-1))
                Sizer.Add((-1,-1))
            return Sizer1
        constSizer = wx.FlexGridSizer(0,8,0,0)
        maxlen = 50 # characters before wrapping a constraint
        for Id,item in enumerate(data[name]):
            refineflag = False
            helptext = ""
            eqString = ['',]
            problemItem, warnmsg, note = G2mv.getConstrError(item,seqmode,seqhistnum)
            #badVar = False
            #for term in item[:-3]:
            #    if str(term[1]) in G2mv.problemVars:
            #        problemItem = True
            if item[-1] == 'h': # Hold on variable
                constSizer.Add((-1,-1),0)              # blank space for edit button
                typeString = 'FIXED'
                #var = str(item[0][1])
                var,explain,note,warnmsg = item[0][1].fmtVarByMode(seqmode,note,warnmsg)
                #if '?' in var: badVar = True
                varMean = G2obj.fmtVarDescr(var)
                eqString[-1] =  var +'   '
                helptext = "Prevents variable:\n"+ var + " ("+ varMean + ")\nfrom being changed"
            elif item[-1] == 'f' or item[-1] == 'e' or item[-1] == 'c': # not true on original-style (2011?) constraints
                constEdit = wx.Button(panel,label='Edit',style=wx.BU_EXACTFIT)
                constEdit.Bind(wx.EVT_BUTTON,OnConstEdit)
                constSizer.Add(constEdit)            # edit button
                Indx[constEdit.GetId()] = [Id,name]
                if item[-1] == 'f':
                    helptext = "A new variable"
                    if item[-3]:
                        helptext += " named "+str(item[-3])
                    helptext += " is created from a linear combination of the following variables:\n"
                    for term in item[:-3]:
                        m = term[0]
                        if np.isclose(m,0): continue
                        #var = str(term[1])
                        var,explain,note,warnmsg = term[1].fmtVarByMode(seqmode,note,warnmsg)
                        #if '?' in var: badVar = True
                        if len(eqString[-1]) > maxlen:
                            eqString.append(' ')
                        if eqString[-1] != '':
                            if m >= 0:
                                eqString[-1] += ' + '
                            else:
                                eqString[-1] += ' - '
                                m = abs(m)
                        if m == 1:
                            eqString[-1] += '{:} '.format(var)
                        else:
                            eqString[-1] += '{:.3g}*{:} '.format(m,var)
                        varMean = G2obj.fmtVarDescr(var)
                        helptext += '\n  {:.5g} * {:} '.format(m,var) + " ("+ varMean + ")"
                    # Add extra notes about this constraint (such as from ISODISTORT)
                    if '_Explain' in data:
                        hlptxt = None
                        try:
                            hlptxt = data['_Explain'].get(item[-3])
                        except TypeError:
                            # Patch fixed Nov 2021. Older projects have phase RanId in 
                            # item[-3].phase rather than a properly formed G2VarObj
                            hlptxt = data['_Explain'].get(str(item[-3].phase)+item[-3].name)
                        if hlptxt:
                            helptext += '\n\n'+ hlptxt
                    if item[-3]:
                        typeString = str(item[-3]) + ' ='
                        if note: note += ', '
                        note += '(NEW VAR)'
                    else:
                        typeString = 'New Variable = '
                    #print 'refine',item[-2]
                    refineflag = True
                elif item[-1] == 'c':
                    helptext = "The following variables are constrained to equal a constant:"
                    for term in item[:-3]:
                        #var = str(term[1])
                        var,explain,note,warnmsg = term[1].fmtVarByMode(seqmode,note,warnmsg)
                        #if '?' in var: badVar = True
                        if len(eqString[-1]) > maxlen:
                            eqString.append(' ')
                        m = term[0]
                        if eqString[-1] != '':
                            if term[0] > 0:
                                eqString[-1] += ' + '
                            else:
                                eqString[-1] += ' - '
                                m = -term[0]
                        if m == 1:
                            eqString[-1] += '{:} '.format(var)
                        else:
                            eqString[-1] += '{:.3g}*{:} '.format(m,var)
                        varMean = G2obj.fmtVarDescr(var)
                        helptext += '\n  {:.5g} * {:} '.format(m,var) + " ("+ varMean + ")"
                        helptext += explain
                    typeString = 'CONST '
                    eqString[-1] += ' = '+str(item[-3])
                elif item[-1] == 'e' and len(item[:-3]) == 2:
                    if item[0][0] == 0: item[0][0] = 1.0
                    if item[1][0] == 0: item[1][0] = 1.0
                    #var = str(item[0][1])
                    var,explain,note,warnmsg = item[0][1].fmtVarByMode(seqmode,note,warnmsg)
                    #if '?' in var: badVar = True
                    helptext = 'Variable {:} '.format(var) + " ("+ G2obj.fmtVarDescr(var) + ")"
                    helptext += "\n\nis equivalent to "
                    m = item[0][0]/item[1][0]
                    #var1 = str(item[1][1])
                    var1,explain,note,warnmsg = item[1][1].fmtVarByMode(seqmode,note,warnmsg)
                    helptext += '\n  {:.5g} * {:} '.format(m,var1) + " ("+ G2obj.fmtVarDescr(var1) + ")"
                    eqString[-1] += '{:} = {:}'.format(var1,var)
                    if m != 1:
                        eqString[-1] += ' / ' + str(m)
                    typeString = 'EQUIV '
                elif item[-1] == 'e':
                    helptext = "The following variable:"
                    normval = item[0][0]
                    indepterm = item[0][1]
                    for i,term in enumerate(item[:-3]):
                        #var = str(term[1])
                        var,explain,note,warnmsg = term[1].fmtVarByMode(seqmode,note,warnmsg)
                        #if '?' in var: badVar = True
                        if term[0] == 0: term[0] = 1.0
                        if len(eqString[-1]) > maxlen:
                            eqString.append(' ')
                        varMean = G2obj.fmtVarDescr(var)
                        if i == 0: # move independent variable to end, as requested by Bob
                            helptext += '\n{:} '.format(var) + " ("+ varMean + ")"
                            helptext += "\n\nis equivalent to the following, noting multipliers:"
                            continue
                        elif eqString[-1] != '':
                            eqString[-1] += ' = '
                        #m = normval/term[0]
                        m = term[0]/normval
                        if m == 1:
                            eqString[-1] += '{:}'.format(var)
                        else:
                            eqString[-1] += '{:.3g}*{:} '.format(m,var)
                        helptext += '\n  {:.5g} * {:} '.format(m,var) + " ("+ varMean + ")"
                    eqString[-1] += ' = {:} '.format(indepterm)
                    typeString = 'EQUIV '
                else:
                    print ('Unexpected constraint'+item)
                
            else:
                print ('Removing old-style constraints')
                data[name] = []
                return constSizer
            if warnmsg:
                if helptext: helptext += '\n\nNote warning:\n'
                helptext += warnmsg
            if helptext:
                ch = G2G.HelpButton(panel,helptext)
                constSizer.Add(ch)
            else:
                constSizer.Add((-1,-1))
            constDel = wx.CheckBox(panel,label='sel ')
            constSizer.Add(constDel) # delete selection
            panel.delBtn.checkboxList.append([constDel,Id,name])
            if refineflag:
                refresh = lambda event: wx.CallAfter(UpdateConstraints, G2frame, data, G2frame.constr.GetSelection(), True)
                ch = G2G.G2CheckBox(panel,'vary ',item,-2,OnChange=refresh)
                constSizer.Add(ch)
            else:
                constSizer.Add((-1,-1))
            if typeString.strip().endswith('='):
                constSizer.Add(wx.StaticText(panel,label=typeString),0,wx.EXPAND,1)
            else:
                constSizer.Add(wx.StaticText(panel,label=typeString),0,wx.EXPAND,1)
            #if badVar: eqString[-1] += ' -- Error: variable removed'
            #if note: eqString[-1] += '  (' + note + ')'
            if len(eqString) > 1:
                Eq = wx.BoxSizer(wx.VERTICAL)
                for s in eqString:
                    line = wx.StaticText(panel,label=s)
                    if problemItem:
                        line.SetForegroundColour(wx.BLACK)
                        line.SetBackgroundColour(wx.YELLOW)
                    Eq.Add(line,0)
                Eq.Add((-1,4))
            else:
                Eq = wx.StaticText(panel,label=eqString[0])
                if problemItem:
                    Eq.SetForegroundColour(wx.BLACK)
                    Eq.SetBackgroundColour(wx.YELLOW)
            constSizer.Add(Eq)
            constSizer.Add((3,3))
            if note:
                Eq = wx.StaticText(panel,label=note,style=WACV)
                if problemItem:
                    Eq.SetForegroundColour(wx.BLACK)
                    Eq.SetBackgroundColour(wx.YELLOW)
            else:
                Eq = (-1,-1)
            constSizer.Add(Eq,1,wx.EXPAND,3)
        if panel.delBtn.checkboxList:
            panel.delBtn.Enable(True)
        else:
            panel.delBtn.Enable(False)
        return constSizer

    def OnConstDel(event):
        'Delete selected constraints'
        sel = G2frame.constr.GetSelection()
        selList = event.GetEventObject().checkboxList
        selList.reverse()
        for obj,Id,name in event.GetEventObject().checkboxList:
            if obj.GetValue(): del data[name][Id]
        wx.CallAfter(UpdateConstraints,G2frame,data,sel,True)

    def OnConstEdit(event):
        '''Called to edit an individual contraint in response to a
        click on its Edit button
        '''
        Obj = event.GetEventObject()
        sel = G2frame.constr.GetSelection()
        Id,name = Indx[Obj.GetId()]
        if data[name][Id][-1] == 'f':
            items = data[name][Id][:-3]
            constType = 'New Variable'
            if data[name][Id][-3]:
                varname = str(data[name][Id][-3])
            else:
                varname = ""
            lbl = 'Enter multiplier for each parameter in the New Var expression'
            dlg = ConstraintDialog(G2frame,constType,lbl,items,
                varname=varname,varyflag=data[name][Id][-2])
        elif data[name][Id][-1] == 'c':
            items = data[name][Id][:-3]+[
                [str(data[name][Id][-3]),'fixed value =']]
            constType = 'Constraint'
            lbl = 'Edit value for each term in constant constraint sum'
            dlg = ConstraintDialog(G2frame,constType,lbl,items)
        elif data[name][Id][-1] == 'e':
            items = data[name][Id][:-3]
            constType = 'Equivalence'
            lbl = 'The following terms are set to be equal:'
            dlg = ConstraintDialog(G2frame,constType,lbl,items,'*')
        else:
            return
        try:
            prev = copy.deepcopy(data[name][Id])
            if dlg.ShowModal() == wx.ID_OK:
                result = dlg.GetData()
                for i in range(len(data[name][Id][:-3])):
                    if type(data[name][Id][i]) is tuple: # fix non-mutable construct
                        data[name][Id][i] = list(data[name][Id][i])
                    data[name][Id][i][0] = result[i][0]
                if data[name][Id][-1] == 'c':
                    data[name][Id][-3] = str(result[-1][0])
                elif data[name][Id][-1] == 'f':
                    data[name][Id][-2] = dlg.newvar[1]
                    if dlg.newvar[0]:
                        # process the variable name to put in global form (::var)
                        varname = str(dlg.newvar[0]).strip().replace(' ','_')
                        if varname.startswith('::'):
                            varname = varname[2:]
                        varname = varname.replace(':',';')
                        if varname:
                            data[name][Id][-3] = varname
                        else:
                            data[name][Id][-3] = ''
                if not CheckChangedConstraint():
                    data[name][Id] = prev
            else:
                data[name][Id] = prev
        except:
            import traceback
            print (traceback.format_exc())
        finally:
            dlg.Destroy()
#        wx.CallAfter(OnPageChanged,None)
        G2frame.dataWindow.ClearData() 
        wx.CallAfter(UpdateConstraints,G2frame,data,sel,True)
   
    def UpdateConstraintPanel(panel,typ):
        '''Update the contents of the selected Constraint
        notebook tab. Called in :func:`OnPageChanged`
        '''
        if panel.GetSizer(): panel.GetSizer().Clear(True)
        topSizer = G2frame.dataWindow.topBox
        topSizer.Clear(True)
        parent = G2frame.dataWindow.topPanel
        lbl= "Define/edit constraints on refined parameters"
        topSizer.Add(wx.StaticText(parent,label=lbl),0,WACV)
        topSizer.Add((-1,-1),1,wx.EXPAND)
        if G2frame.testSeqRefineMode():
            topSizer.Add(G2G.HelpButton(parent,helpIndex='Constraints-SeqRef'))
        else:
            topSizer.Add(G2G.HelpButton(parent,helpIndex='Constraints'))
        wx.CallAfter(G2frame.dataWindow.SetDataSize)
        
        Siz = wx.BoxSizer(wx.VERTICAL)
        Siz.Add((5,5),0)
        if typ != 'Sym-Generated':
            butSizer = wx.BoxSizer(wx.HORIZONTAL)
            btn = wx.Button(panel, wx.ID_ANY, 'Show Errors')
            btn.Bind(wx.EVT_BUTTON,lambda event: G2G.ShowScrolledInfo(panel,errmsg,header='Error info'))
            butSizer.Add(btn,0,wx.ALIGN_CENTER_VERTICAL)
            btn.Enable(len(errmsg) > 0)
            btn = wx.Button(panel, wx.ID_ANY, 'Show Warnings')
            butSizer.Add(btn,0,wx.ALIGN_CENTER_VERTICAL)
            btn.Bind(wx.EVT_BUTTON,lambda event: G2G.ShowScrolledInfo(panel,warnmsg.replace('&','&&')))
            btn.Enable(len(warnmsg) > 0)
            btn = wx.Button(panel, wx.ID_ANY, 'Show generated constraints')
            butSizer.Add(btn,0,wx.ALIGN_CENTER_VERTICAL)
            txt = G2mv.VarRemapShow(linelen=999).replace('&','&&')
            btn.Bind(wx.EVT_BUTTON,lambda event:
                         G2G.ShowScrolledColText(panel,
                        '*** Constraints after processing ***'+txt,
                         header='Generated constraints',col1len=80))
            panel.delBtn = wx.Button(panel, wx.ID_ANY, 'Delete selected')
            butSizer.Add(panel.delBtn,0,wx.ALIGN_CENTER_VERTICAL)
            panel.delBtn.Bind(wx.EVT_BUTTON,OnConstDel)
            panel.delBtn.checkboxList = []
            butSizer.Add((-1,-1),1,wx.EXPAND,1)
            
            Siz.Add(butSizer,0,wx.EXPAND)
            if G2frame.testSeqRefineMode():
                butSizer = wx.BoxSizer(wx.HORIZONTAL)
                butSizer.Add(wx.StaticText(panel,wx.ID_ANY,'  Sequential Ref. Settings.  Wildcard use: '),0,WACV)
                btn = G2G.EnumSelector(panel, data, '_seqmode',
                        ['Set hist # to *', 'Ignore unless hist=*', 'Use as supplied'],
                        ['auto-wildcard',   'wildcards-only',       'use-all'],
                        lambda x: wx.CallAfter(UpdateConstraints, G2frame, data, G2frame.constr.GetSelection(), True))
                butSizer.Add(btn,0,wx.ALIGN_CENTER_VERTICAL)
                butSizer.Add(wx.StaticText(panel,wx.ID_ANY,'  Selected histogram: '),0,WACV)
                btn = G2G.EnumSelector(panel, data, '_seqhist',
                        list(seqHistList),list(range(len(seqHistList))),
                        lambda x: wx.CallAfter(UpdateConstraints, G2frame, data, G2frame.constr.GetSelection(), True))
                butSizer.Add(btn,0,wx.ALIGN_CENTER_VERTICAL)
                Siz.Add(butSizer,0)
            G2G.HorizontalLine(Siz,panel)
#            Siz.Add((5,5),0)
        Siz.Add(MakeConstraintsSizer(typ,panel),1,wx.EXPAND)
        panel.SetSizer(Siz,True)
        Size = Siz.GetMinSize()
        Size[0] += 40
        Size[1] = max(Size[1],450) + 20
        panel.SetSize(Size)
        panel.SetScrollbars(10,10,int(Size[0]/10-4),int(Size[1]/10-1))
        panel.Show()

    def OnPageChanged(event,selectTab=None):
        '''Called when a tab is pressed or when a "select tab" menu button is
        used (see RaisePage), or to refresh the current tab contents (event=None)
        '''
        if event:       #page change event!
            page = event.GetSelection()
        elif selectTab: #reload previous
            page = selectTab
        else: # called directly, get current page
            try:
                page = G2frame.constr.GetSelection()
            except:
                if GSASIIpath.GetConfigValue('debug'): print('DBG_gpx open error:C++ Run time error - skipped')
                return
        G2frame.constr.ChangeSelection(page)
        text = G2frame.constr.GetPageText(page)
        G2frame.dataWindow.ConstraintEdit.Enable(G2G.wxID_EQUIVALANCEATOMS,False)
#        G2frame.dataWindow.ConstraintEdit.Enable(G2G.wxID_ADDRIDING,False)
        if text == 'Histogram/Phase':
            enableEditCons = [False]+4*[True]
            G2frame.Page = [page,'hap']
            UpdateConstraintPanel(HAPConstr,'HAP')
        elif text == 'Histogram':
            enableEditCons = [False]+4*[True]
            G2frame.Page = [page,'hst']
            UpdateConstraintPanel(HistConstr,'Hist')
        elif text == 'Phase':
            enableEditCons = 5*[True]
            G2frame.Page = [page,'phs']
            G2frame.dataWindow.ConstraintEdit.Enable(G2G.wxID_EQUIVALANCEATOMS,True)
#            G2frame.dataWindow.ConstraintEdit.Enable(G2G.wxID_ADDRIDING,True)
            if 'DELETED' in str(PhaseConstr):   #seems to be no other way to do this (wx bug)
                if GSASIIpath.GetConfigValue('debug'):
                    print ('DBG_wx error: PhaseConstr not cleanly deleted after Refine')
                return
            UpdateConstraintPanel(PhaseConstr,'Phase')
        elif text == 'Global':
            enableEditCons = [False]+4*[True]
            G2frame.Page = [page,'glb']
            UpdateConstraintPanel(GlobalConstr,'Global')
        else:
            enableEditCons = 5*[False]
            G2frame.Page = [page,'sym']
            UpdateConstraintPanel(SymConstr,'Sym-Generated')
        # remove menu items when not allowed
        for obj,flag in zip(G2frame.dataWindow.ConstraintEdit.GetMenuItems(),enableEditCons): 
            obj.Enable(flag)
        G2frame.dataWindow.SetDataSize()

    def RaisePage(event):
        'Respond to a "select tab" menu button'
        try:
            i = (G2G.wxID_CONSPHASE,
                 G2G.wxID_CONSHAP,
                 G2G.wxID_CONSHIST,
                 G2G.wxID_CONSGLOBAL,
                 G2G.wxID_CONSSYM,
                ).index(event.GetId())
            G2frame.constr.SetSelection(i)
            wx.CallAfter(OnPageChanged,None)
        except ValueError:
            print('Unexpected event in RaisePage')

    def SetStatusLine(text):
        G2frame.GetStatusBar().SetStatusText(text,1)
        
    def OnShowISODISTORT(event):
        ShowIsoDistortCalc(G2frame)

    #### UpdateConstraints execution starts here ##############################
    G2gd.SetDataMenuBar(G2frame,G2frame.dataWindow.ConstraintMenu)
    if Clear:
        G2frame.dataWindow.ClearData() 
    if not data:  # usually created in CheckNotebook
        data.update({'Hist':[],'HAP':[],'Phase':[],'Global':[],
                         '_seqmode':'auto-wildcard', '_seqhist':0})       #empty dict - fill it
    if 'Global' not in data:                                            #patch
        data['Global'] = []
    seqHistList = G2frame.testSeqRefineMode()
    # patch: added ~version 5030 -- new mode for wild-card use in seq refs
    # note that default for older sequential fits is 'wildcards-only' but in new GPX is 'auto-wildcard'
    if seqHistList:
        data['_seqmode'] = data.get('_seqmode','wildcards-only')
    else:
        data['_seqmode'] = data.get('_seqmode','auto-wildcard')
    data['_seqhist'] = data.get('_seqhist',0)
    # end patch
    
    # DEBUG code #=====================================
    #import GSASIIconstrGUI
    #reload(GSASIIconstrGUI)
    #reload(G2obj)
    #reload(G2stIO)
    #import GSASIIstrMain
    #reload(GSASIIstrMain)    
    #reload(G2mv)
    #reload(G2gd)
    #===================================================
    seqmode = 'use-all'
    seqhistnum = None
    if seqHistList:  # Selections used with sequential refinements
        seqmode = data.get('_seqmode','wildcards-only')
        seqhistnum = min(data.get('_seqhist',0),len(seqHistList)-1)
    Histograms,Phases = G2frame.GetUsedHistogramsAndPhasesfromTree()
    G2frame.dataWindow.ConstraintEdit.Enable(G2G.wxID_SHOWISO,True)
#removed this check as it prevents examination of ISODISTORT constraints without data
    # if not len(Phases) or not len(Histograms):        
    #     dlg = wx.MessageDialog(G2frame,'You need both phases and histograms to see Constraints',
    #         'No phases or histograms')
    #     dlg.CenterOnParent()
    #     dlg.ShowModal()
    #     dlg.Destroy()
    #     return
    # for p in Phases:
    #     if 'ISODISTORT' in Phases[p] and 'G2VarList' in Phases[p]['ISODISTORT']:
    #         G2frame.dataWindow.ConstraintEdit.Enable(G2G.wxID_SHOWISO,True)
    #         break
    ###### patch: convert old-style (str) variables in constraints to G2VarObj objects #####
    for key,value in data.items():
        if key.startswith('_'): continue
        j = 0
        for cons in value:
            #print cons             # DEBUG
            for i in range(len(cons[:-3])):
                if type(cons[i][1]) is str:
                    cons[i][1] = G2obj.G2VarObj(cons[i][1])
                    j += 1
        if j:
            print (str(key) + ': '+str(j)+' variable(s) as strings converted to objects')
    ##### end patch #############################################################################
    rigidbodyDict = G2frame.GPXtree.GetItemPyData(
        G2gd.GetGPXtreeItemId(G2frame,G2frame.root,'Rigid bodies'))
    rbIds = rigidbodyDict.get('RBIds',{'Vector':[],'Residue':[],'Spin':[]})
    rbVary,rbDict = G2stIO.GetRigidBodyModels(rigidbodyDict,Print=False)
    badPhaseParms = ['Ax','Ay','Az','Amul','AI/A','Atype','SHorder','AwaveType','FwaveType','PwaveType','MwaveType','Vol','isMag',]
    globalList = list(rbDict.keys())
    globalList.sort()
    try:
        AtomDict = dict([Phases[phase]['pId'],Phases[phase]['Atoms']] for phase in Phases)
    except KeyError:
        G2frame.ErrorDialog('Constraint Error','Constraints cannot be set until a cycle of least squares'+
                            ' has been run.\nWe suggest you refine a scale factor.')
        return

    # create a list of the phase variables
    symHolds = []
    (Natoms,atomIndx,phaseVary,phaseDict,pawleyLookup,FFtable,EFtable,ORBtables,BLtable,MFtable,maxSSwave) = \
        G2stIO.GetPhaseData(Phases,rbIds=rbIds,Print=False,symHold=symHolds)
    phaseList = []
    for item in phaseDict:
        if item.split(':')[2] not in badPhaseParms:
            phaseList.append(item)
    phaseList.sort()
    phaseAtNames = {}
    phaseAtTypes = {}
    TypeList = []
    for item in phaseList:
        Split = item.split(':')
        if Split[2][:2] in ['AU','Af','dA','AM']:
            Id = int(Split[0])
            phaseAtNames[item] = AtomDict[Id][int(Split[3])][0]
            phaseAtTypes[item] = AtomDict[Id][int(Split[3])][1]
            if phaseAtTypes[item] not in TypeList:
                TypeList.append(phaseAtTypes[item])
        else:
            phaseAtNames[item] = ''
            phaseAtTypes[item] = ''
             
    # create a list of the hist*phase variables
    if seqHistList: # for sequential refinement, only process selected histgram in list
        histDict = {seqHistList[seqhistnum]:Histograms[seqHistList[seqhistnum]]}
    else:
        histDict = Histograms
    hapVary,hapDict,controlDict = G2stIO.GetHistogramPhaseData(Phases,histDict,Print=False,resetRefList=False)
    hapList = sorted([i for i in hapDict.keys() if i.split(':')[2] not in ('Type',)])
    # derive list of variables 
    if seqHistList: # convert histogram # to wildcard
        wildList = [] # list of variables with "*" for histogram number
        for i in hapList:
            s = i.split(':')
            if s[1] == "": continue
            s[1] = '*'
            sj = ':'.join(s)
            if sj not in wildList: wildList.append(sj)
        if seqmode == 'use-all':
            hapList += wildList        
        else:
            hapList = wildList        
    histVary,histDict,controlDict = G2stIO.GetHistogramData(histDict,Print=False)
    histList = list(histDict.keys())
    histList.sort()
    if seqHistList: # convert histogram # to wildcard
        wildList = [] # list of variables with "*" for histogram number
        for i in histList:
            s = i.split(':')
            if s[1] == "": continue
            s[1] = '*'
            sj = ':'.join(s)
            if sj not in wildList: wildList.append(sj)
        if seqmode == 'use-all':
            histList += wildList        
        else:
            histList = wildList        

    Indx = {}
    G2frame.Page = [0,'phs']
    
    SetStatusLine('')
    
    G2frame.Bind(wx.EVT_MENU, OnAddConstraint, id=G2G.wxID_CONSTRAINTADD)
    G2frame.Bind(wx.EVT_MENU, OnAddFunction, id=G2G.wxID_FUNCTADD)
    G2frame.Bind(wx.EVT_MENU, OnAddEquivalence, id=G2G.wxID_EQUIVADD)
    G2frame.Bind(wx.EVT_MENU, OnAddHold, id=G2G.wxID_HOLDADD)
    G2frame.Bind(wx.EVT_MENU, OnAddAtomEquiv, id=G2G.wxID_EQUIVALANCEATOMS)
#    G2frame.Bind(wx.EVT_MENU, OnAddRiding, id=G2G.wxID_ADDRIDING)
    G2frame.Bind(wx.EVT_MENU, OnShowISODISTORT, id=G2G.wxID_SHOWISO)
    # tab commands
    for id in (G2G.wxID_CONSPHASE,
               G2G.wxID_CONSHAP,
               G2G.wxID_CONSHIST,
               G2G.wxID_CONSGLOBAL,
               G2G.wxID_CONSSYM,
               ):
        G2frame.Bind(wx.EVT_MENU, RaisePage,id=id)

    #G2frame.constr = G2G.GSNoteBook(parent=G2frame.dataWindow,size=G2frame.dataWindow.GetClientSize())
    G2frame.constr = G2G.GSNoteBook(parent=G2frame.dataWindow)
    mainSizer =  wx.BoxSizer(wx.VERTICAL)
    G2frame.dataWindow.SetSizer(mainSizer)
    mainSizer.Add(G2frame.constr,1,wx.ALL|wx.EXPAND)
    # note that order of pages is hard-coded in RaisePage
    PhaseConstr = wx.ScrolledWindow(G2frame.constr)
    G2frame.constr.AddPage(PhaseConstr,'Phase')
    HAPConstr = wx.ScrolledWindow(G2frame.constr)
    G2frame.constr.AddPage(HAPConstr,'Histogram/Phase')
    HistConstr = wx.ScrolledWindow(G2frame.constr)
    G2frame.constr.AddPage(HistConstr,'Histogram')
    GlobalConstr = wx.ScrolledWindow(G2frame.constr)
    G2frame.constr.AddPage(GlobalConstr,'Global')
    SymConstr = wx.ScrolledWindow(G2frame.constr)
    G2frame.constr.AddPage(SymConstr,'Sym-Generated')
    wx.CallAfter(OnPageChanged,None,selectTab)
    G2frame.constr.Bind(wx.aui.EVT_AUINOTEBOOK_PAGE_CHANGED, OnPageChanged)
    errmsg,warnmsg = WarnConstraintLimit()  # check limits & constraints
    if errmsg:
        G2frame.ErrorDialog('Constraint Error',
            'Error in constraints.\nCheck console output for more information'+
            ' or press "Show Errors" & "Show Warnings" buttons',
            parent=G2frame)
        if seqhistnum is None:
            print ('\nError message(s):\n',errmsg)
        else:
            print ('\nError message(s) for histogram #{}:\n{}'.format(seqhistnum,errmsg))
        if warnmsg: print ('\nAlso note these constraint warning(s):\n'+warnmsg)
    #elif GSASIIpath.GetConfigValue('debug'):
    #    print ('Generated constraints\n',G2mv.VarRemapShow())
        
###### check scale & phase fractions, create constraint if needed #############
def CheckAllScalePhaseFractions(G2frame,refine=True):
    '''Check if scale factor and all phase fractions are refined without a constraint
    for all used histograms, if so, offer the user a chance to create a constraint
    on the sum of phase fractions

    :returns: False if refinement should be continued
    '''
    histograms, phases = G2frame.GetUsedHistogramsAndPhasesfromTree()
    cId = G2gd.GetGPXtreeItemId(G2frame,G2frame.root,'Constraints') 
    Constraints = G2frame.GPXtree.GetItemPyData(cId)

    problems = []
    for h,hist in enumerate(histograms):
        if CheckScalePhaseFractions(G2frame,hist,histograms,phases,Constraints):
            problems.append((h,hist))
    if len(problems) == 0: return
    msg = 'You are refining the scale factor and all phase fractions for histogram(s) #'
    for i,(h,hist) in enumerate(problems):
        if i: msg += ', '
        msg += str(h)
    msg += '. This is not recommended as it will produce an unstable refinement. Do you want to create constrain(s) on the sum of phase fractions to address this?'
    if refine:
        msg += '\n\nRefinement may cause a significant shift in scaling, so it may be best to refine only a few other parameters (Press "No" to continue refinement without, "Cancel" to stop.)'
        opts = wx.YES|wx.NO|wx.CANCEL
    else:
        opts = wx.YES|wx.NO
    dlg = wx.MessageDialog(G2frame,msg,'Warning: Constraint Needed',opts)
    ans = dlg.ShowModal()
    dlg.Destroy()
    if ans == wx.ID_YES:
        for h,hist in problems:
            constr = []
            for p in phases:
                if hist not in phases[p]['Histograms']: continue
                if not phases[p]['Histograms'][hist]['Use']: continue
                constr += [[1.0,G2obj.G2VarObj(':'.join(
                    (str(phases[p]['pId']),
                    str(histograms[hist]['hId']),
                    'Scale')
                    ))]]
            Constraints['HAP'].append(constr+[1.0,None,'c'])
        wx.CallAfter(G2frame.GPXtree.SelectItem,cId) # should call SelectDataTreeItem
        UpdateConstraints(G2frame,Constraints,1,True) # repaint with HAP tab
        return False
    elif ans == wx.ID_NO:
        return False
    return True

def CheckScalePhaseFractions(G2frame,hist,histograms,phases,Constraints):
    '''Check if scale factor and all phase fractions are refined without a constraint
    for histogram hist, if so, offer the user a chance to create a constraint
    on the sum of phase fractions
    '''
    if G2frame.testSeqRefineMode():  # more work needed due to seqmode
        return False
#        histStr = '*'
    else: 
        histStr = str(histograms[hist]['hId'])
    # Is this powder? 
    if not hist.startswith('PWDR '): return False
    # do this only if the scale factor is varied
    if not histograms[hist]['Sample Parameters']['Scale'][1]: return False
    # are all phase fractions varied in all used histograms?
    phaseCount = 0
    for p in phases:
        if hist not in phases[p]['Histograms']: continue
        if phases[p]['Histograms'][hist]['Use'] and not phases[p]['Histograms'][hist]['Scale'][1]:
            return False
        else:
            phaseCount += 1
    
    # all phase fractions and scale factor varied, now scan for a constraint
    for c in Constraints.get('HAP',[]):
        if c[-1] != 'c': continue
        if not c[-3]: continue
        if len(c[:-3]) != phaseCount: continue
        # got a constraint equation with right number of terms, is it on phase fractions for
        # the correct histogram?
        if all([(i[1].name == 'Scale' and i[1].varname().split(':')[1] == histStr) for i in c[:-3]]):
            # got a constraint, this is OK
            return False
    return True
        
#### Make nuclear/magnetic phase transition constraints - called by OnTransform in G2phsGUI ##########
def TransConstraints(G2frame,oldPhase,newPhase,Trans,Vec,atCodes):
    '''Add constraints for new magnetic phase created via transformation of old
    nuclear one
    NB: A = [G11,G22,G33,2*G12,2*G13,2*G23]
    '''
    
    def SetUniqAj(pId,iA,SGData):
        SGLaue = SGData['SGLaue']
        SGUniq = SGData['SGUniq']
        if SGLaue in ['m3','m3m']:
            if iA in [0,1,2]:
                parm = '%d::%s'%(pId,'A0')
            else:
                parm = None
        elif SGLaue in ['4/m','4/mmm']:
            if iA in [0,1]:
                parm = '%d::%s'%(pId,'A0')
            elif iA == 2:
                parm = '%d::%s'%(pId,'A2')
            else:
                parm = None
        elif SGLaue in ['6/m','6/mmm','3m1', '31m', '3']:
            if iA in [0,1,3]:
                parm = '%d::%s'%(pId,'A0')
            elif iA == 2:
                parm = '%d::%s'%(pId,'A2')
            else:
                parm = None
        elif SGLaue in ['3R', '3mR']:
            if ia in [0,1,2]:
                parm = '%d::%s'%(pId,'A0')
            else:
                parm = '%d::%s'%(pId,'A3')
        elif SGLaue in ['mmm',]:
            if iA in [0,1,2]:
                parm = '%d::A%s'%(pId,iA)
            else:
                parm = None
        elif SGLaue == '2/m':
            if iA in [0,1,2]:
                parm = '%d::A%s'%(pId,iA)
            elif iA == 3 and SGUniq == 'c':
                parm = '%d::A%s'%(pId,iA)
            elif iA == 4 and SGUniq == 'b':
                parm = '%d::A%s'%(pId,iA)
            elif iA == 5 and SGUniq == 'a':
                parm = '%d::A%s'%(pId,iA)
            else:
                parm = None            
        else:
            parm = '%d::A%s'%(pId,iA)
        return parm
    
    Histograms,Phases = G2frame.GetUsedHistogramsAndPhasesfromTree()
    UseList = newPhase['Histograms']
    detTrans = np.abs(nl.det(Trans))
    opId = oldPhase['pId']
    npId = newPhase['pId']
    cx,ct,cs,cia = newPhase['General']['AtomPtrs']
    nAtoms = newPhase['Atoms']
    nSGData = newPhase['General']['SGData']
    #oAcof = G2lat.cell2A(oldPhase['General']['Cell'][1:7])
    #nAcof = G2lat.cell2A(newPhase['General']['Cell'][1:7])
    item = G2gd.GetGPXtreeItemId(G2frame,G2frame.root,'Constraints')
    if not item:
        print('Error: no constraints in Data Tree')
        return
    constraints = G2frame.GPXtree.GetItemPyData(item)
    xnames = ['dAx','dAy','dAz']
    # constraints on matching atom params between phases
    for ia,code in enumerate(atCodes):
        atom = nAtoms[ia]
        if not ia and atom[cia] == 'A':
            wx.MessageDialog(G2frame,
                'Anisotropic thermal motion constraints are not developed at the present time',
                'Anisotropic thermal constraint?',style=wx.ICON_INFORMATION).ShowModal()
        siteSym = G2spc.SytSym(atom[cx:cx+3],nSGData)[0]
        CSX = G2spc.GetCSxinel(siteSym)
#        CSU = G2spc.GetCSuinel(siteSym)
        item = code.split('+')[0]
        iat,opr = item.split(':')
        Nop = abs(int(opr))%100-1
        if '-' in opr:
            Nop *= -1
        Opr = oldPhase['General']['SGData']['SGOps'][abs(Nop)][0]
        if Nop < 0:         #inversion
            Opr *= -1
        XOpr = np.inner(Opr,Trans)
        invOpr = nl.inv(XOpr)
        for i,ix in enumerate(list(CSX[0])):
            if not ix:
                continue
            name = xnames[i]
            IndpCon = [1.0,G2obj.G2VarObj('%d::%s:%d'%(npId,name,ia))]
            DepCons = []
            for iop,opval in enumerate(invOpr[i]):
                if abs(opval) > 1e-6:
                    DepCons.append([opval,G2obj.G2VarObj('%d::%s:%s'%(opId,xnames[iop],iat))])
            if len(DepCons) == 1:
                constraints['Phase'].append([DepCons[0],IndpCon,None,None,'e'])
            elif len(DepCons) > 1:
                IndpCon[0] = -1.
                constraints['Phase'].append([IndpCon]+DepCons+[0.0,None,'c'])
        for name in ['Afrac','AUiso']:
            IndpCon = [1.0,G2obj.G2VarObj('%d::%s:%d'%(npId,name,ia))]
            DepCons = [1.0,G2obj.G2VarObj('%d::%s:%s'%(opId,name,iat))]
            constraints['Phase'].append([DepCons,IndpCon,None,None,'e'])
            
        # unfinished Anisotropic constraint generation
#        Uids = [[0,0,'AU11'],[1,1,'AU22'],[2,2,'AU33'],[0,1,'AU12'],[0,2,'AU13'],[1,2,'AU23']]
#        DepConsDict = dict(zip(Us,[[],[],[],[],[],[]]))
#        for iu,Uid in enumerate(Uids):
#            UMT = np.zeros((3,3))
#            UMT[Uid[0],Uid[1]] = 1
#            nUMT = G2lat.prodMGMT(UMT,invTrans)
#            nUT = G2lat.UijtoU6(nUMT)
#            for iu,nU in enumerate(nUT):
#                if abs(nU) > 1.e-8:
#                    parm = '%d::%s;%s'%(opId,Us[iu],iat)
#                    DepConsDict[Uid[2]].append([abs(nU%1.),G2obj.G2VarObj(parm)])
#        nUcof = atom[iu:iu+6]
#        conStrings = []
#        for iU,Usi in enumerate(Us):
#            parm = '%d::%s;%d'%(npId,Usi,ia)
#            parmDict[parm] = nUcof[iU]
#            varyList.append(parm)
#            IndpCon = [1.0,G2obj.G2VarObj(parm)]
#            conStr = str([IndpCon,DepConsDict[Usi]])
#            if conStr in conStrings:
#                continue
#            conStrings.append(conStr)
#            if len(DepConsDict[Usi]) == 1:
#                if DepConsDict[Usi][0]:
#                    constraints['Phase'].append([IndpCon,DepConsDict[Usi][0],None,None,'e'])
#            elif len(DepConsDict[Usi]) > 1:        
#                for Dep in DepConsDict[Usi]:
#                    Dep[0] *= -1
#                constraints['Phase'].append([IndpCon]+DepConsDict[Usi]+[0.0,None,'c'])
            
        #how do I do Uij's for most Trans?

    # constraints on lattice parameters between phases
    Aold = G2lat.cell2A(oldPhase['General']['Cell'][1:7])
    if True: # debug
        constraints['Phase'] += G2lat.GenCellConstraints(Trans,opId,npId,Aold,
                                oldPhase['General']['SGData'],nSGData,True)
        print('old A*',G2lat.cell2A(oldPhase['General']['Cell'][1:7]))
        print('new A*',G2lat.cell2A(newPhase['General']['Cell'][1:7]))
        print('old cell',oldPhase['General']['Cell'][1:7])
        print('new cell',newPhase['General']['Cell'][1:7])
    else:
        constraints['Phase'] += G2lat.GenCellConstraints(Trans,opId,npId,Aold,
                                oldPhase['General']['SGData'],nSGData,True)
    # constraints on HAP Scale, etc.
    for hId,hist in enumerate(UseList):    #HAP - seems OK
        ohapkey = '%d:%d:'%(opId,hId)
        nhapkey = '%d:%d:'%(npId,hId)
        IndpCon = [1.0,G2obj.G2VarObj(ohapkey+'Scale')]
        DepCons = [detTrans,G2obj.G2VarObj(nhapkey+'Scale')]
        constraints['HAP'].append([DepCons,IndpCon,None,None,'e'])
        for name in ['Size;i','Mustrain;i']:
            IndpCon = [1.0,G2obj.G2VarObj(ohapkey+name)]
            DepCons = [1.0,G2obj.G2VarObj(nhapkey+name)]
            constraints['HAP'].append([IndpCon,DepCons,None,None,'e'])
        
#### Rigid bodies #############################################################
resRBsel = None
def UpdateRigidBodies(G2frame,data):
    '''Called when Rigid bodies tree item is selected.
    Displays the rigid bodies in the data window
    '''  
    def OnPageChanged(event):
        global resList
        resList = []
        if event:       #page change event!
            page = event.GetSelection()
        else:
            try:
                page = G2frame.rbBook.GetSelection()
            except:
                if GSASIIpath.GetConfigValue('debug'): print('DBG_gpx open error:C++ Run time error - skipped')
                return
        G2frame.rbBook.ChangeSelection(page)
        text = G2frame.rbBook.GetPageText(page)
        if text == 'Vector rigid bodies':
            G2gd.SetDataMenuBar(G2frame,G2frame.dataWindow.VectorBodyMenu)
            G2frame.Bind(wx.EVT_MENU, AddVectorRB, id=G2G.wxID_VECTORBODYADD)
            G2frame.Bind(wx.EVT_MENU, ExtractPhaseRB, id=G2G.wxID_VECTORBODYIMP)
            G2frame.Bind(wx.EVT_MENU, AddVectTrans, id=G2G.wxID_VECTORBODYEXTD)
            G2frame.Bind(wx.EVT_MENU, SaveVectorRB, id=G2G.wxID_VECTORBODYSAV)
            G2frame.Bind(wx.EVT_MENU, ReadVectorRB, id=G2G.wxID_VECTORBODYRD)
            G2frame.Page = [page,'vrb']
            UpdateVectorRB()
        elif text == 'Residue rigid bodies':
            G2gd.SetDataMenuBar(G2frame,G2frame.dataWindow.RigidBodyMenu)
            G2frame.Bind(wx.EVT_MENU, AddResidueRB, id=G2G.wxID_RIGIDBODYADD)
            G2frame.Bind(wx.EVT_MENU, ExtractPhaseRB, id=G2G.wxID_RIGIDBODYIMP)
            G2frame.Bind(wx.EVT_MENU, OnImportRigidBody, id=G2G.wxID_RIGIDBODYIMPORT)
            G2frame.Bind(wx.EVT_MENU, OnSaveRigidBody, id=G2G.wxID_RIGIDBODYSAVE)
            G2frame.Bind(wx.EVT_MENU, OnDefineTorsSeq, id=G2G.wxID_RESIDUETORSSEQ) #enable only if residue RBs exist?
            G2frame.Bind(wx.EVT_MENU, DumpVectorRB, id=G2G.wxID_RESBODYSAV)
            G2frame.Bind(wx.EVT_MENU, LoadVectorRB, id=G2G.wxID_RESBODYRD)
            G2frame.Page = [page,'rrb']
            UpdateResidueRB()
        elif text == 'Spinning rigid bodies':
            G2gd.SetDataMenuBar(G2frame,G2frame.dataWindow.SpinBodyMenu)
            G2frame.Bind(wx.EVT_MENU, AddSpinRB, id=G2G.wxID_SPINBODYADD)
            G2frame.Page = [page,'srb']
            UpdateSpinRB()
        else:
            G2gd.SetDataMenuBar(G2frame)
            #G2frame.Page = [page,'rrb']
            
    def getMacroFile(macName):
        defDir = os.path.join(GSASIIpath.path2GSAS2,'inputs','GSASIImacros')
        if not os.path.exists(defDir):  # patch 3/2024 for svn dir organization
            defDir = os.path.join(GSASIIpath.path2GSAS2,'GSASIImacros')
        if not os.path.exists(defDir):
            print('Warning: GSASIImacros directory not found')
            return []
        dlg = wx.FileDialog(G2frame,message='Choose '+macName+' rigid body macro file',
            defaultDir=defDir,defaultFile="",wildcard="GSAS-II macro file (*.mac)|*.mac",
            style=wx.FD_OPEN | wx.FD_CHANGE_DIR)
        try:
            if dlg.ShowModal() == wx.ID_OK:
                macfile = dlg.GetPath()
                macro = open(macfile,'r')
                head = macro.readline()
                if macName not in head:
                    print (head)
                    print ('**** ERROR - wrong restraint macro file selected, try again ****')
                    macro = []
            else: # cancel was pressed
                macro = []
        finally:
            dlg.Destroy()
        return macro        #advanced past 1st line
        
    def getTextFile():
        dlg = wx.FileDialog(G2frame,'Choose rigid body text file', G2frame.LastGPXdir, '',
            "GSAS-II text file (*.txt)|*.txt|XYZ file (*.xyz)|*.xyz|"
            "Sybyl mol2 file (*.mol2)|*.mol2|PDB file (*.pdb;*.ent)|*.pdb;*.ent",
            wx.FD_OPEN | wx.FD_CHANGE_DIR)
        try:
            if dlg.ShowModal() == wx.ID_OK:
                txtfile = dlg.GetPath()
                ext = os.path.splitext(txtfile)[1]
                text = open(txtfile,'r')
            else: # cancel was pressed
                ext = ''
                text = []
        finally:
            dlg.Destroy()
        if 'ent' in ext:
            ext = '.pdb'
        return text,ext.lower()
        
    def OnImportRigidBody(event):
        page = G2frame.rbBook.GetSelection()
        if 'Vector' in G2frame.rbBook.GetPageText(page):
            pass
        elif 'Residue' in G2frame.rbBook.GetPageText(page):
            try:
                ImportResidueRB()
            except Exception as msg:
                print('Error reading .xyz file\n  Error msg:',msg)
                if GSASIIpath.GetConfigValue('debug'): 
                    import traceback
                    print (traceback.format_exc())
                    
    def OnSaveRigidBody(event):
        page = G2frame.rbBook.GetSelection()
        if 'Vector' in G2frame.rbBook.GetPageText(page):
            pass
        elif 'Residue' in G2frame.rbBook.GetPageText(page):
            SaveResidueRB()
            
    def DumpVectorRB(event):
        global resRBsel
        if resRBsel not in data['Residue']:
            return
        rbData = data['Residue'][resRBsel]
        pth = G2G.GetExportPath(G2frame)
        dlg = wx.FileDialog(G2frame, 'Choose file to save residue rigid body',
            pth, '', 'RRB files (*.resbody)|*.resbody',
            wx.FD_SAVE|wx.FD_OVERWRITE_PROMPT)
        try:
            if dlg.ShowModal() == wx.ID_OK:
                filename = dlg.GetPath()
                filename = os.path.splitext(filename)[0]+'.resbody'  # set extension
                fp = open(filename,'w')
                fp.write('Name: '+rbData['RBname']+'\n')
                fp.write('atNames: ')
                for i in rbData['atNames']:
                    fp.write(str(i)+" ") 
                fp.write('\n')
                for item in rbData['rbSeq']:
                    fp.write('rbSeq: ') 
                    fp.write('{:d} {:d} {:.1f}: '.format(*item[:3]))
                    for num in item[3]:
                        fp.write('{:d} '.format(num))
                    fp.write('\n')
                for i,sym in enumerate(rbData['rbTypes']):
                    fp.write("{:3s}".format(sym))
                    fp.write('{:8.5f}{:9.5f}{:9.5f}   '
                            .format(*rbData['rbXYZ'][i]))
                    fp.write('\n')
                fp.close()
                print ('Vector rigid body saved to: '+filename)
                
        finally:
            dlg.Destroy()
        
    def LoadVectorRB(event):
        AtInfo = data['Residue']['AtInfo']
        pth = G2G.GetExportPath(G2frame)
        dlg = wx.FileDialog(G2frame, 'Choose file to read vector rigid body',
            pth, '', 'RRB files (*.resbody)|*.resbody',
            wx.FD_OPEN)
        try:
            if dlg.ShowModal() == wx.ID_OK:
                filename = dlg.GetPath()
                filename = os.path.splitext(filename)[0]+'.resbody'  # set extension
                fp = open(filename,'r')
                l = fp.readline().strip()
                if 'Name' not in l:
                    fp.close()
                    G2frame.ErrorDialog('Read Error',
                        'File '+filename+' does not start with Name\nFirst line ='
                        +l+'\ninvalid file',parent=G2frame)
                    return
                name = l.split(':')[1].strip()
                line = fp.readline().strip().split(':')[1].split()
                atNames = [i for i in line]
                types = []
                coords = []
                l = fp.readline().strip()
                rbSeq = []
                while 'rbSeq' in l:
                    tag,vals,lst = l.split(':')
                    seq = []
                    for t,v in zip((int,int,float),vals.split()): 
                        seq.append(t(v))
                    seq.append([])
                    for num in lst.split():
                        seq[-1].append(int(num))
                    rbSeq.append(seq)
                    l = fp.readline().strip()                    
                while l:
                    nums = l.strip().split()
                    types.append(nums.pop(0))
                    t = types[-1]
                    if t not in AtInfo:
                        Info = G2elem.GetAtomInfo(t)
                        AtInfo[t] = [Info['Drad'],Info['Color']]
                    coords.append([float(nums.pop(0)) for j in range(3)])
                    l = fp.readline().strip()
                fp.close()
            else:
                return        
        finally:
            dlg.Destroy()
        coords = np.array(coords)
        rbid = ran.randint(0,sys.maxsize)
        namelist = [data['Residue'][key]['RBname'] for key in data['Residue']
                        if 'RBname' in data['Residue'][key]]
        name = G2obj.MakeUniqueLabel(name,namelist)
        data['Residue'][rbid] = {'RBname':name,
                'rbXYZ': coords,
                'rbRef':[0,1,2,False],
                'rbTypes':types, 'atNames':atNames,
                'useCount':0,
                'rbSeq':rbSeq, 'SelSeq':[0,0],}
        data['RBIds']['Residue'].append(rbid)
        UpdateResidueRB()
    
    def AddVectorRB(event):
        'Create a new vector rigid body'
        AtInfo = data['Vector']['AtInfo']
        dlg = G2G.MultiIntegerDialog(G2frame,'New Rigid Body',['No. atoms','No. translations'],[3,1])
        if dlg.ShowModal() == wx.ID_OK:
            nAtoms,nTrans = dlg.GetValues()
            if nAtoms < 3:
                dlg.Destroy()
                G2G.G2MessageBox(G2frame,'A vector rigid body must have 3 or more atoms')
                return
            rbid = ran.randint(0,sys.maxsize)
            vecMag = [1.0 for i in range(nTrans)]
            vecRef = [False for i in range(nTrans)]
            vecVal = [np.zeros((nAtoms,3)) for j in range(nTrans)]
            rbTypes = ['C' for i in range(nAtoms)]
            Info = G2elem.GetAtomInfo('C')
            AtInfo['C'] = [Info['Drad'],Info['Color']]
            name = 'UNKRB'
            namelist = [data['Vector'][key]['RBname'] for key in data['Vector']
                        if 'RBname' in data['Vector'][key]]
            name = G2obj.MakeUniqueLabel(name,namelist)
            data['Vector'][rbid] = {'RBname':name,'VectMag':vecMag,'rbXYZ':np.zeros((nAtoms,3)),
                'rbRef':[0,1,2,False],'VectRef':vecRef,'rbTypes':rbTypes,'rbVect':vecVal,'useCount':0}
            data['RBIds']['Vector'].append(rbid)
        dlg.Destroy()
        UpdateVectorRB()

    def ExtractPhaseRB(event):
        'Extract a rigid body from a file with a phase'
        def SetupDrawing(atmData):
            '''Add the dicts needed for G2plt.PlotStructure to work to the
            reader .Phase object
            '''
            generalData = atmData['General']
            generalData['BondRadii'] = []

            G2phG.SetDrawingDefaults(atmData['Drawing'])
            atmData['Drawing'].update(
                {'oldxy':[0.,0.],'Quaternion':[0.,0.,0.,1.],'cameraPos':150.,
                     'viewDir':[0,0,1],'atomPtrs': [2, 1, 6, 17],
                     })
            atmData['Drawing']['showRigidBodies'] = False
            generalData['Map'] = {'MapType':False, 'rho':[]}
            generalData['AtomTypes'] = []
            generalData['BondRadii'] = []
            generalData['AngleRadii'] = []
            generalData['vdWRadii'] = []
            generalData['Color'] = []
            generalData['Isotopes'] = {}
            generalData['Isotope'] = {}
            cx,ct,cs,cia = generalData['AtomPtrs']
            generalData['Mydir'] = G2frame.dirname
            for iat,atom in enumerate(atmData['Atoms']):
                atom[ct] = atom[ct].lower().capitalize()      #force elem symbol to standard form
                if atom[ct] not in generalData['AtomTypes'] and atom[ct] != 'UNK':
                    Info = G2elem.GetAtomInfo(atom[ct])
                    if not Info:
                        atom[ct] = 'UNK'
                        continue
                    atom[ct] = Info['Symbol'] # N.B. symbol might be changed by GetAtomInfo
                    generalData['AtomTypes'].append(atom[ct])
                    generalData['Z'] = Info['Z']
                    generalData['Isotopes'][atom[ct]] = Info['Isotopes']
                    generalData['BondRadii'].append(Info['Drad'])
                    generalData['AngleRadii'].append(Info['Arad'])
                    generalData['vdWRadii'].append(Info['Vdrad'])
                    if atom[ct] in generalData['Isotope']:
                        if generalData['Isotope'][atom[ct]] not in generalData['Isotopes'][atom[ct]]:
                            isotope = list(generalData['Isotopes'][atom[ct]].keys())[-1]
                            generalData['Isotope'][atom[ct]] = isotope
                    else:
                        generalData['Isotope'][atom[ct]] = 'Nat. Abund.'
                        if 'Nat. Abund.' not in generalData['Isotopes'][atom[ct]]:
                            isotope = list(generalData['Isotopes'][atom[ct]].keys())[-1]
                            generalData['Isotope'][atom[ct]] = isotope
                    generalData['Color'].append(Info['Color'])
                    # if generalData['Type'] == 'magnetic':
                    #     if len(landeg) < len(generalData['AtomTypes']):
                    #         landeg.append(2.0)
            atmData['Drawing']['Atoms'] = []
            for atom in atmData['Atoms']:
                atmData['Drawing']['Atoms'].append(G2mth.MakeDrawAtom(atmData,atom))

        def onCancel(event,page=0):
            'complete or bail out from RB define, cleaning up'
            G2frame.rbBook.DeletePage(G2frame.rbBook.FindPage(pagename))
            G2frame.rbBook.SetSelection(page)

        def Page1():
            '''Show the GUI for first stage of the rigid body with all atoms in 
            phase in crystal coordinates. Select the atoms to go onto the
            next stage
            '''
            def ShowSelection(selections):
                'respond to change in atom selections'
                ct,cs = [1,8]
                generalData = rd.Phase['General']
                for i,atom in enumerate(rd.Phase['Drawing']['Atoms']):
                    if i in selections:
                        factor = 1
                    else:
                        factor = 2.5
                    atNum = generalData['AtomTypes'].index(atom[ct]) 
                    atom[cs] = list(np.array(generalData['Color'][atNum])//factor) 
                draw(*drawArgs)
            def onPage1OK(event):
                '1st section has been completed, move onto next'
                G2frame.G2plotNB.Delete(rd.Phase['General']['Name'])
                GetCoords(atmsel)
                Page2()

            if 'macromolecular' == rd.Phase['General']['Type']:
                # for PDB imports, lets see if a quick reformat of atoms list will work
                rd.Phase['Atoms'] = [a[3:] for a in rd.Phase['Atoms']]
                rd.Phase['General']['AtomPtrs']  = [i-3 for i in rd.Phase['General']['AtomPtrs']]
                rd.Phase['General']['Type'] = 'nuclear'
            SetupDrawing(rd.Phase) # add information to reader object to allow plotting
            atomlist = [atom[0] for atom in rd.Phase['Atoms']]
            atmsel = list(range(len(rd.Phase['Atoms'])))
            # broken -- # why no bonds?
            #for atm in rd.Phase['Drawing']['Atoms']:
            #    atm[6] = 'balls & sticks' 

            draw,drawArgs = G2plt.PlotStructure(G2frame,rd.Phase,True)
            ShowSelection(atmsel)

            if G2frame.rbBook.FindPage(pagename) is not None:
                G2frame.rbBook.DeletePage(G2frame.rbBook.FindPage(pagename))

            RBImp = wx.ScrolledWindow(G2frame.rbBook)
            RBImpPnl = wx.Panel(RBImp)
            G2frame.rbBook.AddPage(RBImp,pagename)
            G2frame.rbBook.SetSelection(G2frame.rbBook.FindPage(pagename))

            HelpInfo = '''
This window shows all the atoms that were read from the 
selected phase file. Select the atoms that will be used in the
rigid body processing (this may include atoms needed to 
define an axis or origin that will not be included in the 
eventual rigid body.) Note that in the plot window, 
unselected atoms appear much darker than selected atoms.
'''
            mainSizer = G2G.G2MultiChoiceWindow(RBImpPnl,
                            'Select atoms to import',
                            atomlist,atmsel,OnChange=ShowSelection,
                            helpText=HelpInfo)

            # OK/Cancel buttons        
            btnsizer = wx.StdDialogButtonSizer()
            OKbtn = wx.Button(RBImpPnl, wx.ID_OK, 'Continue')
            OKbtn.SetDefault()
            btnsizer.AddButton(OKbtn)
            OKbtn.Bind(wx.EVT_BUTTON,onPage1OK)
            btn = wx.Button(RBImpPnl, wx.ID_CANCEL)
            btn.Bind(wx.EVT_BUTTON,onCancel)
            btnsizer.AddButton(btn)
            btnsizer.Realize()
            mainSizer.Add(btnsizer,0,wx.ALIGN_CENTER,50)

            RBImpPnl.SetSizer(mainSizer,True)

            mainSizer.Layout()    
            Size = mainSizer.GetMinSize()
            Size[0] += 40
            Size[1] = max(Size[1],G2frame.GetSize()[1]-200) + 20
            RBImpPnl.SetSize(Size)
            RBImp.SetScrollbars(10,10,int(Size[0]/10-4),int(Size[1]/10-1))
            RBImp.Scroll(0,0)

        def Page2():
            '''Show the GUI for the second stage, where selected atoms are
            now in Cartesian space, manipulate the axes and export selected 
            atoms to a vector or residue rigid body.
            '''
            def UpdateDraw(event=None):
                'Called when info changes in grid, replots'
                UpdateVectorBody(rbData)
                DrawCallback()
                
            def onSetAll(event):
                'Set all atoms as selected'
                grid.completeEdits()
                for i in range(len(rd.Phase['RBselection'])):
                    rd.Phase['RBselection'][i] = 1 # table needs 0/1 for T/F
                grid.ForceRefresh()
                UpdateDraw()
                
            def onToggle(event):
                'Toggles selection state for all atoms'
                grid.completeEdits()
                for i in range(len(rd.Phase['RBselection'])):
                    rd.Phase['RBselection'][i] = int(not rd.Phase['RBselection'][i])
                grid.ForceRefresh()
                UpdateDraw()
                
            def onSetOrigin(event):
                'Resets origin to midpoint between all selected atoms'
                grid.completeEdits()
                center = np.array([0.,0.,0.])
                count = 0
                for i in range(len(rd.Phase['RBselection'])):
                    if rd.Phase['RBselection'][i]:
                        count += 1
                        center += rd.Phase['RBcoords'][i]
                if count:
                    rd.Phase['RBcoords'] -= center/count
                grid.ForceRefresh()
                UpdateDraw()
                
            def onSetX(event):
                grid.completeEdits()
                center = np.array([0.,0.,0.])
                count = 0
                for i in range(len(rd.Phase['RBselection'])):
                    if rd.Phase['RBselection'][i]:
                        count += 1
                        center += rd.Phase['RBcoords'][i]
                if not count:
                    G2G.G2MessageBox(G2frame,'No atoms selected',
                                    'Selection required')
                    return
                XYZP = center/count
                if np.sqrt(sum(XYZP**2)) < 0.1:
                    G2G.G2MessageBox(G2frame,
                            'The selected atom(s) are too close to the origin',
                            'near origin')
                    return
                if bntOpts['direction'] == 'y':
                    YP = XYZP / np.sqrt(np.sum(XYZP**2))
                    ZP = np.cross((1,0,0),YP)
                    if sum(ZP*ZP) < .1: # pathological condition: Y' along X
                        ZP = np.cross((0,0,1),YP)
                    XP = np.cross(YP,ZP)
                elif bntOpts['direction'] == 'z':
                    ZP = XYZP / np.sqrt(np.sum(XYZP**2))
                    XP = np.cross((0,1,0),ZP)
                    if sum(XP*XP) < .1: # pathological condition: X' along Y
                        XP = np.cross((0,0,1),ZP)
                    YP = np.cross(ZP,XP)
                else:
                    XP = XYZP / np.sqrt(np.sum(XYZP**2))
                    YP = np.cross((0,0,1),XP)
                    if sum(YP*YP) < .1: # pathological condition: X' along Z
                        YP = np.cross((0,1,0),XP)
                    ZP = np.cross(XP,YP)
                trans = np.array((XP,YP,ZP))
                # update atoms in place
                rd.Phase['RBcoords'][:] = np.inner(trans,rd.Phase['RBcoords']).T
                grid.ForceRefresh()
                UpdateDraw()

            def onSetPlane(event): 
                '''Finds eigen vector/matrix for best "ellipsoid" about atoms; 
                rotate atoms so that smallest axis is along choice. 
                '''
                grid.completeEdits()
                selList = [i==1 for i in rd.Phase['RBselection']]
                XYZ = rd.Phase['RBcoords'][selList]
                Natoms = len(XYZ)
                if Natoms < 3: 
                    G2G.G2MessageBox(G2frame,'A plane requires three or more atoms','Need more atoms')
                    return
                Zmat = np.zeros((3,3))
                for xyz in XYZ:
                    Zmat += np.outer(xyz.T,xyz)
                Evec,Emat = nl.eig(Zmat)
                Order = np.argsort(np.nan_to_num(Evec))     #short-long order
                if bntOpts['plane'] == 'xy':        #short along z
                    trans = np.array([Emat[Order[2]],Emat[Order[1]],Emat[Order[0]]])
                elif bntOpts['plane'] == 'yz':      #short along x
                    trans = np.array([Emat[Order[0]],Emat[Order[2]],Emat[Order[1]]])
                elif bntOpts['plane'] == 'xz':      #short along y
                    trans = np.array([Emat[Order[1]],Emat[Order[0]],Emat[Order[2]]])
                else:
                    print('unexpected plane',bntOpts['plane'])
                    return
                # update atoms in place
                rd.Phase['RBcoords'][:] = np.inner(trans,rd.Phase['RBcoords']).T
                grid.ForceRefresh()
                UpdateDraw()

            def onWriteXYZ(event):
                '''Writes selected atoms in a .xyz file for use in Avogadro, etc.
                '''
                grid.completeEdits()
                center = np.array([0.,0.,0.])
                count = 0
                for i in range(len(rd.Phase['RBselection'])):
                    if rd.Phase['RBselection'][i]:
                        count += 1
                        center += rd.Phase['RBcoords'][i]
                if count:
                    center /= count
                else:
                    print('nothing selected')
                    return
                obj = G2fil.ExportBaseclass(G2frame,'XYZ','.xyz')
                #obj.InitExport(None)
                if obj.ExportSelect():    # set export parameters; ask for file name
                    return
                obj.OpenFile()
                obj.Write(str(count))
                obj.Write('')
                for i in range(len(rd.Phase['RBselection'])):
                    if rd.Phase['RBselection'][i]:
                        line = ' ' + rd.Phase['RBtypes'][i]
                        for xyz in rd.Phase['RBcoords'][i]:
                            line += ' ' + str(xyz)
                        obj.Write(line)
                obj.CloseFile()
                #GSASIIpath.IPyBreak()
                
            def onAddVector(event):
                '''Adds selected atoms as a new vector rigid body.
                Closes out the importer tab when done. 
                '''
                grid.completeEdits()
                name = os.path.splitext(os.path.split(filename)[1])[0]
                namelist = [data['Vector'][key]['RBname'] for key in
                        data['Vector'] if 'RBname' in data['Vector'][key]]
                name = G2obj.MakeUniqueLabel(name,namelist)
                rb = MakeVectorBody(name)
                UpdateVectorBody(rb,True)
                if len(rb['rbTypes']) < 3: return # must have at least 3 atoms
                rbid = ran.randint(0,sys.maxsize)
                data['Vector'][rbid] = rb
                data['RBIds']['Vector'].append(rbid)
                for t in rb['rbTypes']:
                    if t in data['Vector']['AtInfo']: continue
                    Info = G2elem.GetAtomInfo(t)
                    data['Vector']['AtInfo'][t] = [Info['Drad'],Info['Color']]
                G2frame.G2plotNB.Delete('Rigid body')
                onCancel(event,0)
                
            def onAddResidue(event):
                '''Adds selected atoms as a new residue rigid body.
                Closes out the importer tab when done. 
                '''
                grid.completeEdits()
                name = os.path.split(filename)[1]
                rbXYZ = []
                rbTypes = []
                atNames = []
                for i in rd.Phase['RBindex']:
                    if rd.Phase['RBselection'][i]:
                        rbXYZ.append(rd.Phase['RBcoords'][i])
                        rbTypes.append(rd.Phase['RBtypes'][i])
                        atNames.append(rd.Phase['RBlbls'][i])
                if len(rbTypes) < 3: return # must have at least 3 atoms
                rbXYZ = np.array(rbXYZ)
                rbid = ran.randint(0,sys.maxsize)
                namelist = [data['Residue'][key]['RBname'] for key in
                        data['Residue'] if 'RBname' in data['Residue'][key]]
                name = G2obj.MakeUniqueLabel(name,namelist)
                data['Residue'][rbid] = {'RBname':name,'rbXYZ':rbXYZ,
                    'rbTypes':rbTypes,'atNames':atNames,'rbRef':[0,1,2,False],
                    'rbSeq':[],'SelSeq':[0,0],'useCount':0}
                data['RBIds']['Residue'].append(rbid)
                for t in rbTypes:
                    if t in data['Residue']['AtInfo']: continue
                    Info = G2elem.GetAtomInfo(t)
                    data['Residue']['AtInfo'][t] = [Info['Drad'],Info['Color']]

                print ('Rigid body added')
                G2frame.G2plotNB.Delete('Rigid body')
                onCancel(event,1)

            if G2frame.rbBook.FindPage(pagename) is not None:
                G2frame.rbBook.DeletePage(G2frame.rbBook.FindPage(pagename))
            RBImp = wx.ScrolledWindow(G2frame.rbBook)
            RBImpPnl = wx.Panel(RBImp)
            G2frame.rbBook.AddPage(RBImp,pagename)
            G2frame.rbBook.SetSelection(G2frame.rbBook.FindPage(pagename))
            AtInfo = {}
            for t in rd.Phase['RBtypes']:
                if t in AtInfo: continue
                Info = G2elem.GetAtomInfo(t)
                AtInfo[t] = [Info['Drad'],Info['Color']]
            plotDefaults = {'oldxy':[0.,0.],'Quaternion':[0.,0.,0.,1.],'cameraPos':30.,'viewDir':[0,0,1],}

            rd.Phase['RBindex'] = list(range(len(rd.Phase['RBtypes'])))
            rd.Phase['RBselection'] = len(rd.Phase['RBtypes']) * [1]
            name = 'UNKRB'
            namelist = [data['Vector'][key]['RBname'] for key in
                        data['Vector'] if 'RBname' in data['Vector'][key]]
            name = G2obj.MakeUniqueLabel(name,namelist)
            rbData = MakeVectorBody()
            DrawCallback = G2plt.PlotRigidBody(G2frame,'Vector',AtInfo,rbData,plotDefaults)

            mainSizer = wx.BoxSizer(wx.HORIZONTAL)
            btnSizer = wx.BoxSizer(wx.VERTICAL)
            helpText = '''
In this window, if wanted,
one can select one or more atoms and use them
to define an origin, a specified axis or place the selected atoms into 
a selected plane. (Different sets of atoms can be used for each
operation.)
%%Once that is done, atoms can be selected and can be exported in a
"XYZ" file for use in a program such as Avogadro or can be used to 
create a Vector or Residue rigid body. 
'''
            btnSizer.Add(G2G.HelpButton(RBImpPnl,helpText,wrap=400),
                             0,wx.ALIGN_RIGHT)
            btnSizer.Add(wx.StaticText(RBImpPnl,wx.ID_ANY,'Reorder atoms by dragging'),0,wx.ALL)
            btnSizer.Add((-1,15))
            btn = wx.Button(RBImpPnl, wx.ID_ANY, 'Set All')
            btn.Bind(wx.EVT_BUTTON,onSetAll)
            btnSizer.Add(btn,0,wx.ALIGN_CENTER)
            btn = wx.Button(RBImpPnl, wx.ID_ANY, 'Toggle')
            btn.Bind(wx.EVT_BUTTON,onToggle)
            btnSizer.Add(btn,0,wx.ALIGN_CENTER)
            btnSizer.Add((-1,15))
            btnSizer.Add(wx.StaticText(RBImpPnl,wx.ID_ANY,'Reorient using selected\natoms...'),0,wx.ALL)
            btnSizer.Add((-1,5))
            btn = wx.Button(RBImpPnl, wx.ID_ANY, 'Set origin')
            btn.Bind(wx.EVT_BUTTON,onSetOrigin)
            btnSizer.Add(btn,0,wx.ALIGN_CENTER)

            bntOpts = {'plane':'xy','direction':'x'}
            inSizer = wx.BoxSizer(wx.HORIZONTAL)
            btn = wx.Button(RBImpPnl, wx.ID_ANY, 'Place in plane')
            btn.Bind(wx.EVT_BUTTON,onSetPlane)
            inSizer.Add(btn)
            inSizer.Add(G2G.G2ChoiceButton(RBImpPnl,('xy','yz','xz'),None,None,bntOpts,'plane'))
            btnSizer.Add(inSizer,0,wx.ALIGN_CENTER)
            
            inSizer = wx.BoxSizer(wx.HORIZONTAL)
            btn = wx.Button(RBImpPnl, wx.ID_ANY, 'Define as')
            btn.Bind(wx.EVT_BUTTON,onSetX)
            inSizer.Add(btn)
            inSizer.Add(G2G.G2ChoiceButton(RBImpPnl,('x','y','z'),None,None,bntOpts,'direction'))
            btnSizer.Add(inSizer,0,wx.ALIGN_CENTER)
            
            btnSizer.Add((-1,15))
            btnSizer.Add(wx.StaticText(RBImpPnl,wx.ID_ANY,'Use selected atoms to\ncreate...'),0,wx.ALL)
            btnSizer.Add((-1,5))
            btn = wx.Button(RBImpPnl, wx.ID_ANY, 'export as xyz')
            btn.Bind(wx.EVT_BUTTON,onWriteXYZ)
            btnSizer.Add(btn,0,wx.ALIGN_CENTER)
            btnSizer.Add((-1,10))
            btn = wx.Button(RBImpPnl, wx.ID_ANY, 'a Vector Body')
            btn.Bind(wx.EVT_BUTTON,onAddVector)
            btnSizer.Add(btn,0,wx.ALIGN_CENTER)
            btn = wx.Button(RBImpPnl, wx.ID_ANY, 'a Residue Body')
            btn.Bind(wx.EVT_BUTTON,onAddResidue)
            btnSizer.Add(btn,0,wx.ALIGN_CENTER)
            btn = wx.Button(RBImpPnl, wx.ID_CANCEL)
            btn.Bind(wx.EVT_BUTTON,onCancel)
            btnSizer.Add((-1,10))
            btnSizer.Add(btn,0,wx.ALIGN_CENTER)

            mainSizer.Add(btnSizer)
            mainSizer.Add((5,5))
            grid = DragableRBGrid(RBImpPnl,rd.Phase,UpdateDraw)
            mainSizer.Add(grid)
            RBImpPnl.SetSizer(mainSizer,True)
            mainSizer.Layout()    
            Size = mainSizer.GetMinSize()
            Size[0] += 40
            Size[1] = max(Size[1],G2frame.GetSize()[1]-200) + 20
            RBImpPnl.SetSize(Size)
            RBImp.SetScrollbars(10,10,int(Size[0]/10-4),int(Size[1]/10-1))
            RBImp.Scroll(0,0)

        def GetCoords(atmsel):
            '''Create orthogonal coordinates for selected atoms.
            Place the origin at the center of the body
            '''
            atms = rd.Phase['Atoms']
            cell = rd.Phase['General']['Cell'][1:7]
            Amat,Bmat = G2lat.cell2AB(cell)
            rd.Phase['RBcoords'] = np.array([np.inner(Amat,atms[i][3:6]) for i in atmsel])
            rd.Phase['RBcoords'] -= rd.Phase['RBcoords'].mean(axis=0)  # origin to middle
            rd.Phase['RBtypes'] = [atms[i][1] for i in atmsel]
            rd.Phase['RBlbls'] = [atms[i][0] for i in atmsel]

        def UpdateVectorBody(rb,useSelection=False):
            '''Put the atoms in order to pass for plotting or for storage as 
            a vector rigid body. 

            :param dict rb: rigid body contents created in :func:`MakeVectorBody`
            :param bool useSelection: True if the rd.Phase['RBselection']
              values will be used to select which atoms are included in the 
              rigid body. If False (default) they are included in rb
              and are used for plotting.          
            '''
            coordlist = []
            typeslist = []
            sellist = []
            for i in rd.Phase['RBindex']:
                use = True
                if useSelection and not rd.Phase['RBselection'][i]: use = False
                if use:
                    coordlist.append(rd.Phase['RBcoords'][i])
                    typeslist.append(rd.Phase['RBtypes'][i])
                    sellist.append(rd.Phase['RBselection'][i])
            coordlist = np.array(coordlist)
            rb['rbXYZ'] = coordlist
            rb['rbVect'] = [coordlist]
            rb['rbTypes'] = typeslist
            if not useSelection:
                rb['Selection'] = sellist
            elif 'Selection' in rb:
                del rb['Selection']

        def MakeVectorBody(name=''):
            '''Make the basic vector rigid body dict (w/o coordinates) used for
            export and for plotting
            '''
            vecMag = [1.0]
            vecRef = [False]
            rb = {'RBname':name,'VectMag':vecMag,
                    'rbRef':[0,1,2,False],'VectRef':vecRef,
                    'useCount':0}
            UpdateVectorBody(rb)
            return rb

        # too lazy to figure out why wx crashes
        if wx.__version__.split('.')[0] != '4':
            wx.MessageBox('Sorry, wxPython 4.x is required to run this command',
                                  caption='Update Python',
                                  style=wx.ICON_EXCLAMATION)
            return
        if platform.python_version()[:1] == '2':
            wx.MessageBox('Sorry, Python >=3.x is required to run this command',
                                  caption='Update Python',
                                  style=wx.ICON_EXCLAMATION)
            return

        # get importer type and a phase file of that type
        G2sc.LoadG2fil()
        choices = [rd.formatName for  rd in G2sc.Readers['Phase']] 
        dlg = G2G.G2SingleChoiceDialog(G2frame,'Select the format of the file',
                                     'select format',choices)
        dlg.CenterOnParent()
        try:
            if dlg.ShowModal() == wx.ID_OK:
                col = dlg.GetSelection()
            else:
                col = None
                return
        finally:
            dlg.Destroy()
        reader = G2sc.Readers['Phase'][col]

        choices = reader.formatName + " file ("
        w = ""
        for extn in reader.extensionlist:
            if w != "": w += ";"
            w += "*" + extn
        choices += w + ")|" + w
        #choices += "|zip archive (.zip)|*.zip"
        if not reader.strictExtension:
            choices += "|any file (*.*)|*.*"
        typ = '( type '+reader.formatName+')'
        filelist = G2G.GetImportFile(G2frame,
                        message="Choose phase input file"+typ,
                        defaultFile="",wildcard=choices,style=wx.FD_OPEN)
        if len(filelist) != 1: return

        # read in the phase file
        filename = filelist[0]
        rd = reader
        with open(filename, 'r'):
            rd.ReInitialize()
            rd.errors = ""
            if not rd.ContentsValidator(filename):   # Report error
                G2fil.G2Print("Warning: File {} has a validation error".format(filename))
                return
            if len(rd.selections) > 1:
                print("File {} has {} phases. This is unexpected."
                                    .format(filename,len(rd.selections)))
                return

            rd.objname = os.path.basename(filename)
            try:
                rd.Reader(filename)
            except Exception as msg:
                G2fil.G2Print("Warning: read of file {} failed\n{}".format(
                    filename,rd.errors))
                if GSASIIpath.GetConfigValue('debug'):
                    print(msg)
                    import traceback
                    print (traceback.format_exc())
                    GSASIIpath.IPyBreak()
                return

        pagename = 'Rigid body importer'
        Page1()
        return

    def AddVectTrans(event):
        'Add a translation to an existing vector rigid body'
        choices = []
        rbIdlist = []
        for rbid in data['RBIds']['Vector']:
            if rbid != 'AtInfo':
                rbIdlist.append(rbid)
                choices.append(data['Vector'][rbid]['RBname'])
        if len(choices) == 0:
            G2G.G2MessageBox(G2frame,'No Vector Rigid Bodies found',
                                 'No VR Bodies')
            return
        elif len(choices) == 1:
            rbid = rbIdlist[0]
        else:
            dlg = G2G.G2SingleChoiceDialog(G2frame,'Select the rigid body to save',
                                  'select format',choices)
            try:
                if dlg.ShowModal() == wx.ID_OK:
                    rbid = rbIdlist[dlg.GetSelection()]
                else:
                    return
            finally:
                dlg.Destroy()
        data['Vector'][rbid]['VectMag'] += [1.0]
        data['Vector'][rbid]['VectRef'] += [False]
        nAtoms = len(data['Vector'][rbid]['rbXYZ'])
        data['Vector'][rbid]['rbVect'] += [np.zeros((nAtoms,3))]
        UpdateVectorRB()
        
    def SaveVectorRB(event):
        choices = []
        rbIdlist = []
        for rbid in data['RBIds']['Vector']:
            if rbid != 'AtInfo':
                rbIdlist.append(rbid)
                choices.append(data['Vector'][rbid]['RBname'])
        if len(choices) == 0:
            G2G.G2MessageBox(G2frame,'No Vector Rigid Bodies found',
                                 'No VR Bodies')
            return
        elif len(choices) == 1:
            rbid = rbIdlist[0]
        else:
            dlg = G2G.G2SingleChoiceDialog(G2frame,'Select the rigid body to save',
                                  'select format',choices)
            try:
                if dlg.ShowModal() == wx.ID_OK:
                    rbid = rbIdlist[dlg.GetSelection()]
                else:
                    return
            finally:
                dlg.Destroy()
             
        pth = G2G.GetExportPath(G2frame)
        dlg = wx.FileDialog(G2frame, 'Choose file to save vector rigid body',
            pth, '', 'VRB files (*.vecbody)|*.vecbody',
            wx.FD_SAVE|wx.FD_OVERWRITE_PROMPT)
        try:
            if dlg.ShowModal() == wx.ID_OK:
                filename = dlg.GetPath()
                filename = os.path.splitext(filename)[0]+'.vecbody'  # set extension
                fp = open(filename,'w')
                fp.write('Name: '+data['Vector'][rbid]['RBname']+'\n')
                fp.write('Trans: ')
                for i in data['Vector'][rbid]['VectMag']:
                    fp.write(str(i)+" ") 
                fp.write('\n')
                ntrans = len(data['Vector'][rbid]['VectMag'])
                for i,sym in enumerate(data['Vector'][rbid]['rbTypes']):
                    fp.write("{:3s}".format(sym))
                    for j in range(ntrans):
                        fp.write('{:8.5f}{:9.5f}{:9.5f}   '
                            .format(*data['Vector'][rbid]['rbVect'][j][i]))
                    fp.write('\n')
                fp.close()
                print ('Vector rigid body saved to: '+filename)
        finally:
            dlg.Destroy()
            
    def ReadVectorRB(event):
        AtInfo = data['Vector']['AtInfo']
        pth = G2G.GetExportPath(G2frame)
        dlg = wx.FileDialog(G2frame, 'Choose file to read vector rigid body',
            pth, '', 'VRB files (*.vecbody)|*.vecbody',
            wx.FD_OPEN)
        try:
            if dlg.ShowModal() == wx.ID_OK:
                filename = dlg.GetPath()
                filename = os.path.splitext(filename)[0]+'.vecbody'  # set extension
                fp = open(filename,'r')
                l = fp.readline().strip()
                if 'Name' not in l:
                    fp.close()
                    G2frame.ErrorDialog('Read Error',
                        'File '+filename+' does not start with Name\nFirst line ='
                        +l+'\ninvalid file',parent=G2frame)
                    return
                name = l.split(':')[1].strip()
                trans = fp.readline().strip().split(':')[1].split()
                vecMag = [float(i) for i in trans]
                ntrans = len(trans)
                vecs = [[] for i in range(ntrans)]
                types = []
                l = fp.readline().strip()
                while l:
                    nums = l.strip().split()
                    types.append(nums.pop(0))
                    t = types[-1]
                    if t not in AtInfo:
                        Info = G2elem.GetAtomInfo(t)
                        AtInfo[t] = [Info['Drad'],Info['Color']]
                    for i in range(ntrans):
                        vecs[i].append([float(nums.pop(0)) for j in range(3)])
                    l = fp.readline().strip()
                fp.close()
            else:
                return        
        finally:
            dlg.Destroy()
        natoms = len(types)
        vecs = [np.array(vecs[i]) for i in range(ntrans)]
        rbid = ran.randint(0,sys.maxsize)
        namelist = [data['Vector'][key]['RBname'] for key in data['Vector']
                        if 'RBname' in data['Vector'][key]]
        name = G2obj.MakeUniqueLabel(name,namelist)
        data['Vector'][rbid] = {'RBname':name,'VectMag':vecMag,
                'rbXYZ':np.zeros((natoms,3)),
                'rbRef':[0,1,2,False],'VectRef':ntrans*[False],
                'rbTypes':types,
                'rbVect':vecs,'useCount':0}
        data['RBIds']['Vector'].append(rbid)
        UpdateVectorRB()
        
    def AddResidueRB(event):
        global resRBsel
        AtInfo = data['Residue']['AtInfo']
        macro = getMacroFile('rigid body')
        if not macro:
            return
        macStr = macro.readline()
        while macStr:
            items = macStr.split()
            if 'I' == items[0]:
                resRBsel = ran.randint(0,sys.maxsize)
                rbName = items[1]
                rbTypes = []
                rbXYZ = []
                rbSeq = []
                atNames = []
                nAtms,nSeq,nOrig,mRef,nRef = [int(items[i]) for i in [2,3,4,5,6]]
                for iAtm in range(nAtms):
                    macStr = macro.readline().split()
                    atName = macStr[0]
                    atType = macStr[1]
                    atNames.append(atName)
                    rbXYZ.append([float(macStr[i]) for i in [2,3,4]])
                    rbTypes.append(atType)
                    if atType not in AtInfo:
                        Info = G2elem.GetAtomInfo(atType)
                        AtInfo[atType] = [Info['Drad'],Info['Color']]
                rbXYZ = np.array(rbXYZ)-np.array(rbXYZ[nOrig-1])
                for iSeq in range(nSeq):
                    macStr = macro.readline().split()
                    mSeq = int(macStr[0])
                    for jSeq in range(mSeq):
                        macStr = macro.readline().split()
                        iBeg = int(macStr[0])-1
                        iFin = int(macStr[1])-1
                        angle = 0.0
                        nMove = int(macStr[2])
                        iMove = [int(macStr[i])-1 for i in range(3,nMove+3)]
                        rbSeq.append([iBeg,iFin,angle,iMove])
                namelist = [data['Residue'][key]['RBname'] for key in
                           data['Residue'] if 'RBname' in data['Residue'][key]]
                rbName = G2obj.MakeUniqueLabel(rbName,namelist)
                data['Residue'][resRBsel] = {'RBname':rbName,'rbXYZ':rbXYZ,'rbTypes':rbTypes,
                    'atNames':atNames,'rbRef':[nOrig-1,mRef-1,nRef-1,True],'rbSeq':rbSeq,
                    'SelSeq':[0,0],'useCount':0,'molCent':None}
                data['RBIds']['Residue'].append(resRBsel)
                print ('Rigid body '+rbName+' added')
            macStr = macro.readline()
        macro.close()
        UpdateResidueRB()
        
    def ImportResidueRB():
        global resRBsel
        AtInfo = data['Residue']['AtInfo']
        text,ext = getTextFile()
        if not text:
            return
        resRBsel = ran.randint(0,sys.maxsize)
        rbTypes = []
        rbXYZ = []
        atNames = []
        txtStr = text.readline()
        if 'xyz' in ext:
            txtStr = text.readline()
            txtStr = text.readline()
        elif 'mol2' in ext:
            while 'ATOM' not in txtStr:
                txtStr = text.readline()
            txtStr = text.readline()
        elif 'pdb' in ext:
            while 'ATOM' not in txtStr[:6] and 'HETATM' not in txtStr[:6]:
                txtStr = text.readline()
        items = txtStr.split()
        nat = 1
        while len(items):
            if 'txt' in ext:
                atName = items[0]
                atType = items[1]
                rbXYZ.append([float(items[i]) for i in [2,3,4]])
            elif 'xyz' in ext:
                atType = items[0]
                rbXYZ.append([float(items[i]) for i in [1,2,3]])
                atName = '%s%d'%(atType,nat)
            elif 'mol2' in ext:
                atType = items[1]
                atName = items[1]+items[0]
                rbXYZ.append([float(items[i]) for i in [2,3,4]])
            elif 'pdb' in ext:
                atType = items[-1]
                if not items[2][-1].isnumeric():
                    atName = '%s%d'%(items[2],nat)
                else:
                    atName = '5s'%items[2]
                xyz = txtStr[30:55].split()                    
                rbXYZ.append([float(x) for x in xyz])
            atNames.append(atName)
            rbTypes.append(atType)
            if atType not in AtInfo:
                Info = G2elem.GetAtomInfo(atType)
                AtInfo[atType] = [Info['Drad'],Info['Color']]
            txtStr = text.readline()
            if 'mol2' in ext and 'BOND' in txtStr:
                break
            if 'pdb' in ext and ('ATOM' not in txtStr[:6] and 'HETATM' not in txtStr[:6]):
                break
            items = txtStr.split()
            nat += 1
        if len(atNames) < 3:
            G2G.G2MessageBox(G2frame,'Not enough atoms in rigid body; must be 3 or more')
        else:
            rbXYZ = np.array(rbXYZ)-np.array(rbXYZ[0])
            Xxyz = rbXYZ[1]
            X = Xxyz/np.sqrt(np.sum(Xxyz**2))
            Yxyz = rbXYZ[2]
            Y = Yxyz/np.sqrt(np.sum(Yxyz**2))
            Mat = G2mth.getRBTransMat(X,Y)
            rbXYZ = np.inner(Mat,rbXYZ).T
            name = 'UNKRB'
            namelist = [data['Residue'][key]['RBname'] for key in data['Residue']
                        if 'RBname' in data['Residue'][key]]
            name = G2obj.MakeUniqueLabel(name,namelist)
            data['Residue'][resRBsel] = {'RBname':name,'rbXYZ':rbXYZ,'rbTypes':rbTypes,
                'atNames':atNames,'rbRef':[0,1,2,False],'rbSeq':[],'SelSeq':[0,0],'useCount':0,'molCent':False}
            data['RBIds']['Residue'].append(resRBsel)
            print ('Rigid body UNKRB added')
        text.close()
        UpdateResidueRB()
        
    def SaveResidueRB():
        global resRBsel
        pth = G2G.GetExportPath(G2frame)
        dlg = wx.FileDialog(G2frame, 'Choose PDB file for Atom XYZ', pth, '', 
            'PDB files (*.pdb)|*.pdb',wx.FD_SAVE|wx.FD_OVERWRITE_PROMPT)
        try:
            if dlg.ShowModal() == wx.ID_OK:
                filename = dlg.GetPath()
                filename = os.path.splitext(filename)[0]+'.pdb'  # make extension .pdb
                File = open(filename,'w')       
                rbData =  data['Residue'][resRBsel]
                for iat,xyz in enumerate(rbData['rbXYZ']):
                    File.write('ATOM %6d  %-4s%3s     1    %8.3f%8.3f%8.3f  1.00  0.00          %2s\n'%(
                        iat,rbData['atNames'][iat],rbData['RBname'][:3],xyz[0],xyz[1],xyz[2],rbData['rbTypes'][iat]))
                File.close()
                print ('Atom XYZ saved to: '+filename)
        finally:
            dlg.Destroy()
            
    def AddSpinRB(event):
        
        rbid = ran.randint(0,sys.maxsize)
        atType = 'C'
        rbType = 'Q'
        Natoms = 1
        name = 'UNKRB'
        namelist = [data['Spin'][key]['RBname'] for key in data['Spin']]
        name = G2obj.MakeUniqueLabel(name,namelist)
        atColor = G2elem.GetAtomInfo(atType)['Color']
        data['Spin'][rbid] = {'RBname':name,'Natoms':Natoms,'atType':atType,'rbType':rbType,'atColor':atColor,
            'useCount':0,'nSH':0,'SHC':[{},],'Radius':[1.0,False],'Matrix':np.eye(3),'rbPos':np.zeros(3)}
        data['RBIds']['Spin'].append(rbid)
        UpdateSpinRB()
        
    def FindNeighbors(Orig,XYZ,atTypes,atNames,AtInfo):
        Radii = []
        for Atype in atTypes:
            Radii.append(AtInfo[Atype][0])
        Radii = np.array(Radii)
        Neigh = []
        Dx = XYZ-XYZ[Orig]
        dist = np.sqrt(np.sum(Dx**2,axis=1))
        sumR = Radii[Orig]+Radii
        IndB = ma.nonzero(ma.masked_greater(dist-0.85*sumR,0.))
        for j in IndB[0]:
            if j != Orig and atTypes[j] != 'H':
                Neigh.append(atNames[j])
        return Neigh
        
    def FindAllNeighbors(XYZ,atTypes,atNames,AtInfo):
        NeighDict = {}
        for iat,xyz in enumerate(atNames):
            NeighDict[atNames[iat]] = FindNeighbors(iat,XYZ,atTypes,atNames,AtInfo)
        return NeighDict
        
    def FindRiding(Orig,Pivot,NeighDict):
        riding = [Orig,Pivot]
        iAdd = 1
        new = True
        while new:
            newAtms = NeighDict[riding[iAdd]]
            for At in newAtms:
                new = False
                if At not in riding:
                    riding.append(At)
                    new = True
            iAdd += 1
            if iAdd < len(riding):
                new = True
        return riding[2:]
                        
    def OnDefineTorsSeq(event):
        global resRBsel
        rbData = data['Residue'][resRBsel]
        if not len(rbData):
            return
        atNames = rbData['atNames']
        AtInfo = data['Residue']['AtInfo']
        atTypes = rbData['rbTypes']
        XYZ = rbData['rbXYZ']
        neighDict = FindAllNeighbors(XYZ,atTypes,atNames,AtInfo)
        TargList = []            
        dlg = wx.SingleChoiceDialog(G2frame,'Select origin atom for torsion sequence','Origin atom',rbData['atNames'])
        if dlg.ShowModal() == wx.ID_OK:
            Orig = dlg.GetSelection()
            TargList = neighDict[atNames[Orig]]
        dlg.Destroy()
        if not len(TargList):
            return
        dlg = wx.SingleChoiceDialog(G2frame,'Select pivot atom for torsion sequence','Pivot atom',TargList)
        if dlg.ShowModal() == wx.ID_OK:
            Piv = atNames.index(TargList[dlg.GetSelection()])
            riding = FindRiding(atNames[Orig],atNames[Piv],neighDict)
            Riding = []
            for atm in riding:
                Riding.append(atNames.index(atm))
            rbData['rbSeq'].append([Orig,Piv,0.0,Riding])            
        dlg.Destroy()
        UpdateResidueRB()

    def UpdateVectorRB(Scroll=0):
        '''Display & edit a selected Vector RB
        '''
        global resRBsel
        def rbNameSizer(rbid,rbData):

            def OnRBName(event):
                event.Skip()
                Obj = event.GetEventObject()
                name = Obj.GetValue()
                if name == rbData['RBname']: return # no change
                namelist = [data['Vector'][key]['RBname'] for key in
                        data['Vector'] if 'RBname' in data['Vector'][key]]
                name = G2obj.MakeUniqueLabel(name,namelist)
                rbData['RBname'] = name
                wx.CallAfter(UpdateVectorRB)
                
            def OnDelRB(event):
                Obj = event.GetEventObject()
                rbid = Indx[Obj.GetId()]
                if rbid in data['Vector']:
                    del data['Vector'][rbid]
                    data['RBIds']['Vector'].remove(rbid)
                    rbData['useCount'] -= 1
                wx.CallAfter(UpdateVectorRB)
                
            def OnPlotRB(event):
                G2plt.PlotRigidBody(G2frame,'Vector',AtInfo,rbData,plotDefaults)
            
            # start of rbNameSizer
            nameSizer = wx.BoxSizer(wx.HORIZONTAL)
            nameSizer.Add(wx.StaticText(VectorRBDisplay,-1,'Rigid body name: '),0,WACV)
            RBname = wx.TextCtrl(VectorRBDisplay,-1,rbData['RBname'],
                                     style=wx.TE_PROCESS_ENTER)
            RBname.Bind(wx.EVT_LEAVE_WINDOW, OnRBName)
            RBname.Bind(wx.EVT_TEXT_ENTER,OnRBName)
            RBname.Bind(wx.EVT_KILL_FOCUS,OnRBName)
            nameSizer.Add(RBname,0,WACV)
            nameSizer.Add((5,0),)
            plotRB =  wx.Button(VectorRBDisplay,wx.ID_ANY,'Plot',style=wx.BU_EXACTFIT)
            plotRB.Bind(wx.EVT_BUTTON, OnPlotRB)
            Indx[plotRB.GetId()] = rbid
            nameSizer.Add(plotRB,0,WACV)
            nameSizer.Add((5,0),)
            if not rbData['useCount']:
                delRB = wx.Button(VectorRBDisplay,wx.ID_ANY,"Delete",style=wx.BU_EXACTFIT)
                delRB.Bind(wx.EVT_BUTTON, OnDelRB)
                Indx[delRB.GetId()] = rbid
                nameSizer.Add(delRB,0,WACV)
            nameSizer.Add((-1,-1),1,wx.EXPAND,1)
            return nameSizer
            
        def rbRefAtmSizer(rbid,rbData):
            
            def OnRefSel(event):
                Obj = event.GetEventObject()
                iref = Indx[Obj.GetId()]
                sel = Obj.GetValue()
                rbData['rbRef'][iref] = atNames.index(sel)
                FillRefChoice(rbid,rbData)
            
            refAtmSizer = wx.BoxSizer(wx.HORIZONTAL)
            atNames = [name+str(i) for i,name in enumerate(rbData['rbTypes'])]
            rbRef = rbData.get('rbRef',[0,1,2,False])
            rbData['rbRef'] = rbRef
            if rbData['useCount']:
                refAtmSizer.Add(wx.StaticText(VectorRBDisplay,-1,
                    'Orientation reference atoms A-B-C: %s, %s, %s'%(atNames[rbRef[0]], \
                     atNames[rbRef[1]],atNames[rbRef[2]])),0)
            else:
                refAtmSizer.Add(wx.StaticText(VectorRBDisplay,-1,
                    'Orientation reference atoms A-B-C: '),0,WACV)
                for i in range(3):
                    choices = [atNames[j] for j in refChoice[rbid][i]]
                    refSel = wx.ComboBox(VectorRBDisplay,-1,value='',
                        choices=choices,style=wx.CB_READONLY|wx.CB_DROPDOWN)
                    refSel.SetValue(atNames[rbRef[i]])
                    refSel.Bind(wx.EVT_COMBOBOX, OnRefSel)
                    Indx[refSel.GetId()] = i
                    refAtmSizer.Add(refSel,0,WACV)
                refHelpInfo = '''
* The "Orientation Reference" control defines the Cartesian
axes for rigid bodies with the three atoms, A, B and C. 
The vector from B to A defines the x-axis and the y axis is placed 
in the plane defined by B to A and C to A. A,B,C must not be collinear.
'''
                hlp = G2G.HelpButton(VectorRBDisplay,refHelpInfo,wrap=400)
                refAtmSizer.Add(hlp,0,wx.LEFT|wx.RIGHT|wx.ALIGN_CENTER_VERTICAL,2)
            return refAtmSizer
                        
        def rbVectMag(rbid,imag,rbData):
            
            def OnRBVectorMag(event):
                event.Skip()
                Obj = event.GetEventObject()
                rbid,imag = Indx[Obj.GetId()]
                try:
                    val = float(Obj.GetValue())
                    if val <= 0.:
                        raise ValueError
                    rbData['VectMag'][imag] = val
                except ValueError:
                    pass
                Obj.SetValue('%8.4f'%(val))
                wx.CallAfter(UpdateVectorRB,VectorRB.GetScrollPos(wx.VERTICAL))
                G2plt.PlotRigidBody(G2frame,'Vector',AtInfo,data['Vector'][rbid],plotDefaults)
                
            def OnRBVectorRef(event):
                Obj = event.GetEventObject()
                rbid,imag = Indx[Obj.GetId()]
                rbData['VectRef'][imag] = Obj.GetValue()
                        
            magSizer = wx.BoxSizer(wx.HORIZONTAL)
            magSizer.Add(wx.StaticText(VectorRBDisplay,-1,'Translation magnitude: '),0,WACV)
            magValue = wx.TextCtrl(VectorRBDisplay,-1,'%8.4f'%(rbData['VectMag'][imag]),
                                       style=wx.TE_PROCESS_ENTER)
            Indx[magValue.GetId()] = [rbid,imag]
            magValue.Bind(wx.EVT_TEXT_ENTER,OnRBVectorMag)
            magValue.Bind(wx.EVT_KILL_FOCUS,OnRBVectorMag)
            magSizer.Add(magValue,0,WACV)
            magSizer.Add((5,0),)
            magref = wx.CheckBox(VectorRBDisplay,label=' Refine?') 
            magref.SetValue(rbData['VectRef'][imag])
            magref.Bind(wx.EVT_CHECKBOX,OnRBVectorRef)
            Indx[magref.GetId()] = [rbid,imag]
            magSizer.Add(magref,0,WACV)
            return magSizer
            
        def rbVectors(rbid,imag,mag,XYZ,rbData):

            def TypeSelect(event):
                AtInfo = data['Vector']['AtInfo']
                r,c = event.GetRow(),event.GetCol()
                if vecGrid.GetColLabelValue(c) == 'Type':
                    PE = G2elemGUI.PickElement(G2frame,oneOnly=True)
                    if PE.ShowModal() == wx.ID_OK:
                        if PE.Elem != 'None':
                            El = PE.Elem.strip().lower().capitalize()
                            if El not in AtInfo:
                                Info = G2elem.GetAtomInfo(El)
                                AtInfo[El] = [Info['Drad'],Info['Color']]
                            rbData['rbTypes'][r] = El
                            vecGrid.SetCellValue(r,c,El)
                    PE.Destroy()
                wx.CallAfter(UpdateVectorRB,VectorRB.GetScrollPos(wx.VERTICAL))

            def ChangeCell(event):
                r,c =  event.GetRow(),event.GetCol()
                if r >= 0 and (0 <= c < 3):
                    try:
                        val = float(vecGrid.GetCellValue(r,c))
                        rbData['rbVect'][imag][r][c] = val
                    except ValueError:
                        pass
                G2plt.PlotRigidBody(G2frame,'Vector',AtInfo,data['Vector'][rbid],plotDefaults)
                wx.CallAfter(UpdateVectorRB,VectorRB.GetScrollPos(wx.VERTICAL))

            vecSizer = wx.BoxSizer()
            Types = 3*[wg.GRID_VALUE_FLOAT+':10,5',]+[wg.GRID_VALUE_STRING,]+3*[wg.GRID_VALUE_FLOAT+':10,5',]
            colLabels = ['Vector x','Vector y','Vector z','Type','Cart x','Cart y','Cart z']
            table = []
            rowLabels = []
            atNames = []
            for ivec,xyz in enumerate(rbData['rbVect'][imag]):
                table.append(list(xyz)+[rbData['rbTypes'][ivec],]+list(XYZ[ivec]))
                rowLabels.append(str(ivec))
                atNames.append(rbData['rbTypes'][ivec]+str(ivec))
            rbData['atNames'] = atNames
            vecTable = G2G.Table(table,rowLabels=rowLabels,colLabels=colLabels,types=Types)
            vecGrid = G2G.GSGrid(VectorRBDisplay)
            vecGrid.SetTable(vecTable, True)
            if 'phoenix' in wx.version():
                vecGrid.Bind(wg.EVT_GRID_CELL_CHANGED, ChangeCell)
            else:
                vecGrid.Bind(wg.EVT_GRID_CELL_CHANGE, ChangeCell)
            if not imag:
                vecGrid.Bind(wg.EVT_GRID_CELL_LEFT_DCLICK, TypeSelect)
            attr = wx.grid.GridCellAttr()
            attr.IncRef()
            attr.SetEditor(G2G.GridFractionEditor(vecGrid))
            for c in range(3):
                attr.IncRef()
                vecGrid.SetColAttr(c, attr)
            for row in range(vecTable.GetNumberRows()):
                if imag:
                    vecGrid.SetCellStyle(row,3,VERY_LIGHT_GREY,True)                    
                for col in [4,5,6]:
                    vecGrid.SetCellStyle(row,col,VERY_LIGHT_GREY,True)
#            vecGrid.SetScrollRate(0,0)
            vecGrid.AutoSizeColumns(False)
            vecSizer.Add(vecGrid)
            return vecSizer
        
        def FillRefChoice(rbid,rbData):
            choiceIds = [i for i in range(len(rbData['rbTypes']))]
            
            rbRef = rbData.get('rbRef',[-1,-1,-1,False])
            for i in range(3):
                if rbRef[i] in choiceIds: choiceIds.remove(rbRef[i])
            refChoice[rbid] = [choiceIds[:],choiceIds[:],choiceIds[:]]
            for i in range(3):
                refChoice[rbid][i].append(rbRef[i])
                refChoice[rbid][i].sort()
                
        def OnRBSelect(event):
            global resRBsel
            sel = rbSelect.GetSelection()
            if sel == 0: return # 1st entry is blank
            rbname = rbchoice[sel-1]
            resRBsel = RBnames[rbname]
            wx.CallLater(100,UpdateVectorRB)
            
        # beginning of UpdateVectorRB
        AtInfo = data['Vector']['AtInfo']
        refChoice = {}
        #RefObjs = []

        GS = VectorRBDisplay.GetSizer()
        if GS: 
            try:        #get around a c++ error in wx 4.0; doing is again seems to be OK
                GS.Clear(True)
            except:
                GS.Clear(True)
        
        RBnames = {}
        for rbid in data['RBIds']['Vector']:
            RBnames.update({data['Vector'][rbid]['RBname']:rbid,})
        if not RBnames:
            return
        rbchoice = list(RBnames.keys())
        rbchoice.sort()
        if GS: 
            VectorRBSizer = GS
        else:
            VectorRBSizer = wx.BoxSizer(wx.VERTICAL)
        if resRBsel not in data['RBIds']['Vector']:
            resRBsel = RBnames[rbchoice[0]]
        if len(RBnames) > 1:
            selSizer = wx.BoxSizer(wx.HORIZONTAL)
            selSizer.Add(wx.StaticText(VectorRBDisplay,label=' Select rigid body to view:'),0)
            rbSelect = wx.ComboBox(VectorRBDisplay,choices=['']+rbchoice)
            name = data['Vector'][resRBsel]['RBname']
            rbSelect.SetSelection(1+rbchoice.index(name))
            rbSelect.Bind(wx.EVT_COMBOBOX,OnRBSelect)
            selSizer.Add(rbSelect,0)
            VectorRBSizer.Add(selSizer,0)
        rbData = data['Vector'][resRBsel]
        if 'DELETED' in str(G2frame.GetStatusBar()):   #seems to be no other way to do this (wx bug)
            if GSASIIpath.GetConfigValue('debug'):
                print ('DBG_wx error: Rigid Body/Status not cleanly deleted after Refine')
            return
        SetStatusLine(' You may use e.g. "c60" or "s60" for a vector entry')
        FillRefChoice(resRBsel,rbData)
        VectorRBSizer.Add(rbNameSizer(resRBsel,rbData),0,wx.EXPAND)
        VectorRBSizer.Add(rbRefAtmSizer(resRBsel,rbData),0)
        XYZ = np.array([[0.,0.,0.] for Ty in rbData['rbTypes']])
        for imag,mag in enumerate(rbData['VectMag']):
            XYZ += mag*rbData['rbVect'][imag]
            VectorRBSizer.Add(rbVectMag(rbid,imag,rbData),0)
            VectorRBSizer.Add(rbVectors(rbid,imag,mag,XYZ,rbData),0)
        VectorRBSizer.Add((5,5),0)
        data['Vector'][rbid]['rbXYZ'] = XYZ        
        
        VectorRBSizer.Add((5,25),)
        VectorRBSizer.Layout()    
        VectorRBDisplay.SetSizer(VectorRBSizer,True)
        VectorRBDisplay.SetAutoLayout(True)
        Size = VectorRBSizer.GetMinSize()
        VectorRBDisplay.SetSize(Size)
       
        Size[0] += 40
        Size[1] = max(Size[1],450) + 20
        VectorRB.SetSize(Size)
        VectorRB.SetScrollbars(10,10,int(Size[0]/10-4),int(Size[1]/10-1))
        G2frame.dataWindow.SendSizeEvent()
        
        VectorRBDisplay.Show()
        
    def UpdateSpinRB():
        
        def OnTypeSel(event):
            Obj = event.GetEventObject()
            ObjId = event.GetId()
            data['Spin'][Indx[ObjId]]['rbType'] = Obj.GetValue()
            
        def OnAtSel(event):
            Obj = event.GetEventObject()
            ObjId = event.GetId()
            PE = G2elemGUI.PickElement(G2frame,oneOnly=False)
            if PE.ShowModal() == wx.ID_OK:
                if PE.Elem != 'None':
                    El = PE.Elem.strip().lower().capitalize()
                    data['Spin'][Indx[ObjId]]['atType'] = El
                    data['Spin'][Indx[ObjId]]['Color'] = G2elem.GetAtomInfo(El)['Color']
                    Obj.ChangeValue(El)
                    if 'Q' in El:
                        wx.CallAfter(UpdateSpinRB)
                    
        def OnElSel(event):
            Obj = event.GetEventObject()
            ObjId = event.GetId()
            PE = G2elemGUI.PickElement(G2frame,oneOnly=False,ifOrbs=True)
            if PE.ShowModal() == wx.ID_OK:
                if PE.Elem != 'None':
                    El = PE.Elem.strip().lower().capitalize()
                    data['Spin'][Indx[ObjId]]['elType'] = El
                    Obj.ChangeValue(El)
                   
        def OnSymSel(event):
            ObjId = event.GetId()
            data['Spin'][Indx[ObjId]]['RBsym'] = simsel.GetValue()
            
        #patch
        if 'Spin' not in data:
            data['Spin'] = {}
            data['RBIds'].update({'Spin':[]})
        # end patch
        if not len(data['Spin']):
            return
        GS = SpinRBDisplay.GetSizer()
        if GS: 
            try:        #get around a c++ error in wx 4.0; doing is again seems to be OK
                GS.Clear(True)
            except:
                GS.Clear(True)
        
        SetStatusLine(' ')
        
        if GS: 
            SpinRBSizer = GS
        else:
            SpinRBSizer = wx.BoxSizer(wx.VERTICAL)
        Indx = {}
        SpinRBSizer.Add(wx.StaticText(SpinRBDisplay,label=' Spinning rigid body shells/nonspherical atoms (Atom=Q & select Orbitals):'))
        nQ = 0
        for spinID in data['Spin']:
            if 'Q' in data['Spin'][spinID]['atType']:
                nQ += 1
        if nQ:
            bodSizer = wx.FlexGridSizer(0,6,5,5)
        else:
            bodSizer = wx.FlexGridSizer(0,5,5,5)
        for item in ['Name','Type','RB sym','Atom','Number']:
            bodSizer.Add(wx.StaticText(SpinRBDisplay,label=item))
        for ibod,spinID in enumerate(data['Spin']):
            if nQ:
                bodSizer.Add(wx.StaticText(SpinRBDisplay,label='Orbitals from'))
            bodSizer.Add(G2G.ValidatedTxtCtrl(SpinRBDisplay,data['Spin'][spinID],'RBname'))
            bodSizer.Add(wx.StaticText(SpinRBDisplay,label='Q'),0)
            data['Spin'][spinID]['rbType'] = 'Q'    #patch
            symchoice = ['53m','m3m','-43m','6/mmm','-6m2','-3m','3m','32','4/mmm','-42m','mmm','2/m','-1','1']
            data['Spin'][spinID]['RBsym'] = data['Spin'][spinID].get('RBsym','53m')
            simsel = wx.ComboBox(SpinRBDisplay,choices=symchoice,value=data['Spin'][spinID]['RBsym'],
                style=wx.CB_READONLY|wx.CB_DROPDOWN)
            Indx[simsel.GetId()] = spinID
            simsel.Bind(wx.EVT_COMBOBOX,OnSymSel)
            bodSizer.Add(simsel)
            atSel = wx.TextCtrl(SpinRBDisplay,value=data['Spin'][spinID]['atType'],style=wx.TE_PROCESS_ENTER)
            atSel.Bind(wx.EVT_TEXT_ENTER,OnAtSel)
            Indx[atSel.GetId()] = spinID
            bodSizer.Add(atSel,0)
            bodSizer.Add(G2G.ValidatedTxtCtrl(SpinRBDisplay,data['Spin'][spinID],'Natoms'))
            if 'Q' in data['Spin'][spinID]['atType']:
                data['Spin'][spinID]['elType'] = data['Spin'][spinID].get('elType','C')
                elSel = wx.TextCtrl(SpinRBDisplay,value=data['Spin'][spinID]['elType'],style=wx.TE_PROCESS_ENTER)
                elSel.Bind(wx.EVT_TEXT_ENTER,OnElSel)
                Indx[elSel.GetId()] = spinID
                bodSizer.Add(elSel,0)
            elif nQ:
                bodSizer.Add((5,5))
        
        SpinRBSizer.Add(bodSizer)
        SpinRBSizer.Add((5,25),)
        SpinRBSizer.Layout()    
        SpinRBDisplay.SetSizer(SpinRBSizer,True)
        SpinRBDisplay.SetAutoLayout(True)
        Size = SpinRBSizer.GetMinSize()
        SpinRBDisplay.SetSize(Size)
        Size[0] += 40
        Size[1] = max(Size[1],450) + 20
        SpinRB.SetSize(Size)
        SpinRB.SetScrollbars(10,10,int(Size[0]/10-4),int(Size[1]/10-1))
        G2frame.dataWindow.SendSizeEvent()
        
        SpinRBDisplay.Show()
        
    def UpdateResidueRB():
        '''Draw the contents of the Residue Rigid Body tab for Rigid Bodies tree entry
        '''
        global resRBsel
        def rbNameSizer(rbid,rbData):
            
            def OnRBName(event):
                event.Skip()
                Obj = event.GetEventObject()
                name = Obj.GetValue()
                if name == rbData['RBname']: return # no change
                namelist = [data['Residue'][key]['RBname'] for key in
                        data['Residue'] if 'RBname' in data['Residue'][key]]
                name = G2obj.MakeUniqueLabel(name,namelist)
                rbData['RBname'] = name
                wx.CallAfter(UpdateResidueRB)
                
            def OnDelRB(event):
                Obj = event.GetEventObject()
                rbid = Indx[Obj.GetId()]
                if rbid in data['Residue']: 
                    del data['Residue'][rbid]
                    data['RBIds']['Residue'].remove(rbid)
                wx.CallAfter(UpdateResidueRB)
                
            def OnStripH(event):
                Obj = event.GetEventObject()
                rbid = Indx[Obj.GetId()]
                if rbid in data['Residue']:
                    newNames = []
                    newTypes = []
                    newXYZ = []
                    for i,atype in enumerate(rbData['rbTypes']):
                        if atype != 'H':
                            newNames.append(rbData['atNames'][i])
                            newTypes.append(rbData['rbTypes'][i])
                            newXYZ.append(rbData['rbXYZ'][i])
                    rbData['atNames'] = newNames
                    rbData['rbTypes'] = newTypes
                    rbData['rbXYZ'] = newXYZ
                G2plt.PlotRigidBody(G2frame,'Residue',AtInfo,rbData,plotDefaults)
                wx.CallAfter(UpdateResidueRB)

            def OnPlotRB(event):
                G2plt.PlotRigidBody(G2frame,'Residue',AtInfo,rbData,plotDefaults)
                
            # start of rbNameSizer
            nameSizer = wx.BoxSizer(wx.HORIZONTAL)
            nameSizer.Add(wx.StaticText(ResidueRBDisplay,-1,'Residue name: '),0,WACV)
            RBname = wx.TextCtrl(ResidueRBDisplay,-1,rbData['RBname'],style=wx.TE_PROCESS_ENTER)
            RBname.Bind(wx.EVT_LEAVE_WINDOW, OnRBName)
            RBname.Bind(wx.EVT_TEXT_ENTER,OnRBName)
            RBname.Bind(wx.EVT_KILL_FOCUS,OnRBName)
            nameSizer.Add(RBname,0,WACV)
            nameSizer.Add((5,0),)
            plotRB =  wx.Button(ResidueRBDisplay,wx.ID_ANY,'Plot',style=wx.BU_EXACTFIT)
            plotRB.Bind(wx.EVT_BUTTON, OnPlotRB)
            Indx[plotRB.GetId()] = rbid
            nameSizer.Add(plotRB,0,WACV)
            nameSizer.Add((5,0),)
            if not rbData['useCount']:
                delRB = wx.Button(ResidueRBDisplay,wx.ID_ANY,"Delete",style=wx.BU_EXACTFIT)
                delRB.Bind(wx.EVT_BUTTON, OnDelRB)
                Indx[delRB.GetId()] = rbid
                nameSizer.Add(delRB,0,WACV)
                if 'H'  in rbData['rbTypes']:
                    stripH = wx.Button(ResidueRBDisplay,wx.ID_ANY,"Strip H-atoms",style=wx.BU_EXACTFIT)
                    stripH.Bind(wx.EVT_BUTTON, OnStripH)
                    Indx[stripH.GetId()] = rbid
                    nameSizer.Add(stripH,0,WACV)
            nameSizer.Add(wx.StaticText(ResidueRBDisplay,-1,'  body type #'+
                                        str(data['RBIds']['Residue'].index(rbid))),0,WACV)
            nameSizer.Add((-1,-1),1,wx.EXPAND,1)
            return nameSizer
            
        def rbResidues(rbid,rbData):
            
            def TypeSelect(event):
                AtInfo = data['Residue']['AtInfo']
                r,c = event.GetRow(),event.GetCol()
                if resGrid.GetColLabelValue(c) == 'Type':
                    PE = G2elemGUI.PickElement(G2frame,oneOnly=True)
                    if PE.ShowModal() == wx.ID_OK:
                        if PE.Elem != 'None':
                            El = PE.Elem.strip().lower().capitalize()
                            if El not in AtInfo:
                                Info = G2elem.GetAtomInfo(El)
                                AtInfo[El] = [Info['Drad'],Info['Color']]
                            rbData['rbTypes'][r] = El
                            resGrid.SetCellValue(r,c,El)
                    PE.Destroy()

            def ChangeCell(event):
                r,c =  event.GetRow(),event.GetCol()
                if c == 0:
                    rbData['atNames'][r] = resGrid.GetCellValue(r,c)
                if r >= 0 and (2 <= c <= 4):
                    try:
                        val = float(resGrid.GetCellValue(r,c))
                        rbData['rbXYZ'][r][c-2] = val
                    except ValueError:
                        pass
                G2plt.PlotRigidBody(G2frame,'Residue',AtInfo,rbData,plotDefaults)
                        
            def OnRefSel(event):
                Obj = event.GetEventObject()
                iref,res,jref = Indx[Obj.GetId()]
                sel = Obj.GetValue()
                ind = atNames.index(sel)
                if rbData['rbTypes'][ind] == 'H':
                    G2G.G2MessageBox(G2frame,'You should not select an H-atom for rigid body orientation')
                rbData['rbRef'][iref] = ind
                FillRefChoice(rbid,rbData)
                for i,ref in enumerate(RefObjs[jref]):
                    ref.SetItems([atNames[j] for j in refChoice[rbid][i]])
                    ref.SetValue(atNames[rbData['rbRef'][i]])                    
                rbXYZ = rbData['rbXYZ']
                if not iref:     #origin change
                    rbXYZ -= rbXYZ[ind]
                Xxyz = rbXYZ[rbData['rbRef'][1]]
                X = Xxyz/np.sqrt(np.sum(Xxyz**2))
                Yxyz = rbXYZ[rbData['rbRef'][2]]
                Y = Yxyz/np.sqrt(np.sum(Yxyz**2))
                Mat = G2mth.getRBTransMat(X,Y)
                rbXYZ = np.inner(Mat,rbXYZ).T
                rbData['rbXYZ'] = rbXYZ
                rbData['molCent'] = False
                res.ClearSelection()
                resTable = res.GetTable()
                for r in range(res.GetNumberRows()):
                    row = resTable.GetRowValues(r)
                    row[2:4] = rbXYZ[r]
                    resTable.SetRowValues(r,row)
                res.ForceRefresh()
                G2plt.PlotRigidBody(G2frame,'Residue',AtInfo,rbData,plotDefaults)
                
            def OnMolCent(event):
                rbData['molCent'] = not rbData['molCent']
                if rbData['molCent']:
                    Obj = event.GetEventObject()
                    res = Indx[Obj.GetId()]
                    rbXYZ = rbData['rbXYZ']
                    rbCent = np.array([np.sum(rbXYZ[:,0]),np.sum(rbXYZ[:,1]),np.sum(rbXYZ[:,2])])/rbXYZ.shape[0]
                    rbXYZ -= rbCent
                    rbData['rbXYZ'] = rbXYZ
                    res.ClearSelection()
                    resTable = res.GetTable()
                    for r in range(res.GetNumberRows()):
                        row = resTable.GetRowValues(r)
                        row[2:4] = rbXYZ[r]
                        resTable.SetRowValues(r,row)
                    res.ForceRefresh()
                    G2plt.PlotRigidBody(G2frame,'Residue',AtInfo,rbData,plotDefaults)
                    
            def OnHDswitch(event):
                Obj = event.GetEventObject()
                res = Indx[Obj.GetId()]
                resTable = res.GetTable()
                AtInfo = data['Residue']['AtInfo']
                for r in range(res.GetNumberRows()):
                    row = resTable.GetRowValues(r)
                    if row[1] == 'H':
                        row[0] = 'D'+row[0][1:]
                        row[1] = 'D'
                    elif row[1] == 'D':
                        row[0] = 'H'+row[0][1:]
                        row[1] = 'H'                        
                    rbData['atNames'][r] = row[0]
                    rbData['rbTypes'][r] = row[1]
                    Info = G2elem.GetAtomInfo(row[1])
                    AtInfo[row[1]] = [Info['Drad'],Info['Color']]
                    resTable.SetRowValues(r,row)
                res.ForceRefresh()
                G2plt.PlotRigidBody(G2frame,'Residue',AtInfo,rbData,plotDefaults)
                    
            def OnCycleXYZ(event):
                Obj = event.GetEventObject()
                res = Indx[Obj.GetId()]
                rbXYZ = rbData['rbXYZ']
                resTable = res.GetTable()
                for r in range(res.GetNumberRows()):
                    rbXYZ[r] = np.roll(rbXYZ[r],1)
                    row = resTable.GetRowValues(r)
                    row[2:4] = rbXYZ[r]
                    resTable.SetRowValues(r,row)
                res.ForceRefresh()
                G2plt.PlotRigidBody(G2frame,'Residue',AtInfo,rbData,plotDefaults)
                
            Types = 2*[wg.GRID_VALUE_STRING,]+3*[wg.GRID_VALUE_FLOAT+':10,5',]
            colLabels = ['Name','Type','Cart x','Cart y','Cart z']
            table = []
            rowLabels = []
            for ivec,xyz in enumerate(rbData['rbXYZ']):
                table.append([rbData['atNames'][ivec],]+[rbData['rbTypes'][ivec],]+list(xyz))
                rowLabels.append(str(ivec))
            vecTable = G2G.Table(table,rowLabels=rowLabels,colLabels=colLabels,types=Types)
            resGrid = G2G.GSGrid(ResidueRBDisplay)
            Indx[resGrid.GetId()] = rbid
            resList.append(resGrid)
            resGrid.SetTable(vecTable, True)
            if 'phoenix' in wx.version():
                resGrid.Bind(wg.EVT_GRID_CELL_CHANGED, ChangeCell)
            else:
                resGrid.Bind(wg.EVT_GRID_CELL_CHANGE, ChangeCell)
            resGrid.Bind(wg.EVT_GRID_CELL_LEFT_DCLICK, TypeSelect)
            for c in range(2,5):
                attr = wx.grid.GridCellAttr()
                attr.IncRef()
                attr.SetEditor(G2G.GridFractionEditor(resGrid))
                resGrid.SetColAttr(c, attr)
            for row in range(vecTable.GetNumberRows()):
                resGrid.SetReadOnly(row,1,True)
            resGrid.AutoSizeColumns(False)
            vecSizer = wx.BoxSizer()
            vecSizer.Add(resGrid)
            
            refAtmSizer = wx.BoxSizer(wx.HORIZONTAL)
            atNames = rbData['atNames']
            rbRef = rbData['rbRef']
            refHelpInfo = '''
* The "Orientation Reference" control defines the Cartesian
axes for rigid bodies with the three atoms, A, B and C. 
The vector from B to A defines the x-axis and the y axis is placed 
in the plane defined by B to A and C to A. A,B,C must not be collinear.
 
%%* The origin is at A unless the "Center RB?" button is pressed.

%%* The 'Cycle XYZ' button will permute the rigid body XYZ coordinates so
XYZ --> ZXY. Repeat if needed.

%%* The "Center RB?" button will shift the origin of the 
rigid body to be the midpoint of all atoms in the body (not mass weighted).
'''
            refAtmSizer2 = None
            if rbData['rbRef'][3] or rbData['useCount']:
                refAtmSizer.Add(wx.StaticText(ResidueRBDisplay,-1,
                    'Orientation reference non-H atoms A-B-C: %s, %s, %s'%(atNames[rbRef[0]], \
                     atNames[rbRef[1]],atNames[rbRef[2]])),0,WACV)
            else:
                refAtmSizer.Add(wx.StaticText(ResidueRBDisplay,-1,
                    'Orientation reference non-H atoms A-B-C: '),0,WACV)
                refObj = [0,0,0]
                for i in range(3):
                    choices = [atNames[j] for j in refChoice[rbid][i]]
                    refSel = wx.ComboBox(ResidueRBDisplay,-1,value='',
                        choices=choices,style=wx.CB_READONLY|wx.CB_DROPDOWN)
                    refSel.SetValue(atNames[rbRef[i]])
                    refSel.Bind(wx.EVT_COMBOBOX, OnRefSel)
                    Indx[refSel.GetId()] = [i,resGrid,len(RefObjs)]
                    refObj[i] = refSel
                    refAtmSizer.Add(refSel,0,WACV)
                refAtmSizer.Add((50,-1))   # moves the help button out a bit
                RefObjs.append(refObj)
                refAtmSizer2 = wx.BoxSizer(wx.HORIZONTAL)
                cycleXYZ = wx.Button(ResidueRBDisplay,label=' Cycle XYZ?')
                cycleXYZ.Bind(wx.EVT_BUTTON,OnCycleXYZ)
                Indx[cycleXYZ.GetId()] = resGrid
                refAtmSizer2.Add(cycleXYZ,0,WACV)
                if 'molCent' not in rbData: rbData['molCent'] = False           #patch
                molcent = wx.Button(ResidueRBDisplay,label=' Center RB?')
                molcent.Bind(wx.EVT_BUTTON,OnMolCent)
                Indx[molcent.GetId()] = resGrid
                refAtmSizer2.Add(molcent,0,WACV)
                HDbut = wx.Button(ResidueRBDisplay,label='H <-> D?')
                HDbut.Bind(wx.EVT_BUTTON,OnHDswitch)
                Indx[HDbut.GetId()] = resGrid
                refAtmSizer2.Add(HDbut,0,WACV)
            hlp = G2G.HelpButton(ResidueRBDisplay,refHelpInfo,wrap=400)
            refAtmSizer.Add(hlp,0,wx.LEFT|wx.RIGHT|wx.ALIGN_CENTER_VERTICAL,2)

            mainSizer = wx.BoxSizer(wx.VERTICAL)
            mainSizer.Add(refAtmSizer,0,wx.EXPAND)
            if refAtmSizer2: mainSizer.Add(refAtmSizer2)
            mainSizer.Add(vecSizer)
            return mainSizer
            
        def Add2SeqSizer(seqSizer,angSlide,rbid,iSeq,Seq,atNames):
            
            def ChangeAngle(event):
                event.Skip()
                Obj = event.GetEventObject()
                rbid,Seq = Indx[Obj.GetId()][:2]
                val = Seq[2]
                try:
                    val = float(Obj.GetValue())
                    Seq[2] = val
                except ValueError:
                    pass
                Obj.SetValue('%8.2f'%(val))
                G2plt.PlotRigidBody(G2frame,'Residue',AtInfo,data['Residue'][rbid],plotDefaults)
                
            def OnRadBtn(event):
                Obj = event.GetEventObject()
                Seq,iSeq,angId = Indx[Obj.GetId()]
                data['Residue'][rbid]['SelSeq'] = [iSeq,angId]
                angSlide.SetValue(int(100*Seq[2]))
                
            def OnDelBtn(event):
                Obj = event.GetEventObject()
                rbid,Seq = Indx[Obj.GetId()]
                data['Residue'][rbid]['rbSeq'].remove(Seq)        
                wx.CallAfter(UpdateResidueRB)
            
            iBeg,iFin,angle,iMove = Seq
            ang = wx.TextCtrl(ResidueRBDisplay,wx.ID_ANY,
                    '%8.2f'%(angle),size=(70,-1),style=wx.TE_PROCESS_ENTER)
            if not iSeq:
                radBt = wx.RadioButton(ResidueRBDisplay,wx.ID_ANY,
                                           '',style=wx.RB_GROUP)
                data['Residue'][rbid]['SelSeq'] = [iSeq,ang.GetId()]
                radBt.SetValue(True)
            else:
                radBt = wx.RadioButton(ResidueRBDisplay,wx.ID_ANY,'')
            radBt.Bind(wx.EVT_RADIOBUTTON,OnRadBtn)                   
            seqSizer.Add(radBt)
            delBt =  wx.Button(ResidueRBDisplay,wx.ID_ANY,'Del',
                                style=wx.BU_EXACTFIT)
            delBt.Bind(wx.EVT_BUTTON,OnDelBtn)
            seqSizer.Add(delBt)
            bond = wx.StaticText(ResidueRBDisplay,wx.ID_ANY,
                        '%s %s'%(atNames[iBeg],atNames[iFin]),size=(50,20))
            seqSizer.Add(bond,0,WACV)
            Indx[radBt.GetId()] = [Seq,iSeq,ang.GetId()]
            Indx[delBt.GetId()] = [rbid,Seq]
            Indx[ang.GetId()] = [rbid,Seq,ang]
            ang.Bind(wx.EVT_TEXT_ENTER,ChangeAngle)
            ang.Bind(wx.EVT_KILL_FOCUS,ChangeAngle)
            seqSizer.Add(ang,0,WACV)
            atms = ''
            for i in iMove:    
                atms += ' %s,'%(atNames[i])
            moves = wx.StaticText(ResidueRBDisplay,wx.ID_ANY,
                            atms[:-1],size=(200,20))
            seqSizer.Add(moves,1,wx.EXPAND|wx.RIGHT)
            return seqSizer
            
        def SlideSizer():
            
            def OnSlider(event):
                Obj = event.GetEventObject()
                rbData = Indx[Obj.GetId()]
                iSeq,angId = rbData['SelSeq']
                val = float(Obj.GetValue())/100.
                rbData['rbSeq'][iSeq][2] = val
                Indx[angId][2].SetValue('%8.2f'%(val))
                G2plt.PlotRigidBody(G2frame,'Residue',AtInfo,rbData,plotDefaults)
            
            slideSizer = wx.BoxSizer(wx.HORIZONTAL)
            slideSizer.Add(wx.StaticText(ResidueRBDisplay,-1,'Selected torsion angle:'),0)
            iSeq,angId = rbData['SelSeq']
            angSlide = G2G.G2Slider(ResidueRBDisplay,-1,
                int(100*rbData['rbSeq'][iSeq][2]),0,36000,size=(200,20),
                style=wx.SL_HORIZONTAL)
            angSlide.Bind(wx.EVT_SLIDER, OnSlider)
            Indx[angSlide.GetId()] = rbData
            slideSizer.Add(angSlide,0)            
            return slideSizer,angSlide
            
        def FillRefChoice(rbid,rbData):
            choiceIds = [i for i in range(len(rbData['atNames']))]
            for seq in rbData['rbSeq']:
                for i in seq[3]:
                    try:
                        choiceIds.remove(i)
                    except ValueError:
                        pass
            rbRef = rbData['rbRef']
            for i in range(3):
                try:
                    choiceIds.remove(rbRef[i])
                except ValueError:
                    pass
            refChoice[rbid] = [choiceIds[:],choiceIds[:],choiceIds[:]]
            for i in range(3):
                refChoice[rbid][i].append(rbRef[i])
                refChoice[rbid][i].sort()
                
        def OnRBSelect(event):
            global resRBsel
            sel = rbSelect.GetSelection()
            if sel == 0: return # 1st entry is blank
            rbname = rbchoice[sel-1]
            resRBsel = RBnames[rbname]
            rbData = data['Residue'][resRBsel]
            G2plt.PlotRigidBody(G2frame,'Residue',AtInfo,rbData,plotDefaults)
            wx.CallLater(100,UpdateResidueRB)
            
        #----- beginning of UpdateResidueRB -----------------------------------------------
        AtInfo = data['Residue']['AtInfo']
        refChoice = {}
        RefObjs = []

        GS = ResidueRBDisplay.GetSizer()
        if GS: 
            try:        #get around a c++ error in wx 4.0; doing is again seems to be OK
                GS.Clear(True)
            except:
                GS.Clear(True)
        
        RBnames = {}
        for rbid in data['RBIds']['Residue']:
            RBnames.update({data['Residue'][rbid]['RBname']:rbid,})
        if not RBnames:
            return
        rbchoice = list(RBnames.keys())
        rbchoice.sort()
        if GS: 
            ResidueRBSizer = GS
        else:
            ResidueRBSizer = wx.BoxSizer(wx.VERTICAL)
        if resRBsel not in data['RBIds']['Residue']:
            resRBsel = RBnames[rbchoice[0]]
        if len(RBnames) > 1:
            selSizer = wx.BoxSizer(wx.HORIZONTAL)
            selSizer.Add(wx.StaticText(ResidueRBDisplay,
                                label=' Select residue to view:'),0)
            rbSelect = wx.ComboBox(ResidueRBDisplay,choices=['']+rbchoice)
            name = data['Residue'][resRBsel]['RBname']
            rbSelect.SetSelection(1+rbchoice.index(name))
            rbSelect.Bind(wx.EVT_COMBOBOX,OnRBSelect)
            selSizer.Add(rbSelect,0)
            ResidueRBSizer.Add(selSizer,0)
        rbData = data['Residue'][resRBsel]
        FillRefChoice(resRBsel,rbData)
        ResidueRBSizer.Add(rbNameSizer(resRBsel,rbData),0,wx.EXPAND)
        ResidueRBSizer.Add(rbResidues(resRBsel,rbData),0)
        if len(rbData['rbSeq']):
            ResidueRBSizer.Add((-1,15),0)
            slideSizer,angSlide = SlideSizer()
            seqSizer = wx.FlexGridSizer(0,5,4,8)
            for lbl in 'Sel','','Bond','Angle','Riding atoms':
                seqSizer.Add(wx.StaticText(ResidueRBDisplay,wx.ID_ANY,lbl))
            ResidueRBSizer.Add(seqSizer)
#            for iSeq,Seq in enumerate(rbData['rbSeq']):
#                ResidueRBSizer.Add(SeqSizer(angSlide,resRBsel,iSeq,Seq,rbData['atNames']))
            for iSeq,Seq in enumerate(rbData['rbSeq']):
                Add2SeqSizer(seqSizer,angSlide,resRBsel,iSeq,Seq,rbData['atNames'])
            ResidueRBSizer.Add(slideSizer,)

        ResidueRBSizer.Add((5,25),)
        ResidueRBSizer.Layout()    
        ResidueRBDisplay.SetSizer(ResidueRBSizer,True)
        ResidueRBDisplay.SetAutoLayout(True)
        Size = ResidueRBSizer.GetMinSize()
        ResidueRBDisplay.SetSize(Size)
       
        Size[0] += 40
        Size[1] = max(Size[1],450) + 20
        ResidueRB.SetSize(Size)
        ResidueRB.SetScrollbars(10,10,int(Size[0]/10-4),int(Size[1]/10-1)) # dataframe already scrolls
        G2frame.dataWindow.SendSizeEvent()
        
        ResidueRBDisplay.Show()
        
    def SetStatusLine(text):
        G2frame.GetStatusBar().SetStatusText(text,1)                                      

    #### UpdateRigidBodies starts here =========
    global resList,resRBsel            
    if not data.get('RBIds') or not data:
        data.update({'Vector':{'AtInfo':{}},'Residue':{'AtInfo':{}},
            'RBIds':{'Vector':[],'Residue':[]}})       #empty/bad dict - fill it
    Indx = {}
    resList = []
    plotDefaults = {'oldxy':[0.,0.],'Quaternion':[0.,0.,0.,1.],'cameraPos':30.,'viewDir':[0,0,1],}
    topSizer = G2frame.dataWindow.topBox
    topSizer.Clear(True)
    parent = G2frame.dataWindow.topPanel
    lbl= "Define/edit rigid bodies here before adding them to phase(s)"
    topSizer.Add(wx.StaticText(parent,label=lbl),0,WACV)
    topSizer.Add((-1,-1),1,wx.EXPAND)
    topSizer.Add(G2G.HelpButton(parent,helpIndex=G2frame.dataWindow.helpKey))
    wx.CallAfter(G2frame.dataWindow.SetDataSize)
    mainSizer = wx.BoxSizer(wx.VERTICAL)
    G2frame.dataWindow.SetSizer(mainSizer)
    G2frame.rbBook = G2G.GSNoteBook(parent=G2frame.dataWindow)
    mainSizer.Add(G2frame.rbBook,1,wx.ALL|wx.EXPAND)
    VectorRB = wx.ScrolledWindow(G2frame.rbBook)
    VectorRBDisplay = wx.Panel(VectorRB)
    G2frame.rbBook.AddPage(VectorRB,'Vector rigid bodies')
    ResidueRB = wx.ScrolledWindow(G2frame.rbBook)
    ResidueRBDisplay = wx.Panel(ResidueRB)
    G2frame.rbBook.AddPage(ResidueRB,'Residue rigid bodies')
    # vector RBs are not too common, so select Residue as the default when one is present
    SpinRB = wx.ScrolledWindow(G2frame.rbBook)
    SpinRBDisplay = wx.Panel(SpinRB)
    G2frame.rbBook.AddPage(SpinRB,'Spinning rigid bodies')
    if len(data['RBIds']['Residue']) > 0 and len(data['RBIds']['Vector']) == 0:
        G2frame.rbBook.ChangeSelection(1)
        OnPageChanged(None)
    G2gd.SetDataMenuBar(G2frame,G2frame.dataWindow.RigidBodyMenu)
    SetStatusLine('')
    UpdateVectorRB()
    G2frame.rbBook.Bind(wx.aui.EVT_AUINOTEBOOK_PAGE_CHANGED, OnPageChanged)
    wx.CallAfter(OnPageChanged,None)
    
def ShowIsoDistortCalc(G2frame,phase=None):
    '''Compute the ISODISTORT mode values from the current coordinates.
    Called in response to the (Phase/Atoms tab) AtomCompute or 
    Constraints/Edit Constr. "Show ISODISTORT modes" menu item, which 
    should be enabled only when Phase['ISODISTORT'] is defined. 
    '''
    def _onClose(event):
        dlg.EndModal(wx.ID_CANCEL)

    Phases = G2frame.GetPhaseData()
    isophases = [p for p in Phases if 'G2VarList' in Phases[p]['ISODISTORT']]
    if not isophases:
        G2G.G2MessageBox(G2frame,'no ISODISTORT mode data for any phase')
        return
    if phase and phase not in isophases:
        G2G.G2MessageBox(G2frame,'no ISODISTORT mode data for this phase')
        return
    elif not phase and len(isophases) == 1:
        phase = isophases[0]
    elif not phase:
        dlg = wx.SingleChoiceDialog(G2frame,'Select phase from ISODISTORT phases',
            'Select Phase',isophases)
        if dlg.ShowModal() == wx.ID_OK:
            sel = dlg.GetSelection()
            phase = isophases[sel]
        else:
            return

    covdata = G2frame.GPXtree.GetItemPyData(
        G2gd.GetGPXtreeItemId(G2frame,G2frame.root,'Covariance'))
    # make a lookup table for named NewVar Phase constraints
    sub = G2gd.GetGPXtreeItemId(G2frame,G2frame.root,'Constraints') 
    Constraints = G2frame.GPXtree.GetItemPyData(sub)
    constrDict = {}
    for c in Constraints['Phase']:
        if c[-1] != 'f' or not c[-3]: continue
        constrDict[str(c[-3])] = c

    dlg = wx.Dialog(G2frame,wx.ID_ANY,'ISODISTORT mode values',#size=(630,400),
        style=wx.DEFAULT_DIALOG_STYLE|wx.RESIZE_BORDER)
    mainSizer = wx.BoxSizer(wx.VERTICAL)
    data = Phases[phase]
    ISO = data['ISODISTORT']
    mainSizer.Add(wx.StaticText(dlg,wx.ID_ANY,
        'ISODISTORT mode computation for coordinates in phase '+str(data['General'].get('Name'))))
    aSizer = wx.BoxSizer(wx.HORIZONTAL)
    panel1 = wxscroll.ScrolledPanel(
        dlg, wx.ID_ANY,#size=(100,200),
        style = wx.TAB_TRAVERSAL|wx.SUNKEN_BORDER)
    subSizer1 = wx.FlexGridSizer(cols=3,hgap=5,vgap=2)
    panel2 = wxscroll.ScrolledPanel(
        dlg, wx.ID_ANY,#size=(100,200),
        style = wx.TAB_TRAVERSAL|wx.SUNKEN_BORDER)
    subSizer2 = wx.FlexGridSizer(cols=4,hgap=5,vgap=2)
    subSizer1.Add(wx.StaticText(panel1,wx.ID_ANY,'ISODISTORT\nname'))
    subSizer1.Add(wx.StaticText(panel1,wx.ID_ANY,'GSAS-II\nname'))
    subSizer1.Add(wx.StaticText(panel1,wx.ID_ANY,' value'),0,wx.ALIGN_RIGHT)
    for i in range(3): subSizer1.Add((-1,5)) # spacer
    subSizer2.Add((-1,-1))
    subSizer2.Add(wx.StaticText(panel2,wx.ID_ANY,'ISODISTORT\nMode name'))
    subSizer2.Add(wx.StaticText(panel2,wx.ID_ANY,'GSAS-II\nname'))
    subSizer2.Add(wx.StaticText(panel2,wx.ID_ANY,' value'),0,wx.ALIGN_RIGHT)
    for i in range(4): subSizer2.Add((-1,5))
    # ISODISTORT displacive modes
    if 'G2VarList' in ISO:
        dispVals,dispSUs,modeVals,modeSUs = G2mth.CalcIsoDisp(Phases[phase],covdata=covdata)
        for (lbl,xyz,xyzsig,G2var,
             var,mval,msig,G2mode) in zip(
                ISO['IsoVarList'],dispVals,dispSUs,ISO['G2VarList'],
                ISO['IsoModeList'],modeVals,modeSUs,ISO['G2ModeList'] ):
            if str(G2mode) in constrDict:
                ch = G2G.HelpButton(panel2,fmtHelp(constrDict[str(G2mode)],var))
                subSizer2.Add(ch,0,wx.LEFT|wx.RIGHT|WACV|wx.ALIGN_CENTER,1)
            else:
                subSizer2.Add((-1,-1))
            subSizer1.Add(wx.StaticText(panel1,label=str(lbl)))
            subSizer1.Add(wx.StaticText(panel1,label=str(G2var)))
            try:
                value = G2mth.ValEsd(xyz,xyzsig)
            except TypeError:
                value = str(xyz)            
            subSizer1.Add(wx.StaticText(panel1,label=value),0,wx.ALIGN_RIGHT)

            subSizer2.Add(wx.StaticText(panel2,label=str(var)))
            subSizer2.Add(wx.StaticText(panel2,label=str(G2mode)))
            try:
                # value = G2mth.ValEsd(mval,msig)
                value = '%.5f'%(mval/2.)      #why /2.0
            except TypeError:
                value = str(mval)
            subSizer2.Add(wx.StaticText(panel2,label=value),0,wx.ALIGN_RIGHT)
    # ISODISTORT occupancy modes
    if 'G2OccVarList' in ISO:
        deltaList = []
        parmDict,varyList = G2frame.MakeLSParmDict()
        for gv,Ilbl in zip(ISO['G2OccVarList'],ISO['OccVarList']):
            var = gv.varname()
            albl = Ilbl[:Ilbl.rfind('_')]
            pval = ISO['BaseOcc'][albl]
            if var in parmDict:
                cval = parmDict[var][0]
            else:
                dlg.EndModal(wx.ID_CANCEL)
                G2frame.ErrorDialog('Atom not found',"No value found for parameter "+str(var))
                return
            deltaList.append(cval-pval)
        modeVals = np.inner(ISO['Var2OccMatrix'],deltaList)
        for lbl,delocc,var,val,norm,G2mode in zip(
                ISO['OccVarList'],deltaList,
                ISO['OccModeList'],modeVals,ISO['OccNormList'],ISO['G2OccModeList']):
            if str(G2mode) in constrDict:
                ch = G2G.HelpButton(panel2,fmtHelp(constrDict[str(G2mode)],var))
                subSizer2.Add(ch,0,wx.LEFT|wx.RIGHT|WACV|wx.ALIGN_CENTER,1)
            else:
                subSizer2.Add((-1,-1))
            subSizer1.Add(wx.StaticText(panel1,wx.ID_ANY,str(lbl)))
            try:
                value = G2fil.FormatSigFigs(delocc)
            except TypeError:
                value = str(delocc)
            subSizer1.Add(wx.StaticText(panel1,wx.ID_ANY,value),0,wx.ALIGN_RIGHT)
            #subSizer.Add((10,-1))
            subSizer2.Add(wx.StaticText(panel2,wx.ID_ANY,str(var)))
            try:
                value = G2fil.FormatSigFigs(val/norm)
                if 'varyList' in covdata:
                    if str(G2mode) in covdata['varyList']:
                        sig = covdata['sig'][covdata['varyList'].index(str(G2mode))]
                        value = G2mth.ValEsd(val/norm,sig/norm)
            except TypeError:
                value = '?'
            subSizer2.Add(wx.StaticText(panel2,wx.ID_ANY,value),0,wx.ALIGN_RIGHT)

    # finish up ScrolledPanel
    panel1.SetSizer(subSizer1)
    panel2.SetSizer(subSizer2)
    panel1.SetAutoLayout(1)
    panel1.SetupScrolling()
    panel2.SetAutoLayout(1)
    panel2.SetupScrolling()
    # Allow window to be enlarged but not made smaller
    dlg.SetSizer(mainSizer)
    w1,l1 = subSizer1.GetSize()
    w2,l2 = subSizer2.GetSize()
    panel1.SetMinSize((w1+10,200))
    panel2.SetMinSize((w2+20,200))
    aSizer.Add(panel1,1, wx.ALL|wx.EXPAND,1)
    aSizer.Add(panel2,2, wx.ALL|wx.EXPAND,1)
    mainSizer.Add(aSizer,1, wx.ALL|wx.EXPAND,1)

    # make OK button 
    btnsizer = wx.BoxSizer(wx.HORIZONTAL)
    btn = wx.Button(dlg, wx.ID_CLOSE) 
    btn.Bind(wx.EVT_BUTTON,_onClose)
    btnsizer.Add(btn)
    mainSizer.Add(btnsizer, 0, wx.ALIGN_CENTER|wx.ALL, 5)

    mainSizer.Fit(dlg)
    dlg.SetMinSize(dlg.GetSize())
    dlg.CenterOnParent()
    dlg.ShowModal()
    dlg.Destroy()

def ShowIsoModes(G2frame,phase):
    '''Show details about the ISODISTORT mode and the displacements they 
    translate to.
    '''
    def _onClose(event):
        dlg.EndModal(wx.ID_CANCEL)

    # make a lookup table for named NewVar Phase constraints
    sub = G2gd.GetGPXtreeItemId(G2frame,G2frame.root,'Constraints') 
    Constraints = G2frame.GPXtree.GetItemPyData(sub)
    constrDict = {}
    for c in Constraints['Phase']:
        if c[-1] != 'f' or not c[-3]: continue
        constrDict[str(c[-3])] = c
        
    Phases = G2frame.GetPhaseData()
    data = Phases[phase]
    ISO = data['ISODISTORT']
    if 'IsoVarList' in ISO:
        modeExp = {}
        for i,row in enumerate(ISO['Var2ModeMatrix']):
            line = '('
            l = 1
            for j,k in enumerate(row):
                var = ISO['IsoVarList'][j]
                if np.isclose(k,0): continue
                if l > 30:
                    line += '\n'
                    l = 0
                l += 3
                if k < 0 and j > 0:
                    line += ' - '
                    k = -k
                elif j > 0: 
                    line += ' + '
                if np.isclose(k,1):
                    l1 = '%s ' % str(var)
                else:
                    l1 = '%.3f * %s' % (k,str(var))
                line += l1
                l += len(l1)
            line += ') / {:.3g}'.format(ISO['NormList'][i])
            modeExp[str(ISO['G2ModeList'][i])] = line

        crdExp = {}
        for i,(lbl,row) in enumerate(zip(ISO['IsoVarList'],ISO['Mode2VarMatrix'])):
            l = ''
            for j,(k,n) in enumerate(zip(row,ISO['NormList'])):
                if np.isclose(k,0): continue
                l1 = ''
                if j > 0 and k < 0:
                    k = -k
                    l1 = '-'
                elif j > 0:
                    l1 += ' +'
                if np.isclose(k,1):
                    l += '{:} {:4g} * {:}'.format(l1, n, ISO['G2ModeList'][j])
                else:
                    l += '{:} {:3g} * {:4g} * {:}'.format(l1, k, n, ISO['G2ModeList'][j])               
            crdExp[lbl] = l

    dlg = wx.Dialog(G2frame,wx.ID_ANY,'ISODISTORT modes and displacements',#size=(630,400),
        style=wx.DEFAULT_DIALOG_STYLE|wx.RESIZE_BORDER)
    mainSizer = wx.BoxSizer(wx.VERTICAL)
    mainSizer.Add(wx.StaticText(dlg,wx.ID_ANY,
        'ISODISTORT modes and displacements in phase '+str(data['General'].get('Name','?'))))
    # ISODISTORT displacive modes
    if 'G2VarList' in ISO:
        panel1 = wxscroll.ScrolledPanel(dlg, style = wx.TAB_TRAVERSAL|wx.SUNKEN_BORDER)
        subSizer1 = wx.FlexGridSizer(cols=5,hgap=5,vgap=2)
        panel2 = wxscroll.ScrolledPanel(dlg, style = wx.TAB_TRAVERSAL|wx.SUNKEN_BORDER)
        subSizer2 = wx.FlexGridSizer(cols=6,hgap=5,vgap=2)
        subSizer1.Add(wx.StaticText(panel1,label='ISODISTORT\nvariable'),0,wx.ALIGN_CENTER)
        subSizer1.Add((8,-1)) # spacer
        subSizer1.Add(wx.StaticText(panel1,wx.ID_ANY,'GSAS-II\nequiv.'),0,wx.ALIGN_CENTER)
        subSizer1.Add((8,-1)) # spacer
        subSizer1.Add(wx.StaticText(panel1,wx.ID_ANY,'expression'),0,wx.ALIGN_CENTER)
        subSizer2.Add((-1,-1))
        subSizer2.Add(wx.StaticText(panel2,wx.ID_ANY,'ISODISTORT\nMode name'),0,wx.ALIGN_CENTER)
        subSizer2.Add((8,-1)) # spacer
        subSizer2.Add(wx.StaticText(panel2,wx.ID_ANY,'GSAS-II\nequiv.'),0,wx.ALIGN_CENTER)
        subSizer2.Add((8,-1)) # spacer
        subSizer2.Add(wx.StaticText(panel2,wx.ID_ANY,'expression'),0,wx.ALIGN_CENTER)
        for i in range(6): subSizer2.Add((-1,5))
        for i,lbl in enumerate(ISO['IsoVarList']):
            var = str(ISO['G2VarList'][i]).replace('::dA','::A')
            if np.isclose(ISO['G2coordOffset'][i],0):
                G2var = '{:}'.format(var)
            elif ISO['G2coordOffset'][i] < 0:
                G2var = '({:} + {:.3g})'.format(var,-ISO['G2coordOffset'][i])
            else:
                G2var = '({:} - {:.3g})'.format(var,ISO['G2coordOffset'][i])
            subSizer1.Add(wx.StaticText(panel1,wx.ID_ANY,str(lbl)),0,WACV)
            subSizer1.Add((-1,-1)) # spacer
            subSizer1.Add(wx.StaticText(panel1,wx.ID_ANY,str(G2var)),0,WACV)
            subSizer1.Add((-1,-1)) # spacer
            subSizer1.Add(wx.StaticText(panel1,wx.ID_ANY,crdExp[lbl]),0,WACV)
            
        for (isomode,G2mode) in zip(ISO['IsoModeList'],ISO['G2ModeList']):
            if str(G2mode) in constrDict:
                ch = G2G.HelpButton(panel2,fmtHelp(constrDict[str(G2mode)],isomode))
                subSizer2.Add(ch,0,wx.LEFT|wx.RIGHT|WACV|wx.ALIGN_CENTER,1)
            else:
                subSizer2.Add((-1,-1))
            subSizer2.Add(wx.StaticText(panel2,wx.ID_ANY,str(isomode)))
            subSizer2.Add((-1,-1)) # spacer
            subSizer2.Add(wx.StaticText(panel2,wx.ID_ANY,str(G2mode)))
            subSizer2.Add((-1,-1)) # spacer
            subSizer2.Add(wx.StaticText(panel2,wx.ID_ANY,modeExp[str(G2mode)]))
            
        # finish up ScrolledPanel
        panel1.SetSizer(subSizer1)
        panel2.SetSizer(subSizer2)
        panel1.SetAutoLayout(1)
        panel1.SetupScrolling()
        panel2.SetAutoLayout(1)
        panel2.SetupScrolling()
        # Allow window to be enlarged but not made smaller
        w1,l1 = subSizer1.GetSize()
        w2,l2 = subSizer2.GetSize()
        panel1.SetMinSize((min(700,w1+20),max(50,l1)))
        panel2.SetMinSize((min(700,w2+20),max(50,l2)))
        mainSizer.Add(panel1,1, wx.ALL|wx.EXPAND,1)
        mainSizer.Add(panel2,1, wx.ALL|wx.EXPAND,1)

    # make OK button 
    btnsizer = wx.BoxSizer(wx.HORIZONTAL)
    btn = wx.Button(dlg, wx.ID_CLOSE) 
    btn.Bind(wx.EVT_BUTTON,_onClose)
    btnsizer.Add(btn)
    mainSizer.Add(btnsizer, 0, wx.ALIGN_CENTER|wx.ALL, 5)

    dlg.SetSizer(mainSizer)
    mainSizer.Fit(dlg)
    dlg.SetMinSize(dlg.GetSize())
    dlg.CenterOnParent()
    dlg.ShowModal()
    dlg.Destroy()

def fmtHelp(item,fullname):
    helptext = "A new variable"
    if item[-3]:
        helptext += " named "+str(item[-3])
    helptext += " is a linear combination of the following parameters:\n"
    first = True
    for term in item[:-3]:
        line = ''
        var = str(term[1])
        m = term[0]
        if first:
            first = False
            line += ' = '
        else:
            if m >= 0:
                line += ' + '
            else:
                line += ' - '
            m = abs(m)
        line += '%.3f*%s '%(m,var)
        varMean = G2obj.fmtVarDescr(var)
        helptext += "\n" + line + " ("+ varMean + ")"
    helptext += '\n\nISODISTORT full name: '+str(fullname)
    return helptext<|MERGE_RESOLUTION|>--- conflicted
+++ resolved
@@ -17,7 +17,6 @@
 import numpy as np
 import numpy.ma as ma
 import numpy.linalg as nl
-<<<<<<< HEAD
 from . import GSASIIpath
 from . import GSASIIElem as G2elem
 from . import GSASIIElemGUI as G2elemGUI
@@ -27,29 +26,12 @@
 from . import GSASIIlattice as G2lat
 from . import GSASIIdataGUI as G2gd
 from . import GSASIIctrlGUI as G2G
-from . import GSASIIfiles as G2fl
+from . import GSASIIfiles as G2fil
 from . import GSASIIplot as G2plt
 from . import GSASIIobj as G2obj
 from . import GSASIIspc as G2spc
 from . import GSASIIphsGUI as G2phG
 from . import GSASIIscriptable as G2sc
-=======
-import GSASIIpath
-import GSASIIElem as G2elem
-import GSASIIElemGUI as G2elemGUI
-import GSASIIstrIO as G2stIO
-import GSASIImapvars as G2mv
-import GSASIImath as G2mth
-import GSASIIlattice as G2lat
-import GSASIIdataGUI as G2gd
-import GSASIIctrlGUI as G2G
-import GSASIIfiles as G2fil
-import GSASIIplot as G2plt
-import GSASIIobj as G2obj
-import GSASIIspc as G2spc
-import GSASIIphsGUI as G2phG
-import GSASIIscriptable as G2sc
->>>>>>> 102d031a
 VERY_LIGHT_GREY = wx.Colour(235,235,235)
 WACV = wx.ALIGN_CENTER_VERTICAL
 
