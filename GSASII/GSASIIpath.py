# -*- coding: utf-8 -*-
#GSASIIpath - file location & update routines
'''
:mod:`GSASIIpath` Classes & routines follow
'''

from __future__ import division, print_function
import os
import sys
import platform
import glob
#import pathlib
import subprocess
import datetime as dt
try:
    import numpy as np
except ImportError:
    print("numpy import failed in GSASIIpath")

# fix up path before using git. Needed when using conda without
#   activate (happens on MacOS w/GSAS-II.app)
pyPath = os.path.dirname(os.path.realpath(sys.executable))
if sys.platform != "win32" and pyPath not in os.environ['PATH'].split(':'):
    os.environ['PATH'] = pyPath + ':' + os.environ['PATH']

# hard-coded github repo locations
G2binURL = "https://api.github.com/repos/AdvancedPhotonSource/GSAS-II-buildtools"
g2URL = "https://github.com/AdvancedPhotonSource/GSAS-II.git"
# tutorial repo owner & Repo name
gitTutorialOwn,gitTutorialRepo = 'AdvancedPhotonSource', 'GSAS-II-Tutorials'

path2GSAS2 = os.path.dirname(os.path.abspath(os.path.expanduser(__file__))) # location of this file; save before any changes in pwd

# convert version numbers as '1.2.3' to integers (1002) and back (to 1.2)
fmtver = lambda v: str(v//1000)+'.'+str(v%1000)
intver = lambda vs: sum([int(i) for i in vs.split('.')[0:2]]*np.array((1000,1)))

def GetConfigValue(key,default=None,getDefault=False):
    '''Return the configuration file value for key or a default value
    if not specified.

    :param str key: a value to be found in the configuration settings
    :param any default: a value to be supplied if a value for key is
      not specified in the config file or the config file is not found.
      Defaults to None.
    :param bool getDefault: If True looks up the default value from the
      config_example.py file (default value is False). Do not specify a
      getDefault=True if a value is provided for default.
    :returns: the value found or the default.
    '''
    if getDefault:
        if default is not None:
            raise ValueError('Cannot use default and getDefault together')
        default = GetConfigDefault(key)
    try:
        return configDict.get(key,default)
    except NameError: # this happens when building docs
        return None

def SetConfigValue(parmdict):
    '''Set configuration variables. Note that parmdict is a dictionary
    from :func:`GSASIIctrlGUI.GetConfigValsDocs` where each element is a
    lists. The first item in list is the default value, the second is
    the value to use for that configuration variable. Most of the
    information gathered in GetConfigValsDocs is no longer used.
    '''
    global configDict
    for var in parmdict:
        if var in configDict:
            del configDict[var]
        if isinstance(parmdict[var],tuple):
            configDict[var] = parmdict[var]
        else:
            if parmdict[var][1] is None: continue
            if parmdict[var][1] == '': continue
            if parmdict[var][0] == parmdict[var][1]: continue
            configDict[var] = parmdict[var][1]

def GetConfigDefault(key):
    '''Return the default value for a config value

    :param str key: a value to be found in the configuration (config_example.py) file
    :returns: the default value or None
    '''
    try:
        from . import config_example
    except:
        return None
    return config_example.__dict__.get(key)

def addPrevGPX(fil,cDict):
    '''Add a GPX file to the list of previous files.
    Move previous names to start of list. Keep most recent five files
    '''
    global configDict
    fil = os.path.abspath(os.path.expanduser(fil))
    if 'previous_GPX_files' not in cDict:
        cDict['previous_GPX_files'] = [[],[],[],'Previous .gpx files'] # unexpected
    try:
        pos = cDict['previous_GPX_files'][1].index(fil)
        if pos == 0: return
        cDict['previous_GPX_files'][1].pop(pos) # if present, remove if not 1st
    except ValueError:
        pass
    except AttributeError:
        cDict['previous_GPX_files'][1] = []
    files = list(cDict['previous_GPX_files'][1])
    files.insert(0,fil)
    cDict['previous_GPX_files'][1] = files[:5]
    configDict['previous_GPX_files'] = cDict['previous_GPX_files'][1]

def LoadConfigFile(filename):
    '''Read a GSAS-II configuration file.
    Comments (starting with "%") are removed, as are empty lines

    :param str filename: base file name (such as 'file.dat'). Files with this name
      are located from the path and the contents of each are concatenated.
    :returns: a list containing each non-empty (after removal of comments) line
      found in every matching config file.
    '''
    info = []
    for path in sys.path:
        fil = os.path.join(path,'inputs',filename)
        if not os.path.exists(fil):  # patch 3/2024 for svn dir organization
            fil = os.path.join(path,filename)
        if not os.path.exists(fil): continue
        try:
            i = 0
            fp = open(fil,'r')
            for line in fp:
                expr = line.split('#')[0].strip()
                if expr:
                    info.append(expr)
                    i += 1
            print(str(i)+' lines read from config file '+fil)
        finally:
            fp.close()
    return info

def GetBinaryPrefix(pyver=None):
    '''Creates the first part of the binary directory name
    such as linux_64_p3.9 (where the full name will be
    linux_64_p3.9_n1.21).

    Note that any change made here is also needed in GetBinaryDir in
    fsource/SConstruct or GSASII-buildtools/compile/nameTar.py
    '''
    if sys.platform == "win32":
        prefix = 'win'
    elif sys.platform == "darwin":
        prefix = 'mac'
    elif sys.platform.startswith("linux"):
        prefix = 'linux'
    else:
        print(u'Unknown platform: '+sys.platform)
        raise Exception('Unknown platform')
    if 'arm' in platform.machine() and sys.platform == "darwin":
        bits = 'arm'
    elif 'aarch' in platform.machine() and '64' in platform.architecture()[0]:
        bits = 'arm64'
    elif 'arm' in platform.machine():
        bits = 'arm32'
    elif '64' in platform.architecture()[0]:
        bits = '64'
    else:
        bits = '32'

    # format current python version
    if pyver:
        pyver = 'p'+pyver
    else:
        pyver = 'p{}.{}'.format(*sys.version_info[0:2])

    return '_'.join([prefix,bits,pyver])

#==============================================================================
#==============================================================================
G2_installed_result = None
def HowIsG2Installed():
    '''Determines if GSAS-II was installed with git.
    Result is cached to avoid time needed for multiple calls of this.

    :returns:
      * a string starting with 'git' from git,
        if installed from the GSAS-II GitHub repository (defined in g2URL),
        the string is 'github', if the post-3/2024 directory structure is
        in use '-rev' is appended.
      * or 'noVCS' if installed without a connection to a version control system
    '''
    global G2_installed_result
    if G2_installed_result is not None: return G2_installed_result
    try:
        g2repo = openGitRepo(path2GSAS2)
        if os.path.samefile(os.path.dirname(g2repo.common_dir),path2GSAS2):
            rev = ''
        else:
            rev = '-rev'
        if g2URL in g2repo.remote().urls:
            return 'github'+rev
        elif g2URL.replace('https://github.com/',
                           'git@github.com:') in g2repo.remote().urls:
            return 'github'+rev
        G2_installed_result = 'git'+rev
        return G2_installed_result
    except:
        pass
    G2_installed_result = 'noVCS'
    return G2_installed_result

def getSavedVersionInfo():
    '''Get version number information from a file written by install
    routines. This is faster than getting the information from git. Also,
    when GSAS-II is installed into Python, the files are no longer in 
    a git repository so querying git is not possible.

    The saved_version.py file is written by install/save_versions.py.
    The git_verinfo.py file is written by install/tag-version.py or
    by install/incr-mini-version.py. If both are present, use the 
    saved_version.py file preferentially. 

    :returns: a reference to the version variables or None if no 
      version info file is found.
    '''
    try:
        from . import saved_version as gv
        return gv
    except:
        pass
    try:
        from . import git_verinfo as gv
        return gv
    except:
        pass
    return None  # this is unexpected as all dists should have git_verinfo.py

def GetVersionNumber():
    '''Obtain a numeric (sequential) version number for GSAS-II from version
    files, or directly from git if no other choice.

    :returns: an int value normally, but unexpected error conditions could result in 
      a value of 'unknown' or '?'.
    '''
    # look for a previously recorded tag -- this is quick
    gv = getSavedVersionInfo()
    if gv is not None:
        for item in gv.git_tags+gv.git_prevtags:
            if item.isnumeric(): return int(item)

    if HowIsG2Installed().startswith('git'):
        # unexpected: should always find a version from getSavedVersionInfo()
        #   from a version file, but if that fails ask Git for the most
        #   recent tag that starts & ends with a digit and does not contain a '.'
        try:
            g2repo = openGitRepo(path2GSAS2)
            tag,vers,gnum = g2repo.git.describe('--tags','--match','[0-9]*[0-9]',
                                                         '--exclude','*.*').split('-')
            if tag.isnumeric(): return int(tag)
        except:
            pass
        return "unknown"

    # Not installed from git and no version file -- very strange!
    return "?"

def GetVersionTag():
    '''Obtain a release (X.Y.Z) version number for GSAS-II from version
    files, or directly from git if no other choice.

    :returns: a string of form <Major>.<Minor>.<mini> normally, but unexpected 
      error conditions could result in a value of '?.?.?' or '?'.
    '''
    # look for a previously recorded tag -- this is quick
    gv = getSavedVersionInfo()
    if gv is not None:
        if '?' not in gv.git_versiontag: return gv.git_versiontag

    if HowIsG2Installed().startswith('git'):
        # unexpected: should always find a version from getSavedVersionInfo()
        #   from a version file, but if that fails ask Git for the most
        #   recent tag that has the X.Y.Z format.
        try:
            g2repo = openGitRepo(path2GSAS2)
            tag,vers,gnum = g2repo.git.describe('--tags','--match','*.*.*').split('-')
            return tag
        except:
            pass
        return "?.?.?"

    # Not installed from git and no version file -- very strange!
    return "?"

def getG2VersionInfo():
    gv = getSavedVersionInfo()
    if HowIsG2Installed().startswith('git'):
        g2repo = openGitRepo(path2GSAS2)
        commit = g2repo.head.commit
        ctim = commit.committed_datetime.strftime('%d-%b-%Y %H:%M')
        now = dt.datetime.now().replace(
            tzinfo=commit.committed_datetime.tzinfo)
        delta = now - commit.committed_datetime
        age = delta.total_seconds()/(60*60*24.)
        gversion = f"Tag: #{GetVersionNumber()}, {GetVersionTag()}"
        msg = ''
        if g2repo.head.is_detached:
            msg = ("\n" +
            "**** You have reverted to a past version of GSAS-II. Please \n"
            +
            "contact the developers with what is preferred in this version ****"
                    )
        else:
            msg = ''
            rc,lc,_ = gitCheckForUpdates(False,g2repo)
            if rc is None:
                msg += f"\n\tNo history found. On development branch? ({g2repo.active_branch})"
            elif str(g2repo.active_branch) != 'master':
                msg += f'\n\tUsing development branch "{g2repo.active_branch}"'
            elif age > 60 and len(rc) > 0:
                msg += f"\n\t**** This version is really old. Please update. >= {len(rc)} updates have been posted ****"
            elif age > 5 and len(rc) > 0:
                msg += f"\n\t**** Please consider updating. >= {len(rc)} updates have been posted"
            elif len(rc) > 0:
                msg += f"\n\tThis GSAS-II version is ~{len(rc)} updates behind current."
        return f"  GSAS-II:    {commit.hexsha[:8]}, {ctim} ({age:.1f} days old). {gversion}{msg}"
    elif gv is not None:
        vt = ''
        cvt = ''
        try:
            if gv.git_versiontag:
                vt = gv.git_versiontag
                cvt,cvn = getGitHubVersion()
        except:
            pass
                
        for item in gv.git_tags+gv.git_prevtags:
            if item.isnumeric():
                tags = item
                if vt:
                    tags += f', {vt}'
                msg = f"GSAS-II version: Git: {gv.git_version[:8]}, #{tags} (reinstall to update)"
                if vt != cvt and cvt is not None:
                    msg += f'\n\tNote that the current GSAS-II version is {cvt}'
                return msg
    # Failed to get version info, fallback on old version number routine; should not happen anymore
    return f"GSAS-II installed without git, last tag: #{GetVersionNumber()}, {GetVersionTag()}"

#==============================================================================
#==============================================================================
# routines to interface with GitHub.
def saveGitHubVersion():
    '''Get the latest GSAS-II version tags from the GitHub site
    and place them into the config.ini file. This is always done in 
    background so that app startup time is minimally delayed. 

    :returns: Returns a Popen object (see subprocess).
    '''
    try:
        import requests
    except:
        print('Unable to use requests module')
        return
    return subprocess.Popen([sys.executable, __file__, '--github-tags'])
    if GetConfigValue('debug'): print('Updates fetched')

def getGitHubVersion():
    '''Get the latest git version info when not accessible from git
    as saved by saveGitHubVersion
    '''
    import configparser
    cfgfile = os.path.expanduser(os.path.normpath('~/.GSASII/config.ini'))
    if not os.path.exists(cfgfile):
        if GetConfigValue('debug'): print(f"{cfgfile} not found")
        return None,None
    try:
        cfg = configparser.ConfigParser()
        # Read the configuration file
        cfg.read(cfgfile)
    except Exception as err:
        if GetConfigValue('debug'): print(f"Error reading {cfgfile}\n",err)
        return None,None
    if 'version info' not in cfg:
        if GetConfigValue('debug'): print(f"no saved version number in {cfgfile}")
        return None,None
    return cfg['version info'].get('lastVersionTag'),cfg['version info'].get('lastVersionNumber')

# routines to interface with git.
BASE_HEADER = {'Accept': 'application/vnd.github+json',
               'X-GitHub-Api-Version': '2022-11-28'}

def openGitRepo(repo_path):
    try:
        import git
    except:
        return None
    try:  # patch 3/2024 for svn dir organization
        return git.Repo(path2GSAS2)
    except git.InvalidGitRepositoryError:
        pass
    return git.Repo(os.path.dirname(path2GSAS2))

def gitLookup(repo_path,gittag=None,githash=None):
    '''Return information on a particular checked-in version
    of GSAS-II.

    :param str repo_path: location where GSAS-II has been installed
    :param str gittag: a tag value.
    :param str githash: hex hash code (abbreviated to as few characters as
       needed to keep it unique). If None (default), a tag must be supplied.
    :returns: either None if the tag/hash is not found or a tuple with
       four values (hash, tag-list, message,date_time) where

        * hash (str) is the git checking hash code;
        * tag-list is a list of tags (typically there will
          be one or two);
        * message is the check-in message (str)
        * date_time is the check-in date as a datetime object
    '''
    try:
        import git
    except:
        return None
    g2repo = openGitRepo(repo_path)
    if gittag is not None and githash is not None:
        raise ValueError("Cannot specify a hash and a tag")
    if gittag is not None:
        try:
            commit = g2repo.tag(gittag).commit
        except ValueError:
            return None
    elif githash is not None:
        try:
            commit = g2repo.commit(githash)
        except git.BadName:
            return None
    else:
        raise ValueError("Must specify either a hash or a tag")
    tags = [i.name for i in g2repo.tags if i.commit == commit]
    return (commit.hexsha, tags, commit.message,commit.committed_datetime)

def gitHash2Tags(githash=None,g2repo=None):
    '''Find tags associated with a particular git commit.
    Note that if `githash` cannot be located because it does not
    exist or is not unique, a `git.BadName` exception is raised.

    :param str githash: hex hash code (abbreviated to as few characters as
       needed to keep it unique). If None (default), the HEAD is used.
    :param str g2repo: git.Rwpo connecton to GSAS-II installation. If
       None (default) it will be opened.
    :returns: a list of tags (each a string)
    '''
    if g2repo is None:
        g2repo = openGitRepo(path2GSAS2)
    if githash is None:
        commit = g2repo.head.object
    else:
        commit = g2repo.commit(githash)
    #return [i.name for i in g2repo.tags if i.commit == commit] # slow with a big repo
    return g2repo.git.tag('--points-at',commit).split('\n')

def gitTag2Hash(gittag,g2repo=None):
    '''Provides the hash number for a git tag.
    Note that if `gittag` cannot be located because it does not
    exist or is too old and is beyond the `depth` of the local
    repository, a `ValueError` exception is raised.

    :param str repo_path: location where GSAS-II has been installed.
    :param str gittag: a tag value.
    :param str g2repo: git.Rwpo connecton to GSAS-II installation. If
       None (default) it will be opened.
    :returns: a str value with the hex hash for the commit.
    '''
    if g2repo is None:
        g2repo = openGitRepo(path2GSAS2)
    return g2repo.tag(gittag).commit.hexsha

def gitTestGSASII(verbose=True,g2repo=None):
    '''Test a the status of a GSAS-II installation

    :param bool verbose: if True (default), status messages are printed
    :param str g2repo: git.Rwpo connecton to GSAS-II installation. If
       None (default) it will be opened.
    :returns: istat, with the status of the repository, with one of the
      following values:

       * -1: path is not found
       * -2: no git repository at path
       * -3: unable to access repository

       * value&1==1: repository has local changes (uncommitted/stashed)
       * value&2==2: repository has been regressed (detached head)
       * value&4==4: repository has staged files
       * value&8==8: repository has has been switched to non-master branch

       * value==0:   no problems noted
    '''
    if g2repo is None:
        if not os.path.exists(path2GSAS2):
            if verbose: print(f'Warning: Directory {path2GSAS2} not found')
            return -1
        if os.path.exists(os.path.join(path2GSAS2,'..','.git')):
            path2repo = os.path.join(path2GSAS2,'..')  # expected location
        elif os.path.exists(os.path.join(path2GSAS2,'.git')):
            path2repo = path2GSAS2
        else:
            if verbose: print(f'Warning: Repository {path2GSAS2} not found')
            return -2
        try:
            g2repo = openGitRepo(path2repo)
        except Exception as msg:
            if verbose: print(f'Warning: Failed to open repository. Error: {msg}')
            return -3
    code = 0
    if g2repo.is_dirty():                     # has changed files
        code += 1
        #count_modified_files = len(g2repo.index.diff(None))
    if g2repo.head.is_detached:
        code += 2                             # detached
    else:
        if g2repo.active_branch.name != 'master':
            code += 8                         # not on master branch
    if g2repo.index.diff("HEAD"): code += 4   # staged

    # test if there are local changes committed
    return code

def gitCheckForUpdates(fetch=True,g2repo=None):
    '''Provides a list of the commits made locally and those in the
    local copy of the repo that have not been applied. Does not
    provide useful information in the case of a detached Head (see
    :func:`countDetachedCommits` for that.)

    :param bool fetch: if True (default), updates are copied over from
      the remote repository (git fetch), before checking for changes.
    :param str g2repo: git.Rwpo connecton to GSAS-II installation. If
       None (default) it will be opened.
    :returns: a list containing (remotecommits, localcommits, fetched) where

       * remotecommits is a list of hex hash numbers of remote commits and
       * localcommits is a list of hex hash numbers of local commits and
       * fetched is a bool that will be True if the update (fetch)
         step ran successfully

       Note that if the head is detached (GSAS-II has been reverted to an
       older version) or the branch has been changed, the values for each
       of the three items above will be None.
    '''
    try:
        import git
    except:
        print('Failed to import git in gitCheckForUpdates()')
        return (None,None,None)
    fetched = False
    if g2repo is None:
        g2repo = openGitRepo(path2GSAS2)
    if g2repo.head.is_detached:
        return (None,None,None)
    if fetch:
        try:
            g2repo.remote().fetch()
            fetched = True
        except git.GitCommandError as msg:
            print(f'Failed to get updates from {g2repo.remote().url}\nerror: {msg}')
    try:
        head = g2repo.head.ref
        tracking = head.tracking_branch()
        localcommits = [i.hexsha for i in head.commit.iter_items(g2repo, f'{tracking.path}..{head.path}')]
        remotecommits = [i.hexsha for i in head.commit.iter_items(g2repo, f'{head.path}..{tracking.path}')]
        return remotecommits,localcommits,fetched
    except:
        return (None,None,None)

def countDetachedCommits(g2repo=None):
    '''Count the number of commits that have been made since
    a commit that is containined in the master branch

    returns the count and the commit object for the
    parent commit that connects the current stranded
    branch to the master branch.

    None is returned if no connection is found
    '''
    if g2repo is None:
        g2repo = openGitRepo(path2GSAS2)
    if not g2repo.head.is_detached:
        return 0,g2repo.commit()
    # is detached head in master branch?
    if g2repo.commit() in g2repo.iter_commits('master'):
        return 0,g2repo.commit()
    # count number of commits since leaving master branch
    masterList = list(g2repo.iter_commits('master'))
    for c,i in enumerate(g2repo.commit().iter_parents()):
        if i in masterList:
            return c+1,i
    else:
        return None,None

def gitCountRegressions(g2repo=None):
    '''Count the number of new check ins on the master branch since
    the head was detached as well as any checkins made on the detached
    head.

    :returns: mastercount,detachedcount, where

      * mastercount is the number of check ins made on the master branch
        remote repository since the reverted check in was first made.
      * detachedcount is the number of check ins made locally
        starting from the detached head (hopefully 0)

      If the connection between the current head and the master branch
      cannot be established, None is returned for both.
      If the connection from the reverted check in to the newest version
      (I don't see how this could happen) then only mastercount will be None.
    '''
    if g2repo is None:
        g2repo = openGitRepo(path2GSAS2)
    # get parent of current head that is in master branch
    detachedcount,parent = countDetachedCommits(g2repo)
    if detachedcount is None: return None,None
    mastercount = 0
    for h in g2repo.iter_commits('master'):
        if h == parent:
            return mastercount,detachedcount
        mastercount += 1
    return None,detachedcount

def gitGetUpdate(mode='Background'):
    '''Download the latest updates into the local copy of the GSAS-II
    repository from the remote master, but don't actually update the
    GSAS-II files being used. This can be done immediately or in background.

    In 'Background' mode, a background process is launched. The results
    from the process are recorded in file in ~/GSASII_bkgUpdate.log
    (located in %HOME% on Windows). A pointer to the created process is
    returned.

    In 'immediate' mode, the update is performed immediately. The
    function does not return until after the update is downloaded.

    :returns: In 'Background' mode, returns a Popen object (see subprocess).
      In 'immediate' mode nothing is returned.
    '''
    if mode == 'Background':
        return subprocess.Popen([sys.executable, __file__, '--git-fetch'])
    else:
        g2repo = openGitRepo(path2GSAS2)
        g2repo.remote().fetch()
        if GetConfigValue('debug'): print('Updates fetched')

def gitHistory(values='tag',g2repo=None,maxdepth=100):
    '''Provides the history of commits to the master, either as tags
    or hash values

    :param str values: specifies what type of values are returned.
      If values=='hash', then hash values or for values=='tag', a
      list of list of tag(s).
    :param str g2repo: git.Rwpo connecton to GSAS-II installation. If
       None (default) it will be opened.
    :returns: a list of str values where each value is a hash for
      a commit (values=='hash'),
      for values=='tag', a list of lists, where a list of tags is provided
      for each commit. When tags are provided, for any commit that does
      not have any associated tag(s), that entry is omitted from the list.
      for values=='both', a list of lists, where a hash is followed by a
      list of tags (if any) is provided
    '''
    if g2repo is None:
        g2repo = openGitRepo(path2GSAS2)
    history = list(g2repo.iter_commits('master'))
    if values.lower().startswith('h'):
        return [i.hexsha for i in history]
    elif values.lower().startswith('t'):
        tagmap = {} # generate lookup table for to get tags
        for t in g2repo.tags:
            tagmap.setdefault(t.commit.hexsha, []).append(t.name)
        return [tagmap[i.hexsha] for i in history if i.hexsha in tagmap]
    elif values.lower().startswith('b'):
        # slow with history >thousands
        # tagmap = {} # generate lookup table for to get tags
        # for t in g2repo.tags:
        #     tagmap.setdefault(t.commit.hexsha, []).append(t.name)
        # return [[i.hexsha]+tagmap.get(i.hexsha,[]) for i in history]

        # potentially faster code
        r1 = [[i.hexsha]+g2repo.git.tag('--points-at',i).split('\n')
                    for i in history[:maxdepth]]
        return [[i[0]] if i[1]=='' else i for i in r1]
    else:
        raise ValueError(f'gitHistory has invalid values specified: {values}')

def getGitBinaryReleases(cache=False):
    '''Retrieves the binaries and download urls of the latest release

    :param bool cache: when cache is True and the binaries file names
       are retrieved (does not always succeed when done via GitHub
       Actions), the results are saved in a file for reuse should the
       retrieval fail. Default is False so the file is not changed.

    :returns: a URL dict for GSAS-II binary distributions found in the newest
      release in a GitHub repository. The repo location is defined in global
      `G2binURL`.

      The dict keys are references to binary distributions, which are named
      as f"{platform}_p{pver}_n{npver}" where platform is determined
      in :func:`GSASIIpath.GetBinaryPrefix` (linux_64, mac_arm, win_64,...)
      and where `pver` is the Python version (such as "3.10") and `npver` is
      the numpy version (such as "1.26").

      The value associated with each key contains the full URL to
      download a tar containing that binary distribution.
    '''
    # Get first page of releases
    try:
        import requests
    except:
        print('Unable to install binaries in getGitBinaryReleases():\n requests module not available')
        return
    releases = []
    tries = 0
    while tries < 5: # this has been known to fail, so retry
        tries += 1
        releases = requests.get(
            url=f"{G2binURL}/releases",
            headers=BASE_HEADER
        ).json()
        try:
            # Get assets of latest release
            assets = requests.get(
                url=f"{G2binURL}/releases/{releases[-1]['id']}/assets",
                headers=BASE_HEADER
                ).json()

            versions = []
            URLs = []
            count = 0
            for asset in assets:
                if asset['name'].endswith('.tgz'):
                    versions.append(asset['name'][:-4]) # Remove .tgz tail
                    URLs.append(asset['browser_download_url'])
                    count += 1
            # Cache the binary releases for later use in case GitHub
            # prevents us from using a query to get them
            if cache and count > 4:
                fp = open(os.path.join(path2GSAS2,'inputs','BinariesCache.txt'),'w')
                res = dict(zip(versions,URLs))
                for key in res:
                    fp.write(f'{key} : {res[key]}\n')
                fp.close()
            return dict(zip(versions,URLs))
        except:
            print('Attempt to list GSAS-II binary releases failed, sleeping for 10 sec and then retrying')
            import time
            time.sleep(10)  # this does not seem to help when GitHub is not letting the queries through

    print(f'Could not get releases from {G2binURL}. Using cache')
    res = {}
    try:
        fp = open(os.path.join(path2GSAS2,'inputs','BinariesCache.txt'),'r')
        for line in fp.readlines():
            key,val = line.split(':',1)[:2]
            res[key.strip()] = val.strip()
        fp.close()
        return res
    except:
        raise IOError('Cache read of releases failed too.')

def getGitBinaryLoc(npver=None,pyver=None,verbose=True):
    '''Identify the best GSAS-II binary download location from the
    distributions in the latest release section of the github repository
    on the CPU platform, and Python & numpy versions. The CPU & Python
    versions must match, but the numpy version may only be close.

    :param str npver: Version number to use for numpy, if None (default)
      the version is taken from numpy in the current Python interpreter.
    :param str pyver: Version number to use for Python, if None (default)
      the version is taken from the current Python interpreter.
    :param bool verbose: if True (default), status messages are printed
    :returns: a URL for the tar file (success) or None (failure)
    '''
    bindir = GetBinaryPrefix(pyver)
    if npver:
        inpver = intver(npver)
    else:
        npver = np.__version__
        inpver = intver(np.__version__)
    # get binaries matching the required install, approximate match for numpy
    URLdict = getGitBinaryReleases()
    versions = {}
    for d in URLdict:
        if d.startswith(bindir):
            v = intver(d.rstrip('/').split('_')[3].lstrip('n'))
            versions[v] = d
    intVersionsList = sorted(versions.keys())
    if not intVersionsList:
        print('No binaries located to match',bindir)
        return
    elif inpver < min(intVersionsList):
        vsel = min(intVersionsList)
        if verbose: print(
                f'Warning: The requested numpy, version, {npver},'
                f' is older than\n\tthe oldest dist version, {fmtver(vsel)}')
    elif inpver >= max(intVersionsList):
        vsel = max(intVersionsList)
        if verbose and inpver == max(intVersionsList):
            print(
                f'The requested numpy version, {npver},'
                f' matches the binary dist, version {fmtver(vsel)}')
        elif verbose:
            print(
                f'Note: using a binary dist for numpy version {fmtver(vsel)} '
                f'which is older than the requested numpy, version {npver}')
    else:
        vsel = min(intVersionsList)
        for v in intVersionsList:
            if v <= inpver:
                vsel = v
            else:
                if verbose: print(
                        f'FYI: Selecting dist version {fmtver(vsel)}'
                        f' as the requested numpy, version, {npver},'
                        f'\n\tis older than the next dist version {fmtver(v)}')
                break
    return URLdict[versions[vsel]]

def InstallGitBinary(tarURL, instDir, nameByVersion=False, verbose=True):
    '''Install the GSAS-II binary files into the location
    specified.

    :param str tarURL: a URL for the tar file.
    :param str instDir: location directory to install files. This directory
        may not exist and will be created if needed.
    :param bool nameByVersion: if True, files are put into a subdirectory
        of `instDir`, named to match the tar file (with plaform, Python &
        numpy versions).
        Default is False, where the binary files are put directly into
        `instDir`.
    :param bool verbose: if True (default), status messages are printed.
    :returns: None
    '''
    # packages not commonly used so import them here not on startup
    import tempfile
    import tarfile
    try:
        import requests
    except:
        print('Unable to install binaries in InstallGitBinary():\n requests module not available')
        return
    # download to scratch
    tar = tempfile.NamedTemporaryFile(suffix='.tgz',delete=False)
    try:
        tar.close()
        if verbose: print(f'Downloading {tarURL}')
        r = requests.get(tarURL, allow_redirects=True)
        with open(tar.name, 'wb') as fp:
            fp.write(r.content)
        # open in tar
        tarobj = tarfile.open(name=tar.name)
        if nameByVersion:
            binnam = os.path.splitext(os.path.split(tarURL)[1])[0]
            install2dir = os.path.join(instDir,binnam)
        else:
            install2dir = instDir
        for f in tarobj.getmembers(): # loop over files in repository
            # do a bit of sanity checking for safety. Don't install anything
            #  unless it goes into in the specified directory
            if sys.platform == "win32" and f.name.startswith('._'): continue # clean up Mac cruft for Windows
            if '/' in f.name or '\\' in f.name:
                print(f'skipping file {f.name} -- path alteration not allowed')
                continue
            if f.name != os.path.basename(f.name):
                print(f'skipping file {f.name} -- how did this happen?')
                continue
            newfil = os.path.normpath(os.path.join(install2dir,f.name))
            tarobj.extract(f, path=install2dir, set_attrs=False)
            # set file mode and mod/access times (but not ownership)
            os.chmod(newfil,f.mode)
            os.utime(newfil,(f.mtime,f.mtime))
            if verbose: print(f'Created GSAS-II binary file {newfil}')
    finally:
        del tarobj
        os.unlink(tar.name)

def GetRepoUpdatesInBackground():
    '''Get the latest GSAS-II version info.
    This serves to make sure that :func:`gitGetUpdate` is called only
    if git has been used to install GSAS-II.

    :returns: returns a Popen object (see subprocess)
    '''
    if HowIsG2Installed().startswith('git'):
        return gitGetUpdate(mode='Background')
    else:
        return saveGitHubVersion()

def gitStartUpdate(cmdopts):
    '''Update GSAS-II in a separate process, by running this script with the
    options supplied in the call to this function and then exiting GSAS-II.
    '''
    cmd = [sys.executable, __file__] + cmdopts
    if GetConfigValue('debug'): print('Starting updates with command\n\t'+
                                      f'{" ".join(cmd)}')
    proc = subprocess.Popen(cmd)
    # on windows the current process needs to end so that the source files can
    # be written over. On unix the current process needs to stay running
    # so the child is not killed.
    if sys.platform != "win32": proc.wait()
    sys.exit()

def dirGitHub(dirlist,orgName=gitTutorialOwn, repoName=gitTutorialRepo):
    '''Obtain a the contents of a GitHub repository directory using
    the GitHub REST API.

    :param str dirlist: a list of sub-directories `['parent','child',sub']`
      for `parent/child/sub` or `[]` for a file in the top-level directory.
    :param str orgName: the name of the GitHub organization
    :param str repoName: the name of the GitHub repository
    :returns: a list of file names or None if the dirlist info does not
      reference a directory

    examples::

        dirGitHub([], 'GSASII', 'TutorialTest')
        dirGitHub(['TOF Sequential Single Peak Fit', 'data'])

    The first example will get the contents of the top-level
    directory for the specified repository

    The second example will provide the contents of the
    "TOF Sequential Single Peak Fit"/data directory.
    '''
    try:
        import requests
    except:
        print('Unable to search GitHub in dirGitHub():\n requests module not available')
        return
    dirname = ''
    for item in dirlist:
        dirname += item + '/'
    URL = f"https://api.github.com/repos/{orgName}/{repoName}/contents/{dirname}"
    r = requests.get(URL, allow_redirects=True)
    try:
        return [rec['name'] for rec in r.json()]
    except:
        return None

def rawGitHubURL(dirlist,filename,orgName=gitTutorialOwn, repoName=gitTutorialRepo,
                 branchname="master"):
    '''Create a URL that can be used to view/downlaod the raw version of
    file in a GitHub repository.

    :param str dirlist: a list of sub-directories `['parent','child',sub']`
      for `parent/child/sub` or `[]` for a file in the top-level directory.
    :param str filename: the name of the file
    :param str orgName: the name of the GitHub organization
    :param str repoName: the name of the GitHub repository
    :param str branchname: the name of the GitHub branch. Defaults
       to "master".

    :returns: a URL-encoded URL
    '''
    import urllib.parse  # not used very often, import only when needed
    dirname = ''
    for item in dirlist:
        # it's not clear that the URLencode is needed for the directory name
        dirname += urllib.parse.quote(item) + '/'
        #filename = urllib.parse.quote(filename)
    return f"https://raw.githubusercontent.com/{orgName}/{repoName}/{branchname}/{dirname}{filename}"

def downloadDirContents(dirlist,targetDir,orgName=gitTutorialOwn, repoName=gitTutorialRepo):
    '''Download the entire contents of a directory from a repository
    on GitHub. Used to download data for a tutorial.
    '''
    try:
        import requests
    except:
        print('Unable to download Tutorial data in downloadDirContents():\n requests module not available')
        return
    filList = dirGitHub(dirlist, orgName=orgName, repoName=repoName)
    if filList is None:
        print(f'Directory {"/".join(dirlist)!r} does not have any files')
        return None
    for fil in filList:
        if fil.lower() == 'index.html': continue
        URL = rawGitHubURL(dirlist,fil,orgName=orgName,repoName=repoName)
        r = requests.get(URL, allow_redirects=True)
        outfil = os.path.join(targetDir,fil)
        if r.status_code == 200:
            with open(outfil, 'wb') as fp:
                fp.write(r.content)
            print(f'wrote {outfil}')
        elif r.status_code == 404:
            print(f'Warning: {fil} is likely a subdirectory of directory {"/".join(dirlist)!r}')
        else:
            print(f'Unexpected web response for {fil}: {r.status_code}')
    return

#==============================================================================
#==============================================================================
def runScript(cmds=[], wait=False, G2frame=None):
    '''run a shell script of commands in an external process

    :param list cmds: a list of str's, each ietm containing a shell (cmd.exe
      or bash) command
    :param bool wait: if True indicates the commands should be run and then
      the script should return. If False, then the currently running Python
      will exit. Default is False
    :param wx.Frame G2frame: provides the location of the current .gpx file
      to be used to restart GSAS-II after running the commands, if wait
      is False. Default is None which prevents restarting GSAS-II regardless of
      the value of wait.
    '''
    import tempfile
    if not cmds:  #debug
        print('nothing to do in runScript')
        return
    if sys.platform != "win32":
        suffix = '.sh'
    else:
        suffix = '.bat'

    fp = tempfile.NamedTemporaryFile(mode='w', suffix=suffix, delete=False)
    shellname = fp.name
    for line in cmds:
        fp.write(line)
        fp.write('\n')

    if not wait:
        if G2frame:
            projectfile = ''
            if G2frame.GSASprojectfile:
                projectfile = os.path.realpath(G2frame.GSASprojectfile)
            main = os.path.join(path2GSAS2,'G2.py')
            ex = sys.executable
            if sys.platform == "darwin": # mac requires pythonw which is not always reported as sys.executable
                if os.path.exists(ex+'w'): ex += 'w'
            print ('restart using ',' '.join([ex,main,projectfile]))
            fp.write(' '.join([ex,main,projectfile]))
            fp.write('\n')
    fp.close()

    # start the upgrade in a separate interpreter (avoids loading .pyd files)
    if sys.platform != "win32":
        proc = subprocess.Popen(['bash',shellname])
    else:
        proc = subprocess.Popen([shellname],shell=True)
    if wait:
        proc.wait()
    else:
        if sys.platform != "win32": proc.wait()
        sys.exit()

def IPyBreak_base(userMsg=None):
    '''A routine that invokes an IPython session at the calling location
    This routine is only used when debug=True is set in the configuration
    settings
    '''
    savehook = sys.excepthook # save the exception hook
    try:
        from IPython.terminal.embed import InteractiveShellEmbed
    except ImportError:
        try:
            # try the IPython 0.12 approach
            from IPython.frontend.terminal.embed import InteractiveShellEmbed
        except ImportError:
            print ('IPython InteractiveShellEmbed not found')
            return
    import inspect
    #from IPython import __version__
    #if __version__.startswith('8.12.'): # see https://github.com/ipython/ipython/issues/13966
    from IPython.core import getipython
    if getipython.get_ipython() is None:
        ipshell = InteractiveShellEmbed.instance()
    else:
        ipshell = InteractiveShellEmbed()

    frame = inspect.currentframe().f_back
    msg   = 'Entering IPython console inside {0.f_code.co_filename} at line {0.f_lineno}\n'.format(frame)
    if userMsg: msg += userMsg
    # globals().update(locals()) # This might help with vars inside list comprehensions, etc.
    ipshell(msg,stack_depth=2) # Go up one level, to see the calling routine
    sys.excepthook = savehook # reset IPython's change to the exception hook

def exceptHook(*args):
    '''A routine to be called when an exception occurs. It prints the traceback
    with fancy formatting and then calls an IPython shell with the environment
    of the exception location.

    This routine is only used when debug=True is set in the configuration settings
    '''
    try:
        #from IPython.core import ultratb
        import IPython.core.ultratb
    except:
        pass

    try:
        from IPython.terminal.embed import InteractiveShellEmbed
        import IPython.core
        if sys.platform.startswith('win'):
            IPython.core.ultratb.FormattedTB(call_pdb=False,color_scheme='NoColor')(*args)
        else:
            IPython.core.ultratb.FormattedTB(call_pdb=False,color_scheme='LightBG')(*args)
        from IPython.core import getipython
        if getipython.get_ipython() is None:
            ipshell = InteractiveShellEmbed.instance()
        else:
            ipshell = InteractiveShellEmbed()
    except ImportError:
        print ('IPython not installed or is really old')
        return

    import inspect
    frame = inspect.getinnerframes(args[2])[-1][0]
    msg   = 'Entering IPython console at {0.f_code.co_filename} at line {0.f_lineno}\n'.format(frame)
    savehook = sys.excepthook # save the exception hook
    try:
        ipshell(msg,local_ns=frame.f_locals,global_ns=frame.f_globals) # newest (IPython >= 8)
    except DeprecationWarning: # IPython <=7
        try: # IPython >=5
            class c(object): pass
            pseudomod = c() # create something that acts like a module
            pseudomod.__dict__ = frame.f_locals
            InteractiveShellEmbed(banner1=msg)(module=pseudomod,global_ns=frame.f_globals)
        except: # 'IPython <5
            InteractiveShellEmbed(banner1=msg)(local_ns=frame.f_locals,global_ns=frame.f_globals)
    sys.excepthook = savehook # reset IPython's change to the exception hook

def DoNothing():
    '''A routine that does nothing. This is called in place of IPyBreak and pdbBreak
    except when the debug option is set True in the configuration settings
    '''
    pass

def InvokeDebugOpts():
    'Called to set up debug options'
    if any('SPYDER' in name for name in os.environ):
        print('Running from Spyder, keeping breakpoint() active & skipping exception trapping')
    elif GetConfigValue('debug'):
        try:
            import pdb
            global pdbBreak
            pdbBreak = pdb.set_trace
            import IPython
            IPython
            global IPyBreak
            IPyBreak = IPyBreak_base
            sys.excepthook = exceptHook
            os.environ['PYTHONBREAKPOINT'] = 'GSASIIpath.IPyBreak_base'
            print ('Debug on: IPython: Exceptions and G2path.IPyBreak(); pdb: G2path.pdbBreak()')
        except:
            print ('Debug on failed. IPython not installed?')
    else: # not in spyder or debug enabled, hide breakpoints
        os.environ['PYTHONBREAKPOINT'] = '0'

def TestSPG():
    '''Test if pyspg.[so,.pyd] can be run from a location in the existing path
    Do not modify the path if not.
    '''
    try:
        from . import pyspg
        pyspg
        return True
    except ImportError:
        pass
    try:
        import pyspg
        pyspg
    except ImportError:
        return False
    try:
        pyspg.sgforpy('P -1')
    except Exception as err:
        print(70*'=')
        print(f'Module pyspg in {pyspg.__file__} could not be run\nerror msg: {err}')
        print(70*'=')
        return False
    return True

def pathhack_TestSPG(fpth):
    '''Test if pyspg.[so,.pyd] can be run from a specified location. If so 
    modify the path to include it.
    '''
    try:
        if not os.path.exists(fpth): return False
        if not glob.glob(os.path.join(fpth,'pyspg.*')): return False
    except:
        return False
    savpath = sys.path[:]
    sys.path = [fpth]
    # test to see if a shared library can be used
    try:
        import pyspg
    except ModuleNotFoundError as err:
        print(70*'=')
        print(f'Binary module pyspg not found in {fpth!r}\nerror msg: {err}')
        print(70*'=')
        sys.path = savpath
        return False
    except ImportError as err:
        print(70*'=')
        print(f'Module pyspg in {fpth!r} could not be loaded\nerror msg: {err}')
        print(70*'=')
        sys.path = savpath
        return False
    except Exception as err:
        print(70*'=')
        print(f'Error importing module pyspg in {fpth!r}\nerror msg: {err}')
        print(70*'=')
        sys.path = savpath
        return False
    try:
        pyspg.sgforpy('P -1')
    except Exception as err:
        print(70*'=')
        print(f'Module pyspg in {fpth!r} could not be run\nerror msg: {err}')
        print(70*'=')
        sys.path = savpath
        return False
    sys.path = savpath
    return True

def SetBinaryPath(showConfigMsg=False):
    '''
    Add location of GSAS-II shared libraries (binaries: .so or
    .pyd files) to path (when needed). When GSAS-II is installed by
    pixi, no change in the path is needed.

    This routine must be executed after GSASIIpath is imported
    and before any other GSAS-II imports are done, since
    they may assume binary files are in path

    :param bool showConfigMsg: When True, config info is shown (default is False)
    '''
    # cache the results of this routine so that repeated calls
    # only search for binary routines once
    global BinaryPathLoaded,binaryPath,BinaryPathFailed
    if BinaryPathLoaded or BinaryPathFailed: return
    try:
        intver(np.__version__)
    except (AttributeError,TypeError): # happens on building docs
        return
    try:
        from GSASII import pypowder
        pypowder
        binaryPath = None   # special value to indicate that binaries have been installed into package
        if showConfigMsg:
            print(f'GSAS-II binaries co-located with GSAS-II: {os.path.dirname(__file__)}')
        BinaryPathLoaded = True
        LoadConfig(showConfigMsg)
        return
    except ImportError:
        pass

    try:
        from . import pathHacking
    except ImportError:
        print('Binary load failed and module pathHacking not present')
        BinaryPathFailed = True
        return

    LoadConfig(showConfigMsg)
    BinaryPathFailed = pathHacking._path_discovery(showConfigMsg)

def WriteConfig(configDict):
    '''Write the configDict information to the GSAS-II ini settings
    into file ~/.GSASII/config.ini. Called from
    :func:`GSASIIctrlGUI.SaveConfigVars`.
    '''
    import configparser

    localdir = os.path.expanduser(os.path.normpath('~/.GSASII'))
    if not os.path.exists(localdir):
        try:
            os.mkdir(localdir)
            print(f'Created directory {localdir}')
        except Exception as msg:
            print(f'Error trying to create directory {localdir}\n{msg}')
            return True
    cfgfile = os.path.join(localdir,'config.ini')
    cfgP = configparser.ConfigParser()
    if os.path.exists(cfgfile): 
        cfgP.read(cfgfile)  # read previous file so other sections are retained
    cfgP['GUI settings'] = configDict

    # Write the configuration file
    with open(cfgfile, 'w') as configfile:
        cfgP.write(configfile)
    print(f"Configuration settings saved as {cfgfile}")

def LoadConfig(printInfo=True):
    '''Read configuration settings from ~/.GSASII/config.ini, if present.
    Place the values into global dict configDict.

    :param bool printInfo: if printInfo is True (default) then a message
      is shown with the number of settings read (upon startup).
    '''
    def XferConfigIni():
        '''copy the contents of the config.py file to file ~/.GSASII/config.ini.
        This "patch code" used for master->main transition and can eventually
        be removed.
        '''
        import types
        configDict = {}
        try:
            import config
            #import config_example as config
            for i in config.__dict__:
                if i.startswith('__') and i.endswith('__'): continue
                if isinstance(config.__dict__[i],types.ModuleType): continue
                configDict.update({i:str(config.__dict__[i])})
        except ImportError as err:
            print("Error importing config.py file\n",err)
            return
        except Exception as err:
            print("Error reading config.py file\n",err)
            return
        print(f"Contents of {config.__file__} to be written...")
        WriteConfig(configDict)

    import configparser
    global configDict
    configDict = {}
    cfgfile = os.path.expanduser(os.path.normpath('~/.GSASII/config.ini'))
    if not os.path.exists(cfgfile):
        print(f'N.B. Configuration file {cfgfile} does not exist')
        # patch 2/7/25: transform GSAS-II config.py contents to config.ini
        XferConfigIni()
    try:
        from . import config_example
    except ImportError as err:
        try:
            import GSASII.config_example as config_example
        except ImportError as err:
            print("Error importing config_example.py file\n",err)
            return

    # get the original capitalization (lost by configparser)
    capsDict = {key.lower():key for key in config_example.__dict__ if not key.startswith('__')}

    try:
        cfg = configparser.ConfigParser()
        # Read the configuration file
        cfg.read(cfgfile)
    except Exception as err:
        print("Error reading {cfgfile}\n",err)
        return

    # Access values from the configuration file
    try:
        cfgG = cfg['GUI settings']
    except KeyError:
        cfgG = {}
        
    for key in cfgG:
        key = key.lower()  # not needed... but in case configparser ever changes
        capKey = capsDict.get(key)
        if capKey is None:
            print(f'Item {key} not defined in config_example')
            continue
        try:
            if cfgG[key] == 'None':
                configDict[capKey] = None
            elif key.endswith('_pos') or key.endswith('_size'): # list of integers
                configDict[capKey] = tuple([int(i) for i in
                                    cfgG[key].strip('()').split(',')])
            elif key.endswith('_location') or key.endswith('_directory') or key.endswith('_exec'): # None (above) or str
                configDict[capKey] = cfgG.get(key)
            elif cfgG[key].startswith('[') and cfgG[key].endswith(']'): # list of strings
                s = cfgG[key].strip('[]')
                if s == '':
                    res = []
                else:
                    res = [i.strip("'").replace(r'\\','\\') for i in s.split(', ')]
                configDict[capKey] = res
            elif isinstance(config_example.__dict__[capKey],bool):
                configDict[capKey] = cfgG.getboolean(key)
            elif isinstance(config_example.__dict__[capKey],float):
                configDict[capKey] = cfgG.getfloat(key)
            elif isinstance(config_example.__dict__[capKey],int):
                configDict[capKey] = cfgG.getint(key)
            elif isinstance(config_example.__dict__[capKey],str):
                configDict[capKey] = cfgG.get(key).replace(r'\\','\\')
            else:
                print('*** problem with',type(config_example.__dict__[capKey]))
                continue
        except:
            continue
    if printInfo:
        print (f'{len(configDict)} values read from {cfgfile}')
    # make sure this value is set
    configDict['Clip_on'] = configDict.get('Clip_on',True)

def MacRunScript(script):
    '''Start a bash script in a new terminal window.
    Used on Mac OS X only.

    :param str script: file name for a bash script
    '''
    script = os.path.abspath(script)
    osascript = '''
set bash to "/bin/bash"
set filename to "{}"

tell application "Terminal"
     activate
     do script bash & " " & filename & "; exit"
end tell
'''.format(script)
    subprocess.Popen(["osascript","-e",osascript])

#==============================================================================
#==============================================================================
# conda/pip routines
def findConda():
    '''Determines if GSAS-II has been installed as g2conda or gsas2full
    with conda located relative to this file.
    We could also look for conda relative to the python (sys.executable)
    image, but I don't want to muck around with python that someone else
    installed.
    '''
    parent = os.path.split(path2GSAS2)[0]
    if sys.platform != "win32":
        activate = os.path.join(parent,'bin','activate')
        conda = os.path.join(parent,'bin','conda')
    else:
        activate = os.path.join(parent,'Scripts','activate.bat')
        conda = os.path.join(parent,'condabin','conda.bat')
    if os.path.exists(activate) and os.path.exists(conda):
        return conda,activate
    else:
        return None

def condaTest(requireAPI=False):
<<<<<<< HEAD
    '''Returns True if it appears that Python is being run under Anaconda
    Python with conda present. Tests for conda environment vars and that
=======
    '''Returns True if it appears that Python is being run under 
    Anaconda/conda-forge Python with conda present. 
    Tests for conda environment vars and that 
>>>>>>> 01cc19d1
    the conda package is installed in the current environment.

    :returns: True, if running under Conda
    '''
    if not all([(i in os.environ) for i in ('CONDA_DEFAULT_ENV','CONDA_EXE', 'CONDA_PREFIX', 'CONDA_PYTHON_EXE')]): return False
    if requireAPI:
        # is the conda package available?
        try:
            import conda.cli.python_api
            conda.cli.python_api
        except:
            print('You do not have the conda package installed in this environment',
                  '\nConsider using the "conda install conda" command')
            return False

    # There is no foolproof way to check if someone activates conda
    # but then calls a different Python using its path...
    # ...If we are in the base environment then the conda Python
    # should be the same path as the one currently being run:
    if os.environ['CONDA_DEFAULT_ENV'] == 'base':
        try:
            if os.path.samefile(os.environ['CONDA_PYTHON_EXE'],
                                sys.executable): return True
        except:
            return False

    # ...If not in the base environment, what we can do is check if the
    # python we are running in shares the beginning part of its path with
    # the one in the base installation:
    dir1 = os.path.dirname(os.environ['CONDA_PYTHON_EXE'])
    dir2 = os.path.dirname(sys.executable)
    if sys.platform != "win32": # python in .../bin/..
        dir1 = os.path.dirname(dir1)
        dir2 = os.path.dirname(dir2)
    return commonPath(dir1,dir2)

def condaInstall(packageList):
    '''Installs one or more packages using the anaconda conda package
    manager. Can be used to install multiple packages and optionally
    use channels.

    :param list packageList: a list of strings with name(s) of packages
      and optionally conda options.
      Examples::

       packageList=['gsl']
       packageList=['-c','conda-forge','wxpython']
       packageList=['numpy','scipy','matplotlib']

    :returns: None if the the command ran normally, or an error message
      if it did not.
    '''
    try:
        import conda.cli.python_api
    except:
        print('You do not have the conda package installed in this environment',
                  '\nConsider using the "conda install conda" command')
        return None
    try:
        print(f'preparing to install {packageList}'+
                  '\nThis can take a while')
        # the next line works, but the subsequent cli is considered more stable
        #conda.cli.main('install',  '-y', *packageList)
        # this is considered to be supported in the long term
        (out, err, rc) = conda.cli.python_api.run_command(
            conda.cli.python_api.Commands.INSTALL,packageList,
#            search_path=('conda-forge'),   # broken!
#    use_exception_handler=True#, stdout=sys.stdout,
            stderr=sys.stderr)
        #print('rc=',rc)
        print('Ran conda. output follows...')
        print(70*'='+'\n'+out+'\n'+70*'=')
        #print('err=',err)
        if rc != 0: return str(out)
    except Exception as msg:
        print(f"\nConda error occurred, see below\n{msg}")
        return "error occurred"
    return None

def fullsplit(fil,prev=None):
    '''recursive routine to split all levels of directory names
    '''
    if prev is None: # first call: normalize and drop file name
        fil = os.path.normcase(os.path.abspath(os.path.dirname(fil)))
        prev = []
    i,j = os.path.split(fil)
    if j:
        prev.insert(0,j)
        out = fullsplit(i,prev)
    else:
        return [i]+prev
    return out

def commonPath(dir1,dir2):
    '''Check if two directories share a path. Note that paths
    are considered the same if either directory is a subdirectory
    of the other, but not if they are in different subdirectories
    /a/b/c shares a path with /a/b/c/d but /a/b/c/d and /a/b/c/e do not.

    :returns: True if the paths are common
    '''

    for i,j in zip(fullsplit(dir1),fullsplit(dir2)):
        if i != j: return False
    return True

def pipInstall(packageList):
    '''Installs one or more packages using the pip package installer.
    Use of this should be avoided if conda can be used (see :func:`condaTest`
    to test for conda). Can be used to install multiple packages together.
    One can use pip options, but this is probably not needed.

    :param list packageList: a list of strings with name(s) of packages
      Examples::

       packageList=['gsl']
       packageList=['wxpython','matplotlib','scipy']
       packageList=[r'\\Mac\\Home\\Scratch\\wheels\\pygsl-2.3.3-py3-none-any.whl']
       packageList=['z:/Scratch/wheels/pygsl-2.3.3-py3-none-any.whl']

    :returns: None if the the command ran normally, or an error message
      if it did not.
    '''
    # update conda package specs (pkg=1.2.3) to pip package specs (pkg==1.2.3)
    # at present no other specifiers are used. 
    for i,val in enumerate(packageList):
        if '=' in val and '==' not in val:
            packageList[i] = packageList[i].replace('=','==')
    try:
        subprocess.check_call([sys.executable, '-m', 'pip', 'install']+packageList)
    except Exception as msg:
        return msg
    return None

def condaEnvCreate(envname, packageList, force=False):
    '''Create a Python interpreter in a new conda environment. Use this
    when there is a potential conflict between packages and it would
    be better to keep the packages separate (which is one of the reasons
    conda supports environments). Note that conda should be run from the
    base environment; this attempts to deal with issues if it is not.

    Currently, this is used only to install diffpy.PDFfit2.

    :param str envname: the name of the environment to be created.
      If the environment exists, it will be overwritten only if force is True.
    :param list packageList: a list of conda install create command
      options, such as::

            ['python=3.7', 'conda', 'gsl', 'diffpy.pdffit2',
                '-c', 'conda-forge', '-c', 'diffpy']

    :param bool force: if False (default) an error will be generated
      if an environment exists

    :returns: (status,msg) where status is True if an error occurs and
      msg is a string with error information if status is True or the
      location of the newly-created Python interpreter.
    '''
    if not all([(i in os.environ) for i in ('CONDA_DEFAULT_ENV',
                            'CONDA_EXE', 'CONDA_PREFIX', 'CONDA_PYTHON_EXE')]):
        p = sys.exec_prefix
    else:
        # workaround for bug that avoids nesting packages if running from an
        # environment (see https://github.com/conda/conda/issues/11493)
        p = os.path.dirname(os.path.dirname(os.environ['CONDA_EXE']))
    try:
        import conda.cli.python_api
    except:
        return True,'conda package not available (in environment)'
    if not os.path.exists(os.path.join(p,'envs')):
        msg = ('Error derived installation path not found: '+
                  os.path.join(p,'envs'))
        print(msg)
        return True,msg
    newenv = os.path.join(p,'envs',envname)
    if os.path.exists(newenv) and not force:
        msg = 'path '+newenv+' already exists and force is not set, aborting'
        print(msg)
        return True,msg
    pathList = ['-p',newenv]
    try:
        (out, err, rc) = conda.cli.python_api.run_command(
            conda.cli.python_api.Commands.CREATE,
            packageList + pathList,
            use_exception_handler=True) # ,stdout=sys.stdout, stderr=sys.stderr)
        print(out)
        if rc != 0:
            print(err)
            return True,str(out+err)
        if sys.platform == "win32":
            newpython = os.path.join(newenv,'python.exe')
        else:
            newpython = os.path.join(newenv,'bin','python')
        if os.path.exists(newpython):
            return False,newpython
        return True,'Unexpected, '+newpython+' not found'
    except Exception as msg:
        print("Error occurred, see below\n",msg)
        return True,'Error: '+str(msg)

def addCondaPkg():
    '''Install the conda API into the current conda environment using the
    command line, so that the API can be used in the current Python interpreter

    Attempts to do this without a shell failed on the Mac because it seems that
    the environment was inherited; seems to work w/o shell on Windows.
    '''
    if not all([(i in os.environ) for i in ('CONDA_DEFAULT_ENV','CONDA_EXE',
                        'CONDA_PREFIX', 'CONDA_PYTHON_EXE')]):
        return None
    #condaexe = os.environ['CONDA_EXE']
    currenv = os.environ['CONDA_DEFAULT_ENV']
    if sys.platform == "win32":
        cmd = [os.environ['CONDA_EXE'],'install','conda','-n',currenv,'-y']
        with subprocess.Popen(cmd,
                         #stdout=subprocess.PIPE,
                         stderr=subprocess.PIPE,
                         encoding='UTF-8') as p:
            out,err = p.communicate()
    else:
        script = 'source ' + os.path.join(
            os.path.dirname(os.environ['CONDA_PYTHON_EXE']),
            'activate') + ' base; '
        script += 'conda install conda -n '+currenv+' -y'
        with subprocess.Popen(script,shell=True,env={},
                         #stdout=subprocess.PIPE,
                         stderr=subprocess.PIPE,
                         encoding='UTF-8') as p:
            out,err = p.communicate()
    
    if out is not None and GetConfigValue('debug'): print('Output from adding conda:\n',out)
    if err and err is not None:
        print('Note error/warning from running conda:\n',err)
    if currenv == "base":
        print('\nUnexpected action: adding conda to base environment???')
#==============================================================================
#==============================================================================
# routines for reorg of GSAS-II directory layout
def getIconFile(imgfile):
    '''Looks in either the main GSAS-II install location (old) or subdirectory
    icons (after reorg) for an icon

    :returns: the full path for the icon file
    '''
    if os.path.exists(os.path.join(path2GSAS2,'icons',imgfile)):
        return os.path.join(path2GSAS2,'icons',imgfile)
    if os.path.exists(os.path.join(path2GSAS2,imgfile)): # patch 3/2024 for svn dir organization
        return os.path.join(path2GSAS2,imgfile)
    print(f'getIconFile Warning: file {imgfile} not found')
    return None

#==============================================================================
#==============================================================================
def makeScriptShortcut():
    '''Creates a shortcut to GSAS-II in the current Python installation
    so that "import G2script" (or "import G2script as GSASIIscripting")
    can be used without having to add GSASII to the path.

    The new shortcut is then tested.

    :returns: returns the name of the created file if successful. None
      indicates an error.
    '''
    import datetime as dt
    if not HowIsG2Installed().startswith('git'):
        print('GSAS-II installed directly, shortcut likely not needed')
        return None
    for p in sys.path:
        if 'site-packages' in p: break
    else:
        print('No site-packages directory found in Python path')
        return
    newfil = os.path.join(p,'G2script.py')
    fp = open(newfil,'w')
    fp.write(f'#Created in makeScriptShortcut from {__file__}')
    fp.write(dt.datetime.strftime(dt.datetime.now(),
                                      " at %Y-%m-%dT%H:%M\n"))

    fp.write(f"""import sys,os
Path2GSASII=r'{path2GSAS2}'
if os.path.exists(os.path.join(Path2GSASII,'GSASIIscriptable.py')):
    print('setting up GSASIIscriptable from',Path2GSASII)
    if Path2GSASII not in sys.path:
        sys.path.insert(0,Path2GSASII)
    from GSASIIscriptable import *
else:
    print('GSASIIscriptable not found in ',Path2GSASII)
    print('Rerun "Install GSASIIscriptable shortcut" from inside GSAS-II')
    sys.exit()
""")
    fp.close()
    print('Created file',newfil)
    try:
        import G2script
        G2script
    except ImportError:
        print('Unexpected error: import of G2script failed!')
        return
    return newfil

# see if a directory for local modifications is defined. If so, stick that in the path
if os.path.exists(os.path.expanduser('~/.G2local/')):
    sys.path.insert(0,os.path.expanduser('~/.G2local/'))
    fl = glob.glob(os.path.expanduser('~/.G2local/GSASII*.py*'))
    files = ""
    prev = None
    for f in sorted(fl): # make a list of files, dropping .pyc files where a .py exists
        f = os.path.split(f)[1]
        if os.path.splitext(f)[0] == prev: continue
        prev = os.path.splitext(f)[0]
        if files: files += ", "
        files += f
    if files:
        print("*"*75)
        print("Warning: the following source files are locally overridden in "+os.path.expanduser('~/.G2local/'))
        print("  "+files)
        print("*"*75)

BinaryPathFailed = False
BinaryPathLoaded = False
binaryPath = ''
IPyBreak = DoNothing
pdbBreak = DoNothing

def postURL(URL,postdict,getcookie=None,usecookie=None,
                timeout=None,retry=2,mode='get'):
    '''Posts a set of values as from a web form using the "get" or "post"
    protocols.
    If access fails to an https site, the access is retried with http.

    :param str URL: the URL to post; typically something
       like 'http://www.../dir/page?'
    :param dict postdict: contains keywords and values, such
       as {'centrosymmetry': '0', 'crystalsystem': '0', ...}
    :param dict getcookie: dict to save cookies created in call, or None
       (default) if not needed.
    :param dict usecookie: dict containing cookies to be used in call,
       or None (default) if not needed.
    :param int timeout: specifies a timeout period for the get or post (default
      is None, which means the timeout period is set by the server). The value
      when specified is the time in seconds to wait before giving up on the
      request.
    :param int retry: the number of times to retry the request, if it times out.
      This is only used if timeout is specified. The default is 2. Note that
      if retry is left at the default value (2), The timeout is increased by
      25% for the second try.
    :param str mode: either 'get' (default) or 'post'. Determines how
       the request will be submitted.
    :returns: a string with the response from the web server or None
       if access fails.
    '''
    try:
        import requests # delay this until now, since rarely needed
    except:
        # this import seems to fail with the Anaconda pythonw on
        # macs; it should not!
        print('Warning: failed to import requests. Python config error')
        return None

    if mode == 'get':
        reqopt = requests.get
    else:
        reqopt = requests.post

    repeat = True
    count = 0
    while repeat:
        count += 1
        r = None
        repeat = False
        try:
            if timeout is not None:
                r = reqopt(URL,params=postdict,cookies=usecookie,
                                     timeout=timeout)
            else:
                r = reqopt(URL,params=postdict,cookies=usecookie)
            if r.status_code == 200:
                if GetConfigValue('debug'): print('request OK')
                page = r.text
                if getcookie is not None:
                    getcookie.update(r.cookies)
                return page # success
            else:
                print('request to {} failed. Reason={}'.format(URL,r.reason))
        except requests.exceptions.ConnectionError as msg:
            if 'time' in str(msg) and 'out' in str(msg):
                print(f'server timeout accessing {URL}')
                if GetConfigValue('debug'): print('full error=',msg)
                if timeout is not None and count < retry:
                    if retry == 2:
                        timeout *= 1.25
                        print(f'retry with timout={timeout} sec')
                    repeat = True
            else:
                print('connection error - not on internet?')
                if URL.startswith('https:'):
                    print('Retry with http://')
                    repeat = True
                    URL = URL.replace('https:','http:')
        except requests.exceptions.Timeout as msg:
            print(f'timeout accessing {URL}')
            if GetConfigValue('debug'): print('full error=',msg)
            if timeout is not None and count < retry:
                if retry == 2:
                    timeout *= 1.25
                    print(f'retry with timout={timeout} sec')
                repeat = True
            if timeout is not None and count <= retry: repeat = True
        except requests.exceptions.ReadTimeout as msg:
            print(f'timeout reading from {URL}')
            if GetConfigValue('debug'): print('full error=',msg)
            if timeout is not None and count < retry:
                if retry == 2:
                    timeout *= 1.25
                    print(f'retry with timout={timeout} sec')
                repeat = True
        except requests.exceptions.ConnectTimeout:
            print(f'timeout accessing {URL}')
        except Exception as msg:    # other error
            print(f'Error accessing {URL}')
            if GetConfigValue('debug'): print(msg)
        finally:
            if r: r.close()
    else:
        return None

if __name__ == '__main__':
    '''What follows is called to update (or downdate) GSAS-II in a
    separate process.
    '''
    # check what type of update is being called for
    import git
    gitUpdate = False
    preupdateType = None
    updateType = None
    regressversion = None
    help = False
    project = None

    for arg in sys.argv[1:]:
        if '--git-fetch' in arg:   # pulls latest updates from server but does not apply them
            if preupdateType or updateType:
                print(f'previous option conflicts with {arg}')
                help = True
                break
            updateType = 'fetch'
        elif '--github-tags' in arg:   # gets latest tags from github
            if preupdateType or updateType or gitUpdate:
                print(f'previous option conflicts with {arg}')
                help = True
                break
            updateType = 'tags'
        elif '--git-reset' in arg:   # restores locally changed GSAS-II files to distributed versions also updates
            gitUpdate = True
            if preupdateType:
                print(f'previous option conflicts with {arg}')
                help = True
                break
            preupdateType = 'reset'
        elif '--git-stash' in arg:   # saves locally changed GSAS-II files in "stash"
            argsplit = arg.split('=')
            if len(argsplit) == 1:
                message = None
            elif len(argsplit) == 2:
                message=argsplit[1]
                if message.startswith('"') and message.endswith('"'):
                    message = message.strip('"')
                if message.startswith("'") and message.endswith("'"):
                    message = message.strip("'")
                message = message.replace('"',"'") # double quote not allowed
            else:
                print('invalid form for --git-stash')
                help = True
                break
            gitUpdate = True
            if preupdateType:
                print(f'previous option conflicts with {arg}')
                help = True
                break
            preupdateType = 'stash'
        elif '--git-update' in arg:  # update to latest downloaded version
            gitUpdate = True
            if updateType:
                print(f'previous option conflicts with {arg}')
                help = True
                break
            updateType = 'update'
        elif '--git-regress' in arg:
            argsplit = arg.split('=')
            if len(argsplit) != 2:
                print('invalid form for --git-regress')
                help = True
                break
            gitversion = argsplit[1]
            # make sure the version or tag supplied is valid and convert to
            # a full sha hash
            g2repo = openGitRepo(path2GSAS2)
            try:
                regressversion = g2repo.commit(gitversion).hexsha
            except git.BadName:
                print(f'invalid version specified ({regressversion}) for GitHub regression')
                help = True
                break
            if updateType:
                print(f'previous option conflicts with {arg}')
                help = True
                break
            updateType = 'regress'
            gitUpdate = True
        elif '--help' in arg:
            help = True
            break
        elif os.path.exists(arg):   # this is just checking
            project = arg
            pass
        else:
            print(f'unknown arg {arg}')
            help = True

    if help or len(sys.argv) == 1:
        print('''Options when running GSASIIpath.py standalone

to update/regress repository from git repository:
   python GSASIIpath.py option <project>
       where option will be one or more of the following:
            --git-fetch            downloads lastest changes from repo
                                   any other options will be ignored

            --git-stash="message"  saves local changes

            --git-reset            discards local changes

            --git-update

            --git-regress=version

            --github-tags         saves most recent tag info from GitHub

       and where <project> is an optional path reference to a .gpx file

       Note: --git-reset and --git-stash cannot be used together. Likewise
             --git-update and --git-regress cannot be used together.
             However either --git-reset or --git-stash can be used
             with either --git-update or --git-regress.

             --git-fetch cannot be used with any other options.
             --github-tags cannot be used with any other options.
''')
        sys.exit()

    if updateType == 'tags':
        # get the most recent tag numbers from the GitHub site. Do this
        # via GitHub when git access is not available. Use here
        # allows this to be done in the background.
        import requests
        url='https://github.com/AdvancedPhotonSource/GSAS-II/tags'
        releases = requests.get(url=url)
        taglist = [tag.split('"')[0] for tag in releases.text.split('AdvancedPhotonSource/GSAS-II/releases/tag/')[1:]]
        lastver = sorted([t for t in taglist if 'v' in t])[-1]
        lastnum = sorted([t for t in taglist if 'v' not in t],key=int)[-1]
        #print('tags=',lastver,lastnum)
        # add tag info to config file
        import configparser
        cfgfile = os.path.expanduser(os.path.normpath('~/.GSASII/config.ini'))
        cfg = configparser.ConfigParser()
        cfg.read(cfgfile)
        if 'version info' not in cfg:
            cfg.add_section('version info')
        cfg['version info'].update(
            {'lastVersionTag':lastver,'lastVersionNumber':lastnum})
        with open(cfgfile, 'w') as configfile:
            cfg.write(configfile)
        sys.exit()

    if updateType == 'fetch':
        # download the latest updates from GitHub to the local repository
        # in background while GSAS-II runs no updates are applied
        logfile = os.path.join(os.path.expanduser('~'),'GSASII_bkgUpdate.log')
        mode = 'a'
        # don't let log file get too large (20K bytes)
        if os.path.exists(logfile) and os.path.getsize(logfile) > 20000:
            mode = 'w'
        # if file open fails, there is probably a concurent update process
        try:
            fp = open(logfile,mode)
        except:
            print('background git update was unable to open log file')
            sys.exit()
        fp.write('Starting background git update')
        fp.write(dt.datetime.strftime(dt.datetime.now(),
                                      " at %Y-%m-%dT%H:%M\n"))
        try:
            import git
        except:
            fp.write('git import failed')
            fp.close()
            sys.exit()
        try:
            g2repo = openGitRepo(path2GSAS2)
            g2repo.remote().fetch()
            fp.write('Updates fetched\n')
        except Exception as msg:
            fp.write(f'Update failed with message {msg}\n')

        if g2repo.head.is_detached:
            fp.write('Status: reverted to an old install\n')
        else:
            try:
                rc,lc,_ = gitCheckForUpdates(False,g2repo)
                if len(rc) == 0:
                    fp.write('Status: no unapplied commits\n')
                else:
                    fp.write(f'Status: unapplied commits now {len(rc)}\n')
            except Exception as msg:
                fp.write(f'\ngitCheckForUpdates failed with message {msg}\n')
        fp.write('update done at')
        fp.write(dt.datetime.strftime(dt.datetime.now(),
                                      " at %Y-%m-%dT%H:%M\n\n"))
        fp.close()
        sys.exit()

    if gitUpdate:
        import time
        time.sleep(1) # delay to give the main process a chance to exit
                      # so we don't change code for a running process
                      # windows does not like that
        try:
            import git
        except:
            print('git import failed')
            sys.exit()
        try:
            g2repo = openGitRepo(path2GSAS2)
        except Exception as msg:
            print(f'Update failed with message {msg}\n')
            sys.exit()
        print('git repo opened')

    if preupdateType == 'reset':
        # --git-reset   (preupdateType = 'reset')
        print('Restoring locally-updated GSAS-II files to original status')
        openGitRepo(path2GSAS2).git.reset('--hard','origin/master')
        try:
            if g2repo.active_branch.name != 'master':
                g2repo.git.switch('master')
        except TypeError:   # fails on detached head
            pass

    elif preupdateType == 'stash':
        # --git-stash   (preupdateType = 'stash')
        print('Stashing locally-updated GSAS-II files')
        if message:
            g2repo.git.stash(f'-m"{message}"')
        else:
            g2repo.git.stash()

    # Update to the latest GSAS-II version. This assumes that a fetch has
    # been done prior, or this will only update to the last time that
    # it was done.
    if updateType == 'update':
        # --git-update  (updateType = 'update')
        if g2repo.is_dirty():
            print('Cannot update a directory with locally-made changes')
            sys.exit()
        print('Updating to latest GSAS-II version')
        if g2repo.head.is_detached:
            g2repo.git.switch('master')
        g2repo.git.merge('--ff-only')
        print('git: updated to latest version')

    # Update or regress to a specific GSAS-II version.
    # this will always cause a "detached head" status
    elif updateType == 'regress':
        # --git-regress (updateType = 'regress')
        if g2repo.is_dirty():
            print('Cannot regress a directory with locally-made changes')
            sys.exit()
        print(f'Regressing to git version {regressversion[:6]}')
        g2repo.git.checkout(regressversion)

    if gitUpdate:
        # now restart GSAS-II with the new version
        # G2scrpt = os.path.join(path2GSAS2,'G2.py')
        if project:
            print(f"Restart GSAS-II with project file {project!r}")
            # subprocess.Popen([sys.executable,G2scrpt,project])
        else:
            print("Restart GSAS-II without a project file ")
            # subprocess.Popen([sys.executable,G2scrpt])
        from . import GSASIIfiles
        GSASIIfiles.openInNewTerm(project)
        print ('exiting update process')
        sys.exit()<|MERGE_RESOLUTION|>--- conflicted
+++ resolved
@@ -1429,14 +1429,9 @@
         return None
 
 def condaTest(requireAPI=False):
-<<<<<<< HEAD
-    '''Returns True if it appears that Python is being run under Anaconda
-    Python with conda present. Tests for conda environment vars and that
-=======
     '''Returns True if it appears that Python is being run under 
     Anaconda/conda-forge Python with conda present. 
     Tests for conda environment vars and that 
->>>>>>> 01cc19d1
     the conda package is installed in the current environment.
 
     :returns: True, if running under Conda
