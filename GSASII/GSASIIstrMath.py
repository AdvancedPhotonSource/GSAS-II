--- conflicted
+++ resolved
@@ -552,13 +552,8 @@
             UVmat = np.inner(nl.inv(SHCdict[-iAt]['UVmat']),Bmat)
             Th,Ph = G2lat.H2ThPh(np.reshape(HKL,(-1,3)),UVmat,[1.,0.,0.,1.])
             atFlg.append(1.0)
-<<<<<<< HEAD
-            orbTable = ORBtables[Atype][orKeys[0]]
-            ffOrb = {item:orbTable[item] for item in orbTable if item not in ['ZSlater','NSlater','SZE','popCore','popVal']}
-=======
             orbTable = ORBtables[Atype][orKeys[0]] 
             ffOrb = {item:orbTable[item] for item in orbTable if item not in ['Slater','ZSlater','NSlater','SZE','popCore','popVal']}
->>>>>>> 8d109c99
             FFcore = G2el.ScatFac(ffOrb,SQR)    #core
             FFtot = np.zeros_like(FFcore)
             for orb in orbs:
