--- conflicted
+++ resolved
@@ -12,16 +12,9 @@
 if sys.platform.lower() == 'darwin': wx.PyApp.IsDisplayAvailable = lambda _: True
 import numpy as np
 import matplotlib as mpl
-<<<<<<< HEAD
 from . import GSASIIpath
 from . import GSASIIElem as G2elem
 from . import GSASIIElemGUI as G2elemGUI
-=======
-import GSASIIpath
-import GSASIIElem as G2elem
-import GSASIIElemGUI as G2elemGUI
-import GSASIIctrlGUI as G2ctrl
->>>>>>> cdf2ad7b
 
 try:
     wx.NewIdRef
@@ -215,15 +208,11 @@
             else:
                 self.FFxaxis = 'T'
             self.UpDateFPlot(self.Wave,rePlot=False)
-<<<<<<< HEAD
-
-=======
             
         def OnChoice3(event):
             self.Norm = not self.Norm
             self.UpDateFPlot(self.Wave,rePlot=False)
             
->>>>>>> cdf2ad7b
         self.choice2 = wx.ComboBox(id=wxID_FPRIMECHOICE2, value=' sin('+Gktheta+')/'+Gklambda,
             choices=[' sin('+Gktheta+')/'+Gklambda,' 2'+Gktheta,' Q'],
             parent=panel, style=wx.CB_READONLY|wx.CB_DROPDOWN)
@@ -243,12 +232,8 @@
         self.Lines = []
         self.Elems = []
         self.linePicked = None
-<<<<<<< HEAD
-
-=======
         self.Norm = False
         
->>>>>>> cdf2ad7b
     def OnFPRIMEExitMenu(self, event):
         self.parent.G2plotNB.Delete('Fprime')
         self.Close()
