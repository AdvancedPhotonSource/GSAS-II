--- conflicted
+++ resolved
@@ -147,54 +147,6 @@
             G2fil.G2SetPrintLevel('all')
             UpdateImageData(G2frame,data)
         dlg.Destroy()
-<<<<<<< HEAD
-
-    def OnMakeGainMap(event):
-        #import scipy.ndimage.filters as sdif
-        sumImg = GetImageZ(G2frame,data)
-        masks = copy.deepcopy(G2frame.GPXtree.GetItemPyData(
-            G2gd.GetGPXtreeItemId(G2frame,G2frame.Image,'Masks')))
-        Data = copy.deepcopy(data)
-        #force defaults for GainMap calc
-        Data['IOtth'] = [0.1,60.0]
-        Data['outAzimuths'] = 1
-        Data['LRazimuth'] = [0.,360.]
-        Data['outChannels'] = 5000
-        Data['binType'] = '2-theta'
-        Data['color'] = 'gray'
-        G2frame.Integrate = G2img.ImageIntegrate(sumImg,Data,masks,blkSize)
-        Iy,azms,Ix = G2frame.Integrate[:3]
-        GainMap = G2img.MakeGainMap(sumImg,Ix,Iy,Data,blkSize)*1000.
-        Npix,imagefile,imagetag = G2IO.GetCheckImageFile(G2frame,G2frame.Image)
-        pth = os.path.split(os.path.abspath(imagefile))[0]
-        outname = 'GainMap'
-        dlg = wx.FileDialog(G2frame, 'Choose gain map filename', pth,outname,
-            'G2img files (*.G2img)|*.G2img',wx.FD_SAVE|wx.FD_OVERWRITE_PROMPT)
-        if dlg.ShowModal() == wx.ID_OK:
-            newimagefile = dlg.GetPath()
-            newimagefile = G2IO.FileDlgFixExt(dlg,newimagefile)
-            Data['formatName'] = 'GSAS-II image'
-            Data['range'] = [(500,2000),[800,1200]]
-            GainMap = np.where(GainMap > 2000,2000,GainMap)
-            GainMap = np.where(GainMap < 500,500,GainMap)
-            masks['Thresholds'] = [(500.,2000.),[800.,1200.]]
-            G2IO.PutG2Image(newimagefile,[],data,Npix,GainMap)
-            GMname = 'IMG '+os.path.split(newimagefile)[1]
-            Id = G2gd.GetGPXtreeItemId(G2frame,G2frame.root,GMname)
-            if not Id:
-                Id = G2frame.GPXtree.AppendItem(parent=G2frame.root,text=GMname)
-                G2frame.GPXtree.SetItemPyData(Id,[Npix,newimagefile])
-                G2frame.GPXtree.SetItemPyData(G2frame.GPXtree.AppendItem(Id,text='Comments'),[])
-                G2frame.GPXtree.SetItemPyData(G2frame.GPXtree.AppendItem(Id,text='Image Controls'),Data)
-                G2frame.GPXtree.SetItemPyData(G2frame.GPXtree.AppendItem(Id,text='Masks'),masks)
-            else:
-                G2frame.GPXtree.SetItemPyData(Id,[Npix,newimagefile])
-                G2frame.GPXtree.SetItemPyData(G2gd.GetGPXtreeItemId(G2frame,Id,'Comments'),[])
-                G2frame.GPXtree.SetItemPyData(G2gd.GetGPXtreeItemId(G2frame,Id,'Image Controls'),Data)
-                G2frame.GPXtree.SetItemPyData(G2gd.GetGPXtreeItemId(G2frame,Id,'Masks'),masks)
-            G2frame.GPXtree.Expand(Id)
-            G2frame.GPXtree.SelectItem(Id)      #to show the gain map & put it in the list
-=======
         
     # def OnMakeGainMap(event):         #obsolete?
     #     #import scipy.ndimage.filters as sdif
@@ -241,7 +193,6 @@
     #             G2frame.GPXtree.SetItemPyData(G2gd.GetGPXtreeItemId(G2frame,Id,'Masks'),masks)
     #         G2frame.GPXtree.Expand(Id)
     #         G2frame.GPXtree.SelectItem(Id)      #to show the gain map & put it in the list 
->>>>>>> 102d031a
 
     G2frame.PhaseRing2Th = [] # list of known phase rings to superimpose
     # listing 2theta, color, width, line-style for each ring
@@ -671,15 +622,9 @@
         Imax = np.max(G2frame.ImageZ)
         data['range'] = [(0,Imax),[Imin,Imax]]
         masks['Thresholds'] = [(0,Imax),[Imin,Imax]]
-<<<<<<< HEAD
-        G2frame.slideSizer.GetChildren()[1].Window.SetValue(Imax)   #tricky
-        G2frame.slideSizer.GetChildren()[4].Window.SetValue(Imin)   #tricky
-
-=======
         G2frame.slideSizer.GetChildren()[1].Window.ChangeValue(Imax)   #tricky 
         G2frame.slideSizer.GetChildren()[4].Window.ChangeValue(Imin)   #tricky
          
->>>>>>> 102d031a
     def OnIntegrate(event,useTA=None,useMask=None):
         '''Integrate image in response to a menu event or from the AutoIntegrate
         dialog. In the latter case, event=None.
