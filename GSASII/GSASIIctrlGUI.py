# -*- coding: utf-8 -*-
#GSASIIctrlGUI - Custom GSAS-II GUI controls
'''Documentation for all the routines in module :mod:`GSASIIctrlGUI`
follows.
'''
# Documentation moved to doc/source/GSASIIGUIr.rst
#
from __future__ import division, print_function
import os
import sys
import platform
try:
    import wx
    import wx.grid as wg
    # import wx.wizard as wz
    import wx.aui
    import wx.lib.scrolledpanel as wxscroll
    import wx.lib.mixins.listctrl  as  listmix
    import wx.richtext as wxrt
    import wx.lib.filebrowsebutton as wxfilebrowse
    import matplotlib as mpl
    import matplotlib.figure as mplfig

except ImportError:
    print('ImportError for wx/mpl in GSASIIctrlGUI: ignore if docs build')

import time
import glob
import copy
#import ast
import random as ran
import numpy as np

import matplotlib as mpl
try:
    from matplotlib.backends.backend_wxagg import FigureCanvasWxAgg as Canvas
except ImportError:
    from matplotlib.backends.backend_wx import FigureCanvas as Canvas

from . import GSASIIpath
from . import GSASIIdataGUI as G2gd
from . import GSASIIpwdGUI as G2pdG
from . import GSASIIspc as G2spc
from . import GSASIIobj as G2obj
from . import GSASIIfiles as G2fil
from . import GSASIIElem as G2elem
from . import GSASIIpwd as G2pwd
from . import GSASIIlattice as G2lat
from . import GSASIImath as G2mth
from . import GSASIIstrMain as G2stMn
from . import GSASIImiscGUI as G2IO
from .tutorialIndex import tutorialIndex
if sys.version_info[0] >= 3:
    unicode = str
    basestring = str

# Define a short names for convenience
DULL_YELLOW = (230,230,190)
# Don't depend on wx, for scriptable
try:
    WACV = wx.ALIGN_CENTER_VERTICAL
    wxaui_NB_TOPSCROLL = wx.aui.AUI_NB_TOP | wx.aui.AUI_NB_SCROLL_BUTTONS
except:     # Don't depend on GUI
    wxaui_NB_TOPSCROLL = None

try:
    wx.NewIdRef
    wx.NewId = wx.NewIdRef
except AttributeError:
    pass

try:    #phoenix
    wxValidator = wx.Validator
except AttributeError:  #classic - i.e. old
    wxValidator = wx.pyValidator

#### Fixed definitions for wx Ids ################################################################################
def Define_wxId(*args):
    '''routine to create unique global wx Id symbols in this module.
    '''
    for arg in args:
        if GSASIIpath.GetConfigValue('debug') and not arg.startswith('wxID_'):
            print (f'DBG_Problem in ID name: {arg} needs to start w/wxID_')
        if arg in globals():
            if GSASIIpath.GetConfigValue('debug'):
                print (f'DBG_Warning: {arg} already defined')
            continue
        exec(f'global {arg}; {arg} = wx.NewId()')

#### Tree Control ################################################################################
class G2TreeCtrl(wx.TreeCtrl):
    '''Create a wrapper around the standard TreeCtrl so we can "wrap"
    various events.
    '''
    def __init__(self,parent=None,*args,**kwargs):
        super(self.__class__,self).__init__(parent=parent,*args,**kwargs)
        fontIncr = GSASIIpath.GetConfigValue('FontSize_incr')
        self.font = None
        self.G2frame = parent.GetTopLevelParent()
        self.root = self.AddRoot('Loaded Data: ')
        if fontIncr is not None and fontIncr != 0:
            self.font = wx.Font(self.GetFont())
            self.font.SetPointSize(self.font.PointSize+fontIncr)
            self.SetItemFont(self.root, self.font)
        self.SelectionChanged = None
        self.textlist = None

    def AppendItem(self, parent, text, image=-1, selImage=-1, data=None):
        'override the standard method so font size can be set'
        item = super(self.__class__,self).AppendItem(parent, text, image, selImage, data)
        if self.font: self.SetItemFont(item, self.font)
        return item

    def _getTreeItemsList(self,item):
        '''Get the full tree hierarchy from a reference to a tree item.
        Note that this effectively hard-codes phase and histogram names in the
        returned list. We may want to make these names relative in the future.
        '''
        textlist = [self.GetItemText(item)]
        parent = self.GetItemParent(item)
        while parent:
            if parent == self.root: break
            textlist.insert(0,self.GetItemText(parent))
            parent = self.GetItemParent(parent)
        return textlist

    def GetItemPyData(self,treeId):
        return wx.TreeCtrl.GetItemData(self,treeId)

    def SetItemPyData(self,treeId,data):
        return wx.TreeCtrl.SetItemData(self,treeId,data)

    def UpdateSelection(self):
        TId = self.GetFocusedItem()
        self.SelectItem(self.root)
        self.SelectItem(TId)

    def GetRelativeHistNum(self,histname):
        '''Returns list with a histogram type and a relative number for that
        histogram, or the original string if not a histogram
        '''
        histtype = histname.split()[0]
        if histtype != histtype.upper(): # histograms (only) have a keyword all in caps
            return histname
        item, cookie = self.GetFirstChild(self.root)
        i = 0
        while item:
            itemtext = self.GetItemText(item)
            if itemtext == histname:
                return histtype,i
            elif itemtext.split()[0] == histtype:
                i += 1
            item, cookie = self.GetNextChild(self.root, cookie)
        else:
            raise Exception("Histogram not found: "+histname)

    def ConvertRelativeHistNum(self,histtype,histnum):
        '''Converts a histogram type and relative histogram number to a
        histogram name in the current project
        '''
        item, cookie = self.GetFirstChild(self.root)
        i = 0
        while item:
            itemtext = self.GetItemText(item)
            if itemtext.split()[0] == histtype:
                if i == histnum: return itemtext
                i += 1
            item, cookie = self.GetNextChild(self.root, cookie)
        else:
            raise Exception("Histogram #'+str(histnum)+' of type "+histtype+' not found')

    def GetRelativePhaseNum(self,phasename):
        '''Returns a phase number if the string matches a phase name
        or else returns the original string
        '''
        item, cookie = self.GetFirstChild(self.root)
        while item:
            itemtext = self.GetItemText(item)
            if itemtext == "Phases":
                parent = item
                item, cookie = self.GetFirstChild(parent)
                i = 0
                while item:
                    itemtext = self.GetItemText(item)
                    if itemtext == phasename:
                        return i
                    item, cookie = self.GetNextChild(parent, cookie)
                    i += 1
                else:
                    return phasename # not a phase name
            item, cookie = self.GetNextChild(self.root, cookie)
        else:
            raise Exception("No phases found ")

    def ConvertRelativePhaseNum(self,phasenum):
        '''Converts relative phase number to a phase name in
        the current project
        '''
        item, cookie = self.GetFirstChild(self.root)
        while item:
            itemtext = self.GetItemText(item)
            if itemtext == "Phases":
                parent = item
                item, cookie = self.GetFirstChild(parent)
                i = 0
                while item:
                    if i == phasenum:
                        return self.GetItemText(item)
                    item, cookie = self.GetNextChild(parent, cookie)
                    i += 1
                else:
                    raise Exception("Phase "+str(phasenum)+" not found")
            item, cookie = self.GetNextChild(self.root, cookie)
        else:
            raise Exception("No phases found ")

    def GetImageLoc(self,TreeId):
        '''Get Image data from the Tree. Handles cases where the
        image name is specified, as well as where the image file name is
        a tuple containing the image file and an image number
        '''

        size,imagefile = self.GetItemPyData(TreeId)
        if type(imagefile) is tuple or type(imagefile) is list:
            return size,imagefile[0],imagefile[1]
        else:
            return size,imagefile,None

    def UpdateImageLoc(self,TreeId,imagefile):
        '''Saves a new imagefile name in the Tree. Handles cases where the
        image name is specified, as well as where the image file name is
        a tuple containing the image file and an image number
        '''

        idata = self.GetItemPyData(TreeId)
        if type(idata[1]) is tuple or type(idata[1]) is list:
            idata[1] = list(idata[1])
            idata[1][0] = [imagefile,idata[1][1]]
        else:
            idata[1]  = imagefile

    def SaveExposedItems(self):
        '''Traverse the top level tree items and save names of exposed (expanded) tree items.
        Done before a refinement.
        '''
        self.ExposedItems = []
        item, cookie = self.GetFirstChild(self.root)
        while item:
            name = self.GetItemText(item)
            if self.IsExpanded(item): self.ExposedItems.append(name)
            item, cookie = self.GetNextChild(self.root, cookie)
#        print 'exposed:',self.ExposedItems

    def RestoreExposedItems(self):
        '''Traverse the top level tree items and restore exposed (expanded) tree items
        back to their previous state (done after a reload of the tree after a refinement)
        '''
        item, cookie = self.GetFirstChild(self.root)
        while item:
            name = self.GetItemText(item)
            if name in self.ExposedItems: self.Expand(item)
            item, cookie = self.GetNextChild(self.root, cookie)

def ReadOnlyTextCtrl(*args,**kwargs):
    '''Create a read-only TextCtrl for display of constants
    This is probably not ideal as it mixes visual cues, but it does look nice.
    Addresses 4.2 bug where TextCtrl has no default size
    '''
    kwargs['style'] = wx.TE_READONLY
    if wx.__version__.startswith('4.2') and 'size' not in kwargs:
        kwargs['size'] = (105, 22)
    Txt = wx.TextCtrl(*args,**kwargs)
    Txt.SetBackgroundColour(wx.SystemSettings.GetColour(wx.SYS_COLOUR_BTNFACE))
    return Txt

#### TextCtrl that stores input as entered with optional validation ################################################################################
class ValidatedTxtCtrl(wx.TextCtrl):
    '''Create a TextCtrl widget that uses a validator to prevent the
    entry of inappropriate characters and changes color to highlight
    when invalid input is supplied. As valid values are typed,
    they are placed into the dict or list where the initial value
    came from. The type of the initial value must be int,
    float or str or None (see :obj:`key` and :obj:`typeHint`);
    this type (or the one in :obj:`typeHint`) is preserved.
    Values are processed and saved when Enter is pressed, when the
    mouse is moved to another control (leave window or focus is lost)
    or after a change and a delay of two seconds.

    Float values can be entered in the TextCtrl as numbers or also
    as algebraic expressions using operators (+ - / \\* () and \\*\\*),
    in addition pi, sind(), cosd(), tand(), and sqrt() can be used,
    as well as appreviations s, sin, c, cos, t, tan and sq.

    :param wx.Panel parent: name of panel or frame that will be
      the parent to the TextCtrl. Can be None.

    :param dict/list loc: the dict or list with the initial value to be
      placed in the TextCtrl.

    :param int/str key: the dict key or the list index for the value to be
      edited by the TextCtrl. The ``loc[key]`` element must exist, but may
      have value None. If None, the type for the element is taken from
      :obj:`typeHint` and the value for the control is set initially
      blank (and thus invalid.) This is a way to specify a field without a
      default value: a user must set a valid value.

      If the value is not None, it must have a base
      type of int, float, str or unicode; the TextCrtl will be initialized
      from this value.

    :param list nDig: number of digits, places and optionally the format
       ([nDig,nPlc,fmt]) after decimal to use for display of float. The format
       is either 'f' (default) or 'g'. Alternately, None can be specified which
       causes numbers to be displayed with approximately 5 significant figures
       for floats. If this is specified, then :obj:`typeHint` = float becomes the
       default.
       (Default=None).

    :param bool notBlank: if True (default) blank values are invalid
      for str inputs.

    :param number xmin: minimum allowed valid value. If None (default) the
      lower limit is unbounded.
      NB: test in NumberValidator is val >= xmin not val > xmin

    :param number xmax: maximum allowed valid value. If None (default) the
      upper limit is unbounded
      NB: test in NumberValidator is val <= xmax not val < xmax

    :param list exclLim: if True exclude min/max value ([exclMin,exclMax]);
      (Default=[False,False])

    :param function OKcontrol: specifies a function or method that will be
      called when the input is validated. The called function is supplied
      with one argument which is False if the TextCtrl contains an invalid
      value and True if the value is valid.
      Note that this function should check all values
      in the dialog when True, since other entries might be invalid.
      The default for this is None, which indicates no function should
      be called.

    :param function OnLeave: specifies a function or method that will be
      called when the focus for the control is lost.
      The called function is supplied with (at present) three keyword arguments:

      * invalid: (*bool*) True if the value for the TextCtrl is invalid
      * value:   (*int/float/str*)  the value contained in the TextCtrl
      * tc:      (*wx.TextCtrl*)  the TextCtrl object

      The number of keyword arguments may be increased in the future should needs arise,
      so it is best to code these functions with a \\*\\*kwargs argument so they will
      continue to run without errors

      The default for OnLeave is None, which indicates no function should
      be called.

    :param type typeHint: the value of typeHint should be int, float or str (or None).
      The value for this will override the initial type taken from value
      for the dict/list element ``loc[key]`` if not None and thus specifies the
      type for input to the TextCtrl.
      Defaults as None, which is ignored, unless  :obj:`nDig` is specified in which
      case the default is float.

    :param bool CIFinput: for str input, indicates that only printable
      ASCII characters may be entered into the TextCtrl. Forces output
      to be ASCII rather than Unicode. For float and int input, allows
      use of a single '?' or '.' character as valid input.

    :param dict OnLeaveArgs: a dict with keyword args that are passed to
      the :attr:`OnLeave` function. Defaults to ``{}``

    :param bool ASCIIonly: if set as True will remove unicode characters from
      strings

    :param (other): other optional keyword parameters for the
      wx.TextCtrl widget such as size or style may be specified.
    '''
    def __init__(self,parent,loc,key,nDig=None,notBlank=True,xmin=None,xmax=None,
        OKcontrol=None,OnLeave=None,typeHint=None,CIFinput=False,exclLim=[False,False],
        OnLeaveArgs={}, ASCIIonly=False,
                     **kw):
        # save passed values needed outside __init__
        self.result = loc
        self.key = key
        self.nDig = nDig
        self.OKcontrol=OKcontrol
        self.OnLeave = OnLeave
        self.OnLeaveArgs = OnLeaveArgs
        self.CIFinput = CIFinput
        self.notBlank = notBlank
        self.ASCIIonly = ASCIIonly

        # initialization
        self.invalid = False   # indicates if the control has invalid contents
        self.evaluated = False # set to True when the validator recognizes an expression
        self.timer = None      # tracks pending updates for expressions in float textctrls
        self.delay = 2000      # delay for timer update (2 sec)
        self.type = str

        val = loc[key]
        if 'style' in kw: # add a "Process Enter" to style
            kw['style'] |= wx.TE_PROCESS_ENTER
        else:
            kw['style'] = wx.TE_PROCESS_ENTER
        if 'size' not in kw: # wx 4.2.0 needs a size
            kw['size'] = (105,-1)
        if typeHint is not None:
            self.type = typeHint
        elif nDig is not None:
            self.type = float
        elif 'int' in str(type(val)):
            self.type = int
        elif 'float' in str(type(val)):
            self.type = float
        elif isinstance(val,str) or isinstance(val,unicode):
            self.type = str
        elif val is None:
            raise Exception("ValidatedTxtCtrl error: value of "+str(key)+
                             " element is None and typeHint not defined as int or float")
        else:
            raise Exception("ValidatedTxtCtrl error: Unknown element ("+str(key)+
                             ") type: "+str(type(val)))
        if self.type is int:
            wx.TextCtrl.__init__(self,parent,wx.ID_ANY,
                validator=NumberValidator(int,result=loc,key=key,xmin=xmin,xmax=xmax,
                    exclLim=exclLim,OKcontrol=OKcontrol,CIFinput=CIFinput),**kw)
            if val is not None:
                self._setValue(val)
            else: # no default is invalid for a number
                self.invalid = True
                self._IndicateValidity()
        elif self.type is float:
            wx.TextCtrl.__init__(self,parent,wx.ID_ANY,
                validator=NumberValidator(float,result=loc,key=key,xmin=xmin,xmax=xmax,
                    exclLim=exclLim,OKcontrol=OKcontrol,CIFinput=CIFinput),**kw)
            if val is not None:
                self._setValue(val)
            else:
                self.invalid = True
                self._IndicateValidity()
        else:
            if self.CIFinput:
                wx.TextCtrl.__init__(
                    self,parent,wx.ID_ANY,
                    validator=ASCIIValidator(result=loc,key=key),
                    **kw)
            else:
                wx.TextCtrl.__init__(self,parent,wx.ID_ANY,**kw)
            if val is not None:
                self.ChangeValue(val)
            if notBlank:
                self.Bind(wx.EVT_CHAR,self._onStringKey)
                self.ShowStringValidity() # test if valid input
            else:
                self.invalid = False
                self.Bind(wx.EVT_CHAR,self._GetStringValue)

        # When the mouse is moved away or the widget loses focus,
        # display the last saved value, if an expression
        self.Bind(wx.EVT_LEAVE_WINDOW, self._onLeaveWindow)
        self.Bind(wx.EVT_KILL_FOCUS, self._onLoseFocus)
        self.Bind(wx.EVT_TEXT_ENTER, self._onLoseFocus)

    def SetValue(self,val,warn=True):
        '''Place a value into the text widget and save it into the
        associated array element. Note that, unlike the stock wx.TextCtrl,
        val is expected to be in the form expected by the widget
        (float/int/str) rather than only str's.
        For float val values, the value is formatted when placed in the
        TextCtrl, but the supplied value is what is actually saved.

        This routine triggers a wx.EVT_TEXT event
        '''
        # GSAS-II callback routines should call ChangeValue not SetValue
        # for debugging flag calls. Set warn to False for calls that are not in callbacks
        # and thus are OK
        if GSASIIpath.GetConfigValue('debug') and warn:
            print('ValidatedTxtCtrl.SetValue using in callback?')
            G2obj.HowDidIgetHere(True)
        if self.result is not None:
            self.result[self.key] = val
        self._setValue(val)
        # Direct calls to SetValue should trigger an event
        wx.TextCtrl.SetValue(self,wx.TextCtrl.GetValue(self))

    def ChangeValue(self,val):
        '''Place a value into the text widget and save it into the
        associated array element. Note that, unlike the stock wx.TextCtrl,
        val is expected to be in the form expected by the widget
        (float/int/str) rather than only str's.
        For float val values, the value is formatted when placed in the
        TextCtrl, but the supplied value is what is actually saved.

        This routine does not trigger a wx.EVT_TEXT event. This is what
        should be used inside event callbacks, not :meth:`SetValue`.
        '''
        if self.result is not None:
            self.result[self.key] = val
        self._setValue(val)

    def _setValue(self,val,show=True):
        '''Check the validity of an int or float value and convert to a str.
        Possibly format it. If show is True, display the formatted value in
        the Text widget.
        '''
        self.invalid = False
        if self.type is int:
            try:
                if int(val) != val:
                    self.invalid = True
                else:
                    val = int(val)
            except:
                if self.CIFinput and (val == '?' or val == '.'):
                    pass
                else:
                    self.invalid = True
            if show and not self.invalid: wx.TextCtrl.ChangeValue(self,str(val))
        elif self.type is float:
            try:
                if type(val) is str: val = val.replace(',','.')
                val = float(val) # convert strings, if needed
            except:
                if self.CIFinput and (val == '?' or val == '.'):
                    pass
                else:
                    self.invalid = True
            if self.nDig and show and not self.invalid:
                wx.TextCtrl.ChangeValue(self,str(G2fil.FormatValue(val,self.nDig)))
                self.evaluated = False # expression has been recast as value, reset flag
            elif show and not self.invalid:
                wx.TextCtrl.ChangeValue(self,str(G2fil.FormatSigFigs(val)).rstrip('0'))
                self.evaluated = False # expression has been recast as value, reset flag
        else:
            if self.ASCIIonly:
                s = ''
                for c in val:
                    if ord(c) < 128:
                        s += c
                    else:
                        s += '!'
                if val != s:
                    val = s
                    show = True
            if show:
                try:
                    wx.TextCtrl.ChangeValue(self,str(val))
                except:
                    wx.TextCtrl.ChangeValue(self,val)
            self.ShowStringValidity() # test if valid input
            return

        self._IndicateValidity()
        if self.OKcontrol:
            self.OKcontrol(not self.invalid)

    def OnKeyDown(self,event):
        'Special callback for wx 2.9+ on Mac where backspace is not processed by validator'
        key = event.GetKeyCode()
        if key in [wx.WXK_BACK, wx.WXK_DELETE]:
            if self.Validator: wx.CallAfter(self.Validator.TestValid,self)
        if key == wx.WXK_RETURN or key == wx.WXK_NUMPAD_ENTER:
            self._onLoseFocus(None)
        if event: event.Skip()
        if self.timer:
            self.timer.Restart(self.delay)

    def _onStringKey(self,event):
        if event: event.Skip()
        if self.invalid: # check for validity after processing the keystroke
            wx.CallAfter(self.ShowStringValidity,True) # was invalid
        else:
            wx.CallAfter(self.ShowStringValidity,False) # was valid

    def _IndicateValidity(self):
        'Set the control colors to show invalid input'
        if self.invalid:
            ins = self.GetInsertionPoint()
            self.SetForegroundColour("red")
            self.SetBackgroundColour("yellow")
            if not sys.platform.startswith("linux"):
                self.SetFocus()
            self.Refresh() # this selects text on some Linuxes
            self.SetSelection(0,0)   # unselect
            self.SetInsertionPoint(ins) # put insertion point back
        else: # valid input
            self.SetBackgroundColour(wx.SystemSettings.GetColour(wx.SYS_COLOUR_WINDOW))
            self.SetForegroundColour(wx.SystemSettings.GetColour(wx.SYS_COLOUR_BTNTEXT))
            self.Refresh()
            if not sys.platform.startswith("linux"):
                self.SetFocus() # seems needed, at least on MacOS to get color change

    def _GetNumValue(self):
        'Get and where needed convert string from GetValue into int or float'
        try:
            val = self.GetValue()
            if self.type is int:
                val = int(val)
            elif self.type is float:
                val = float(val)
        except:
            if self.CIFinput and (val == '?' or val == '.'):
                pass
            else:
                self.invalid = True
        return val

    def ShowStringValidity(self,previousInvalid=True):
        '''Check if input is valid. Anytime the input is
        invalid, call self.OKcontrol (if defined) because it is fast.
        If valid, check for any other invalid entries only when
        changing from invalid to valid, since that is slower.

        :param bool previousInvalid: True if the TextCtrl contents were
          invalid prior to the current change.

        '''
        val = self.GetValue().strip()
        if self.notBlank:
            self.invalid = not val
        else:
            self.invalid = False
        self._IndicateValidity()
        if self.invalid:
            if self.OKcontrol:
                self.OKcontrol(False)
        elif self.OKcontrol and previousInvalid:
            self.OKcontrol(True)
        self._SaveStringValue()         # always store the result

    def _GetStringValue(self,event):
        '''Get string input and store.
        '''
        if event: event.Skip() # process keystroke
        wx.CallAfter(self._SaveStringValue)

    def _SaveStringValue(self):
        try:
            val = self.GetValue().strip()
        except RuntimeError:  # ignore if control has been deleted
            return
        # always store the result
        if self.CIFinput and '2' in platform.python_version_tuple()[0]: # Py2/CIF make results ASCII
            self.result[self.key] = val.encode('ascii','replace')
        else:
            self.result[self.key] = val

    def _onLeaveWindow(self,event):
        '''If the mouse leaves the text box, save the result, if valid,
        but (unlike _onLoseFocus) there is a two second delay before
        the textbox contents are updated with the value from the formula.
        '''
        def delayedUpdate():
            self.timer = None
            try:
                self._setValue(self.result[self.key])
            except:
                pass
        if self.type is not str:
            if not self.IsModified(): return  #ignore mouse crusing
        elif self.result[self.key] == self.GetValue(): # .IsModified() seems unreliable for str
           return
        if self.evaluated and not self.invalid: # deal with computed expressions
            if self.timer:
                self.timer.Restart(self.delay)
            else:
                self.timer = wx.CallLater(self.delay,delayedUpdate)    # this includes a try in case the widget is deleted
        if self.invalid: # don't update an invalid expression
            if event: event.Skip()
            return
        self._setValue(self.result[self.key],show=False) # save value quietly
        if self.OnLeave:
            self.event = event
            self.OnLeave(invalid=self.invalid,value=self.result[self.key],
                tc=self,**self.OnLeaveArgs)
        if event: event.Skip()

    def _onLoseFocus(self,event):
        '''Enter has been pressed or focus transferred to another control,
        Evaluate and update the current control contents
        '''
        if event: event.Skip()
        if self.type is not str:
            if not self.IsModified(): return  #ignore mouse crusing
        elif self.result[self.key] == self.GetValue(): # .IsModified() seems unreliable for str
           return
        if self.evaluated: # deal with computed expressions
            if self.invalid: # don't substitute for an invalid expression
                return
            self._setValue(self.result[self.key])
        elif self.result is not None: # show formatted result, as Bob wants
            self.result[self.key] = self._GetNumValue()
            if not self.invalid: # don't update an invalid expression
                self._setValue(self.result[self.key])

        if self.OnLeave:
            self.event = event
            try:
                self.OnLeave(invalid=self.invalid,value=self.result[self.key],
                    tc=self,**self.OnLeaveArgs)
            except:
                pass
################################################################################
class NumberValidator(wxValidator):
    '''A validator to be used with a TextCtrl to prevent
    entering characters other than digits, signs, and for float
    input, a period and exponents.

    The value is checked for validity after every keystroke
      If an invalid number is entered, the box is highlighted.
      If the number is valid, it is saved in result[key]

    :param type typ: the base data type. Must be int or float.

    :param bool positiveonly: If True, negative integers are not allowed
      (default False). This prevents the + or - keys from being pressed.
      Used with typ=int; ignored for typ=float.

    :param number xmin: Minimum allowed value. If None (default) the
      lower limit is unbounded

    :param number xmax: Maximum allowed value. If None (default) the
      upper limit is unbounded

    :param list exclLim: if True exclude xmin/xmax value ([exclMin,exclMax]);
     (Default=[False,False])

    :param dict/list result: List or dict where value should be placed when valid

    :param any key: key to use for result (int for list)

    :param function OKcontrol: function or class method to control
      an OK button for a window.
      Ignored if None (default)

    :param bool CIFinput: allows use of a single '?' or '.' character
      as valid input.

    '''
    def __init__(self, typ, positiveonly=False, xmin=None, xmax=None,exclLim=[False,False],
        result=None, key=None, OKcontrol=None, CIFinput=False):
        'Create the validator'
        wxValidator.__init__(self)
        # save passed parameters
        self.typ = typ
        self.positiveonly = positiveonly
        self.xmin = xmin
        self.xmax = xmax
        self.exclLim = exclLim
        self.result = result
        self.key = key
        self.OKcontrol = OKcontrol
        self.CIFinput = CIFinput
        # set allowed keys by data type
        self.Bind(wx.EVT_CHAR, self.OnChar)
        if self.typ == int and self.positiveonly:
            self.validchars = '0123456789'
        elif self.typ == int:
            self.validchars = '0123456789+-'
        elif self.typ == float:
            # allow for above and sind, cosd, sqrt, tand, pi, and abbreviations
            # also addition, subtraction, division, multiplication, exponentiation
            self.validchars = '0123456789.-+eE/cosindcqrtap()*,'
        else:
            self.validchars = None
            return
        if self.CIFinput:
            self.validchars += '?.'
    def Clone(self):
        'Create a copy of the validator, a strange, but required component'
        return NumberValidator(typ=self.typ,
                               positiveonly=self.positiveonly,
                               xmin=self.xmin, xmax=self.xmax,
                               result=self.result, key=self.key,
                               OKcontrol=self.OKcontrol,
                               CIFinput=self.CIFinput)
    def TransferToWindow(self):
        'Needed by validator, strange, but required component'
        return True # Prevent wxDialog from complaining.
    def TransferFromWindow(self):
        'Needed by validator, strange, but required component'
        return True # Prevent wxDialog from complaining.
    def TestValid(self,tc):
        '''Check if the value is valid by casting the input string
        into the current type.

        Set the invalid variable in the TextCtrl object accordingly.

        If the value is valid, save it in the dict/list where
        the initial value was stored, if appropriate.

        :param wx.TextCtrl tc: A reference to the TextCtrl that the validator
          is associated with.
        '''
        tc.invalid = False # assume valid
        if self.CIFinput:
            val = tc.GetValue().strip()
            if val == '?' or val == '.':
                self.result[self.key] = val
                return
        try:
            val = self.typ(tc.GetValue())
        except (ValueError, SyntaxError):
            if self.typ is float: # for float values, see if an expression can be evaluated
                val = G2fil.FormulaEval(tc.GetValue().replace(',','.'))
                if val is None:
                    tc.invalid = True
                    return
                else:
                    tc.evaluated = True
            else:
                tc.invalid = True
                return
        if self.xmax != None:
            if val >= self.xmax and self.exclLim[1]:
                tc.invalid = True
            elif val > self.xmax:
                tc.invalid = True
        if self.xmin != None:
            if val <= self.xmin and self.exclLim[0]:
                tc.invalid = True
            elif val < self.xmin:
                tc.invalid = True  # invalid
        if self.key is not None and self.result is not None and not tc.invalid:
            self.result[self.key] = val

    def ShowValidity(self,tc):
        '''Set the control colors to show invalid input

        :param wx.TextCtrl tc: A reference to the TextCtrl that the validator
          is associated with.

        '''
        if tc.invalid:
            ins = tc.GetInsertionPoint()
            tc.SetForegroundColour("red")
            tc.SetBackgroundColour("yellow")
            tc.SetFocus()
            tc.Refresh() # this selects text on some Linuxes
            tc.SetSelection(0,0)   # unselect
            tc.SetInsertionPoint(ins) # put insertion point back
            return False
        else: # valid input
            tc.SetBackgroundColour(wx.SystemSettings.GetColour(wx.SYS_COLOUR_WINDOW))
            tc.SetForegroundColour(wx.SystemSettings.GetColour(wx.SYS_COLOUR_BTNTEXT))
            tc.Refresh()
            return True

    def CheckInput(self,previousInvalid):
        '''called to test every change to the TextCtrl for validity and
        to change the appearance of the TextCtrl

        Anytime the input is invalid, call self.OKcontrol
        (if defined) because it is fast.
        If valid, check for any other invalid entries only when
        changing from invalid to valid, since that is slower.

        :param bool previousInvalid: True if the TextCtrl contents were
          invalid prior to the current change.
        '''
        tc = self.GetWindow()
        self.TestValid(tc)
        self.ShowValidity(tc)
        # if invalid
        if tc.invalid and self.OKcontrol:
            self.OKcontrol(False)
        if not tc.invalid and self.OKcontrol and previousInvalid:
            self.OKcontrol(True)

    def OnChar(self, event):
        '''Called each type a key is pressed
        ignores keys that are not allowed for int and float types
        '''
        key = event.GetKeyCode()
        tc = self.GetWindow()
        if key == wx.WXK_RETURN or key == wx.WXK_NUMPAD_ENTER:
            if tc.invalid:
                self.CheckInput(True)
            else:
                self.CheckInput(False)
            if event: event.Skip()
            return
        if key < wx.WXK_SPACE or key == wx.WXK_DELETE or key > 255: # control characters get processed
            if event: event.Skip()
            if tc.invalid:
                wx.CallAfter(self.CheckInput,True)
            else:
                wx.CallAfter(self.CheckInput,False)
            return
        elif chr(key) in self.validchars: # valid char pressed?
            if event: event.Skip()
            if tc.invalid:
                wx.CallAfter(self.CheckInput,True)
            else:
                wx.CallAfter(self.CheckInput,False)
            return
        return  # Returning without calling event.Skip, which eats the keystroke

################################################################################
class ASCIIValidator(wxValidator):
    '''A validator to be used with a TextCtrl to prevent
    entering characters other than ASCII characters.

    The value is checked for validity after every keystroke
      If an invalid number is entered, the box is highlighted.
      If the number is valid, it is saved in result[key]

    :param dict/list result: List or dict where value should be placed when valid

    :param any key: key to use for result (int for list)

    '''
    def __init__(self, result=None, key=None):
        'Create the validator'
        import string
        wxValidator.__init__(self)
        # save passed parameters
        self.result = result
        self.key = key
        self.validchars = string.ascii_letters + string.digits + string.punctuation + string.whitespace
        self.Bind(wx.EVT_CHAR, self.OnChar)
    def Clone(self):
        'Create a copy of the validator, a strange, but required component'
        return ASCIIValidator(result=self.result, key=self.key)
        tc = self.GetWindow()
        tc.invalid = False # make sure the validity flag is defined in parent
    def TransferToWindow(self):
        'Needed by validator, strange, but required component'
        return True # Prevent wxDialog from complaining.
    def TransferFromWindow(self):
        'Needed by validator, strange, but required component'
        return True # Prevent wxDialog from complaining.
    def TestValid(self,tc):
        '''Check if the value is valid by casting the input string
        into ASCII.

        Save it in the dict/list where the initial value was stored

        :param wx.TextCtrl tc: A reference to the TextCtrl that the validator
          is associated with.
        '''
        if '2' in platform.python_version_tuple()[0]:
            self.result[self.key] = tc.GetValue().encode('ascii','replace')
        else:
            self.result[self.key] = tc.GetValue()

    def OnChar(self, event):
        '''Called each type a key is pressed
        ignores keys that are not allowed for int and float types
        '''
        key = event.GetKeyCode()
        tc = self.GetWindow()
        if key == wx.WXK_RETURN or key == wx.WXK_NUMPAD_ENTER:
            self.TestValid(tc)
            if event: event.Skip()
            return
        if key < wx.WXK_SPACE or key == wx.WXK_DELETE or key > 255: # control characters get processed
            if event: event.Skip()
            self.TestValid(tc)
            return
        elif chr(key) in self.validchars: # valid char pressed?
            if event: event.Skip()
            self.TestValid(tc)
            return
        return  # Returning without calling event.Skip, which eats the keystroke

class G2Slider(wx.Slider):
    '''Wrapper around wx.Slider widget that implements scaling
    Also casts floats as integers to avoid py3.10+ errors
    '''
    global ci
    ci = lambda x: int(x + 0.5)  # closest integer
    def __init__(self, parent, id=wx.ID_ANY, value=0, minValue=0, maxValue=100, *arg, **kwarg):
        wx.Slider.__init__(self, parent, id, ci(value), ci(minValue), ci(maxValue), *arg, **kwarg)
        self.iscale = 1

    def SetScaling(self,iscale):
        self.iscale = iscale

    def SetScaledRange(self,xmin,xmax):
        self.SetRange(ci(xmin*self.iscale),ci(xmax*self.iscale))

    def SetScaledValue(self,value):
        wx.Slider.SetValue(self, ci(self.iscale*value))

    def GetScaledValue(self):
        return self.GetValue()/float(self.iscale)

    def SetValue(self,value):
        wx.Slider.SetValue(self, ci(value))

    def SetMax(self,xmax):
        wx.Slider.SetMax(self,ci(xmax*self.iscale))

    def SetMin(self,xmin):
        wx.Slider.SetMin(self,ci(xmin*self.iscale))

def G2SliderWidget(parent,loc,key,label,xmin,xmax,iscale,
    onChange=None,onChangeArgs=[],sizer=None,nDig=None,size=(50,20)):
    '''A customized combination of a wx.Slider and a validated
    wx.TextCtrl (see :class:`ValidatedTxtCtrl`) that allows either
    a slider or text entry to set a value within a range.

    :param wx.Panel parent: name of panel or frame that will be
      the parent to the TextCtrl. Can be None.

    :param dict/list loc: the dict or list with the initial value to be
      placed in the TextCtrl.

    :param int/str key: the dict key or the list index for the value to be
      edited by the TextCtrl. The ``loc[key]`` element must exist and should
      have a float value. It will be forced to an initial value
      between xmin and xmax.

    :param str label: A label to be placed to the left of the slider.

    :param float xmin: the minimum allowed valid value.

    :param float xmax: the maximum allowed valid value.

    :param float iscale: number to scale values to integers, which is what the
       Scale widget uses. If the xmin=1 and xmax=4 and iscale=1 then values
       only the values 1,2,3 and 4 can be set with the slider. However,
       if iscale=2 then the values 1, 1.5, 2, 2.5, 3, 3.5 and 4 are all allowed.

    :param callable onChange: function to call when value is changed.
       Default is None where nothing will be called.

    :param list onChangeArgs: arguments to be passed to onChange function
       when called.
    :returns: returns a wx.BoxSizer containing the widgets
    '''

    def onScale(event):
        loc[key] = vScale.GetScaledValue()
        wx.TextCtrl.SetValue(vEntry,str(loc[key])) # will not trigger onValSet
        if onChange: onChange(*onChangeArgs)
    def onValSet(*args,**kwargs):
        vScale.SetScaledValue(loc[key])
        if onChange: onChange(*onChangeArgs)
    loc[key] = min(xmax,max(xmin,loc[key]))
    if sizer is None:
        hSizer = wx.BoxSizer(wx.HORIZONTAL)
    else:
        hSizer = sizer
    hSizer.Add(wx.StaticText(parent,wx.ID_ANY,label),0,wx.ALL|wx.ALIGN_CENTER_VERTICAL)
    vScale = G2Slider(parent,style=wx.SL_HORIZONTAL,size=(200,25))
    vScale.SetScaling(iscale)
    vScale.SetScaledRange(xmin,xmax)
    vScale.SetScaledValue(loc[key])
    vScale.Bind(wx.EVT_SLIDER, onScale)
    if nDig is None:
        nDig = (10,int(0.9+np.log10(iscale)))
    vEntry = ValidatedTxtCtrl(parent,loc,key,nDig=nDig,OnLeave=onValSet,
                xmin=xmin,xmax=xmax,typeHint=float,size=size)
    if sizer is None:
        hSizer.Add(vEntry,0,wx.ALL|wx.ALIGN_CENTER_VERTICAL,5)
        hSizer.Add(vScale,0,wx.ALL|wx.ALIGN_CENTER_VERTICAL,0)
        return hSizer
    else:
        hSizer.Add(vEntry,0,wx.RIGHT|wx.ALIGN_CENTER_VERTICAL,5)
        hSizer.Add(vScale,0,wx.ALL|wx.ALIGN_CENTER_VERTICAL)
        return vEntry,vScale

def G2SpinWidget(parent,loc,key,label,xmin=None,xmax=None,
        onChange=None,onChangeArgs=[],hsize=35):
    '''A customized combination of a wx.SpinButton and a validated
    wx.TextCtrl (see :class:`ValidatedTxtCtrl`) that allows either
    a the spin button or text entry to set a value within a range.

    :param wx.Panel parent: name of panel or frame that will be
      the parent to the TextCtrl. Can be None.

    :param dict/list loc: the dict or list with the initial value to be
      placed in the TextCtrl.

    :param int/str key: the dict key or the list index for the value to be
      edited by the TextCtrl. The ``loc[key]`` element must exist and should
      have a float or int value. It will be forced to an integer initial value
      between xmin and xmax.

    :param str label: A label to be placed to the left of the entry widget.

    :param int xmin: the minimum allowed valid value. If None it is ignored.

    :param int xmax: the maximum allowed valid value. If None it is ignored.

    :param callable onChange: function to call when value is changed.
       Default is None where nothing will be called.

    :param list onChangeArgs: arguments to be passed to onChange function
       when called.

    :param int hsize: length of TextCtrl in pixels. Defaults to 35.

    :returns: returns a wx.BoxSizer containing the widgets
    '''

    def _onSpin(event):
        Obj = event.GetEventObject()
        loc[key] += Obj.GetValue()  # +1 or -1
        if xmin is not None and loc[key] < xmin:
            loc[key] = xmin
        if xmax is not None and loc[key] > xmax:
            loc[key] = xmax
        wx.TextCtrl.SetValue(vEntry,str(loc[key])) # will not trigger onValSet
        Obj.SetValue(0)
        if onChange: onChange(*onChangeArgs)
    def _onValSet(*args,**kwargs):
        if onChange: onChange(*onChangeArgs)
    if xmin is not None:
        loc[key] = max(xmin,loc[key])
    if xmax is not None:
        loc[key] = min(xmax,loc[key])
    hSizer = wx.BoxSizer(wx.HORIZONTAL)
    if label:
        hSizer.Add(wx.StaticText(parent,wx.ID_ANY,label),0,
                       wx.ALL|wx.ALIGN_CENTER_VERTICAL)
    spin = wx.SpinButton(parent,style=wx.SP_VERTICAL,size=wx.Size(20,20))
    spin.SetRange(-1,1)
    spin.Bind(wx.EVT_SPIN, _onSpin)
    loc[key] = int(loc[key]+0.5)
    vEntry = ValidatedTxtCtrl(parent,loc,key,OnLeave=_onValSet,
                xmin=xmin,xmax=xmax,typeHint=int,size=(hsize,-1))
    hSizer.Add(vEntry,0,wx.ALL|wx.ALIGN_CENTER_VERTICAL,5)
    hSizer.Add(spin,0,wx.ALL|wx.ALIGN_CENTER_VERTICAL)
    return hSizer

################################################################################
def HorizontalLine(sizer,parent):
    '''Draws a horizontal line as wide as the window.
    '''
    if sys.platform == "darwin":
        #sizer.Add((-1,2))
        line = wx.Panel(parent, size=(-1, 2))
        #line.SetBackgroundColour('red')
        line.SetBackgroundColour((128,128,128))
        sizer.Add(line, 0, wx.EXPAND|wx.ALL, 0)
        sizer.Add((-1,5))
    else:
        line = wx.StaticLine(parent, size=(-1,3), style=wx.LI_HORIZONTAL)
        sizer.Add(line, 0, wx.EXPAND|wx.ALL, 5)

################################################################################
class G2Button(wx.Button):
    '''A version of wx.Button. Bindings are saved
    in the object, and are looked up rather than directly set with a bind.
    :param wx.Panel parent: parent widget
    :param int id: Id for button
    :param str label: label for button
    :param function handler: a routine to call when the button is pressed
    '''
    def __init__(self,parent,id=wx.ID_ANY,label='',locationcode='',
                 handler=None,*args,**kwargs):
        super(self.__class__,self).__init__(parent,id,label,*args,**kwargs)
        self.label = label
        self.handler = handler
        self.locationcode = locationcode
        self.Bind(wx.EVT_BUTTON,self.onPress)
    def onPress(self,event):
        'create log event and call handler'
        self.handler(event)

################################################################################
class EnumSelector(wx.ComboBox):
    '''A customized :class:`wxpython.ComboBox` that selects items from a list
    of choices, but sets a dict (list) entry to the corresponding
    entry from the input list of values.

    :param wx.Panel parent: the parent to the :class:`~wxpython.ComboBox` (usually a
      frame or panel)
    :param dct: a dict or list to contain the value set
      for the :class:`~wxpython.ComboBox`.
    :param item: the dict key (or list index) where ``dct[item]`` will
      be set to the value selected in the :class:`~wxpython.ComboBox`. Also, dct[item]
      contains the starting value shown in the widget. If the value
      does not match an entry in :data:`values`, the first value
      in :data:`choices` is used as the default, but ``dct[item]`` is
      not changed.
    :param list choices: a list of choices to be displayed to the
      user such as
      ::

      ["default","option 1","option 2",]

      Note that these options will correspond to the entries in
      :data:`values` (if specified) item by item.
    :param list values: a list of values that correspond to
      the options in :data:`choices`, such as
      ::

      [0,1,2]

      The default for :data:`values` is to use the same list as
      specified for :data:`choices`.
    :param function OnChange: an optional routine that will be called
      when the
      :class:`~wxpython.ComboBox` can be specified.
    :param (other): additional keyword arguments accepted by
      :class:`~wxpython.ComboBox` can be specified.
    '''
    def __init__(self,parent,dct,item,choices,values=None,OnChange=None,**kw):
        if values is None:
            values = choices
        if dct[item] in values:
            i = values.index(dct[item])
        else:
            i = 0
        startval = choices[i]
        wx.ComboBox.__init__(self,parent,wx.ID_ANY,startval,
                             choices = choices,
                             style=wx.CB_DROPDOWN|wx.CB_READONLY,
                             **kw)
        self.choices = choices
        self.values = values
        self.dct = dct
        self.item = item
        self.OnChange = OnChange
        self.Bind(wx.EVT_COMBOBOX, self.onSelection)
    def onSelection(self,event):
        # respond to a selection by setting the enum value in the CIF dictionary
        if self.GetValue() in self.choices: # should always be true!
            self.dct[self.item] = self.values[self.choices.index(self.GetValue())]
        else:
            self.dct[self.item] = self.values[0] # unknown
        if self.OnChange: self.OnChange(event)

################################################################################
class popupSelectorButton(wx.Button):
    '''Create a button that will invoke a menu with choices that can
    be selected. Do special stuff if the first item is "all"

    TODO: It might be better to make this a wx.ComboCtrl if I can figure out
    how to make that work, or perhaps make that an option

    :param wx.Frame parent: a panel or frame that is the parent to this
      button
    :param str lbl: a label for the button
    :param list choices: a list of str's with labels for the items in the
      menu
    :param list selected: a list of bool's that determine if the menu item
      is initial selected
    :param: dict choiceDict: a dict with both choices and their
      values (selections). Use this or choices & selected, not both.
      If this is used, the values are set as radiobutton choices,
      only the most recent setting is selected.
    :param function OnChange: an optional function that is called after the
      menu is removed
    :param others: other keyword parameters are allowed. They will be
      passed to the OnChange routine.
    '''
    def __init__(self,parent,lbl,choices=None,selected=None,
                     choiceDict=None, OnChange=None,**kw):
        self.parent = parent
        self.choices = choices
        self.selected = selected
        self.choiceDict = None
        if choiceDict is not None:
            self.choices = list(choiceDict.keys())
            self.selected = list(choiceDict.values())
            self.choiceDict = choiceDict
        self.OnChange = OnChange
        self.kw = kw
        wx.Button.__init__(self,parent,label=lbl)
        self.Bind(wx.EVT_BUTTON, self.popupSelector)

    def popupSelector(self,event):
        '''Show the menu and then get current values. Optionally call the
        OnChange routine.
        '''
        menu = wx.Menu()
        menuList = []
        #breakpoint()
        for i in range(len(self.choices)):
            menuList.append(
                menu.Append(wx.ID_ANY, self.choices[i], '', wx.ITEM_CHECK)
                )
            if self.selected[i]: menuList[-1].Check()
        self.parent.PopupMenu(menu)
        new = -1
        for i,m in enumerate(menuList):
            if self.selected[i] != m.IsChecked(): new = i
            self.selected[i] = m.IsChecked()
        if self.choiceDict is not None:
            self.selected = len(self.selected) * [False]
            for i in self.choiceDict: self.choiceDict[i] = False
            self.choiceDict[self.choices[new]] = True
            self.selected[new] = True
        elif self.choices[0] == "all":
            # special handling when 1st item is all: turn on everything
            # when all is selected.
            if new == 0:
                self.selected[:] = [False] + (len(self.selected)-1)*[True]

        menu.Destroy()
        if self.OnChange: wx.CallAfter(self.OnChange,**self.kw)

################################################################################
class G2ChoiceButton(wx.Choice):
    '''A customized version of a wx.Choice that automatically initializes
    the control to match a supplied value and saves the choice directly
    into an array or list. Optionally a function can be called each time a
    choice is selected. The widget can be used with an array item that is set to
    to the choice by number (``indLoc[indKey]``) or by string value
    (``strLoc[strKey]``) or both. The initial value is taken from ``indLoc[indKey]``
    if not None or ``strLoc[strKey]`` if not None.

    :param wx.Panel parent: name of panel or frame that will be
      the parent to the widget. Can be None.
    :param list choiceList: a list or tuple of choices to offer the user.
    :param dict/list indLoc: a dict or list with the initial value to be
      placed in the Choice button. If this is None, this is ignored.
    :param int/str indKey: the dict key or the list index for the value to be
      edited by the Choice button. If indLoc is not None then this
      must be specified and the ``indLoc[indKey]`` will be set. If the value
      for ``indLoc[indKey]`` is not None, it should be an integer in
      range(len(choiceList)). The Choice button will be initialized to the
      choice corresponding to the value in this element if not None.
    :param dict/list strLoc: a dict or list with the string value corresponding to
      indLoc/indKey. Default (None) means that this is not used.
    :param int/str strKey: the dict key or the list index for the string value
      The ``strLoc[strKey]`` element must exist or strLoc must be None (default).
    :param function onChoice: name of a function to call when the choice is made.

    Example 1::

        data['Orientation'] = 1
        choice = G2G.G2ChoiceButton(dlg,
                            ['Horizontal','Vertical'],
                            data,'Orientation',
                            onChoice=replot)

    This will show "Vertical" as the initial value, and based on what is
    selected, ``data['Orientation']`` will be set to 0 or 1 (as an int value).

    Example 2::

        data[0]['Font'] = '8'
        choice = G2G.G2ChoiceButton(dlg,
                            ['6','8','10','12','14','16'],
                            None,None,
                            data[0],'Font',
                            onChoice=replot)

    This will show "8" as the initial value, and based on what is selected,
    ``data[0]['Font']`` will be set to a string with one of the size
    options ("6"... "16").
    '''
    def __init__(self,parent,choiceList,indLoc=None,indKey=None,strLoc=None,strKey=None,
                 onChoice=None,**kwargs):
        wx.Choice.__init__(self,parent,choices=choiceList,id=wx.ID_ANY,**kwargs)
        self.choiceList = choiceList
        self.indLoc = indLoc
        self.indKey = indKey
        self.strLoc = strLoc
        self.strKey = strKey
        self.onChoice = None
        self.SetSelection(wx.NOT_FOUND)
        if self.indLoc is not None and self.indKey is not None:
            try:
                self.SetSelection(self.indLoc[self.indKey])
                if self.strLoc is not None and self.strKey is not None:
                    self.strLoc[self.strKey] = self.GetStringSelection()
            except (KeyError,ValueError,TypeError):
                pass
        elif self.strLoc is not None and self.strKey is not None:
            try:
                self.SetSelection(choiceList.index(self.strLoc[self.strKey]))
                if self.indLoc is not None:
                    self.indLoc[self.indKey] = self.GetSelection()
            except (KeyError,ValueError,TypeError):
                pass
        self.Bind(wx.EVT_CHOICE, self._OnChoice)
        #if self.strLoc is not None: # make sure strLoc gets initialized
        #    self._OnChoice(None) # note that onChoice will not be called
        self.onChoice = onChoice
    def _OnChoice(self,event):
        if self.indLoc is not None:
            self.indLoc[self.indKey] = self.GetSelection()
        if self.strLoc is not None:
            self.strLoc[self.strKey] = self.GetStringSelection()
        if self.onChoice:
            self.onChoice()
    def setByString(self,string):
        'Find an entry matching string and select it'
        num = self.FindString(string)
        if num >= 0: self.SetSelection(num)

#### Custom checkbox that saves values into dict/list as used ##############################################################
class G2CheckBox(wx.CheckBox):
    '''A customized version of a CheckBox that automatically initializes
    the control to a supplied list or dict entry and updates that
    entry as the widget is used.

    :param wx.Panel parent: name of panel or frame that will be
      the parent to the widget. Can be None.
    :param str label: text to put on check button
    :param dict/list loc: the dict or list with the initial value to be
      placed in the CheckBox.
    :param int/str key: the dict key or the list index for the value to be
      edited by the CheckBox. The ``loc[key]`` element must exist.
      The CheckBox will be initialized from this value.
      If the value is anything other that True (or 1), it will be taken as
      False.
    :param function OnChange: specifies a function or method that will be
      called when the CheckBox is changed (Default is None).
      The called function is supplied with one argument, the calling event.
    '''
    def __init__(self,parent,label,loc,key,OnChange=None):
        wx.CheckBox.__init__(self,parent,id=wx.ID_ANY,label=label)
        self.loc = loc
        self.key = key
        self.OnChange = OnChange
        self.SetValue(self.loc[self.key]==True)
        self.Bind(wx.EVT_CHECKBOX, self._OnCheckBox)
    def _OnCheckBox(self,event):
        self.loc[self.key] = self.GetValue()
        if self.OnChange: self.OnChange(event)

def G2CheckBoxFrontLbl(parent,label,loc,key,OnChange=None):
    '''A customized version of a CheckBox that automatically initializes
    the control to a supplied list or dict entry and updates that
    entry as the widget is used. Same as :class:`G2CheckBox` except the
    label is placed before the CheckBox and returns a sizer rather than the
    G2CheckBox.

    If the CheckBox is needed, reference Sizer.myCheckBox.
    '''
    Sizer = wx.BoxSizer(wx.HORIZONTAL)
    Sizer.Add(wx.StaticText(parent,label=label),0,WACV)
    checkBox = G2CheckBox(parent,'',loc,key,OnChange)
    Sizer.Add(checkBox,0,WACV)
    Sizer.myCheckBox = checkBox
    return Sizer

def G2RadioButtons(parent,loc,key,choices,values=None,OnChange=None):
    '''A customized version of wx.RadioButton that returns a list
    of coupled RadioButtons

    :param wx.Panel parent: name of panel or frame that will be
      the parent to the widgets. Can be None.
    :param dict/list loc: the dict or list with the initial value to be
      placed in the CheckBox.
    :param int/str key: the dict key or the list index for the value to be
      edited by the CheckBox. The ``loc[key]`` element must exist.
      The CheckButton will be initialized from this value.
    :param list choices:
    :param list values:
    :param function OnChange: specifies a function or method that will be
      called when the CheckBox is changed (Default is None).
      The called function is supplied with one argument, the calling event.
    '''
    def _OnEvent(event):
        if event.GetEventObject() not in buttons:
            if GSASIIpath.GetConfigValue('debug'): print('Strange: unknown button')
            return
        loc[key] = values[buttons.index(event.GetEventObject())]
        if OnChange: OnChange(event)
    if not values:
        values = list(range(len(choices)))
    buttons = []
    kw = {'style':wx.RB_GROUP}
    for i,c in enumerate(choices):
        if i == 1:
            kw = {}
        buttons.append(wx.RadioButton(parent,wx.ID_ANY,c,**kw))
        if loc[key] == values[i]: buttons[-1].SetValue(True)
        buttons[-1].Bind(wx.EVT_RADIOBUTTON, _OnEvent)
    return buttons

#### Commonly used dialogs ################################################################################
def CallScrolledMultiEditor(parent,dictlst,elemlst,prelbl=[],postlbl=[],
                 title='Edit items',header='',size=(300,250),
                             CopyButton=False, ASCIIonly=False, **kw):
    '''Shell routine to call a ScrolledMultiEditor dialog. See
    :class:`ScrolledMultiEditor` for parameter definitions.

    :returns: True if the OK button is pressed; False if the window is closed
      with the system menu or the Cancel button.

    '''
    dlg = ScrolledMultiEditor(parent,dictlst,elemlst,prelbl,postlbl,
                              title,header,size,
                              CopyButton, ASCIIonly, **kw)
    dlg.CenterOnParent()
    if dlg.ShowModal() == wx.ID_OK:
        dlg.Destroy()
        return True
    else:
        dlg.Destroy()
        return False

################################################################################
class ScrolledMultiEditor(wx.Dialog):
    '''Define a window for editing a potentially large number of dict- or
    list-contained values with validation for each item. Edited values are
    automatically placed in their source location. If invalid entries
    are provided, the TextCtrl is turned yellow and the OK button is disabled.

    The type for each TextCtrl validation is determined by the
    initial value of the entry (int, float or string).
    Float values can be entered in the TextCtrl as numbers or also
    as algebraic expressions using operators + - / \\* () and \\*\\*,
    in addition pi, sind(), cosd(), tand(), and sqrt() can be used,
    as well as appreviations s(), sin(), c(), cos(), t(), tan() and sq().

    :param wx.Frame parent: name of parent window, or may be None

    :param tuple dictlst: a list of dicts or lists containing values to edit

    :param tuple elemlst: a list of keys/indices for items in dictlst.
      Note that elemlst must have the same length as dictlst, where each
      item in elemlst will will match an entry for an entry for successive
      dicts/lists in dictlst.

    :param tuple prelbl: a list of labels placed before the TextCtrl for each
      item (optional)

    :param tuple postlbl: a list of labels placed after the TextCtrl for each
      item (optional)

    :param str title: a title to place in the frame of the dialog

    :param str header: text to place at the top of the window. May contain
      new line characters.

    :param wx.Size size: a size parameter that dictates the
      size for the scrolled region of the dialog. The default is
      (300,250).

    :param bool CopyButton: if True adds a small button that copies the
      value for the current row to all fields below (default is False)

    :param bool ASCIIonly: if set as True will remove unicode characters from
      strings

    :param list minvals: optional list of minimum values for validation
      of float or int values. Ignored if value is None.
    :param list maxvals: optional list of maximum values for validation
      of float or int values. Ignored if value is None.
    :param list sizevals: optional list of wx.Size values for each input
      widget. Ignored if value is None.

    :param tuple checkdictlst: an optional list of dicts or lists containing bool
      values (similar to dictlst).
    :param tuple checkelemlst: an optional list of dicts or lists containing bool
      key values (similar to elemlst). Must be used with checkdictlst.
    :param string checklabel: a string to use for each checkbutton

    :returns: the wx.Dialog created here. Use method .ShowModal() to display it.

    *Example for use of ScrolledMultiEditor:*

    ::

        dlg = <pkg>.ScrolledMultiEditor(frame,dictlst,elemlst,prelbl,postlbl,
                                        header=header)
        if dlg.ShowModal() == wx.ID_OK:
             for d,k in zip(dictlst,elemlst):
                 print d[k]

    *Example definitions for dictlst and elemlst:*

    ::

          dictlst = (dict1,list1,dict1,list1)
          elemlst = ('a', 1, 2, 3)

      This causes items dict1['a'], list1[1], dict1[2] and list1[3] to be edited.

    Note that these items must have int, float or str values assigned to
    them. The dialog will force these types to be retained. String values
    that are blank are marked as invalid.
    '''

    def __init__(self,parent,dictlst,elemlst,prelbl=[],postlbl=[],
                 title='Edit items',header='',size=(300,250),
                 CopyButton=False, ASCIIonly=False,
                 minvals=[],maxvals=[],sizevals=[],
                 checkdictlst=[], checkelemlst=[], checklabel=""):
        if len(dictlst) != len(elemlst):
            raise Exception("ScrolledMultiEditor error: len(dictlst) != len(elemlst) "+str(len(dictlst))+" != "+str(len(elemlst)))
        if len(checkdictlst) != len(checkelemlst):
            raise Exception("ScrolledMultiEditor error: len(checkdictlst) != len(checkelemlst) "+str(len(checkdictlst))+" != "+str(len(checkelemlst)))
        wx.Dialog.__init__( # create dialog & sizer
            self,parent,wx.ID_ANY,title,
            style=wx.DEFAULT_DIALOG_STYLE|wx.RESIZE_BORDER)
        mainSizer = wx.BoxSizer(wx.VERTICAL)
        self.orig = []
        self.dictlst = dictlst
        self.elemlst = elemlst
        self.checkdictlst = checkdictlst
        self.checkelemlst = checkelemlst
        self.StartCheckValues = [checkdictlst[i][checkelemlst[i]] for i in range(len(checkdictlst))]
        self.ButtonIndex = {}
        for d,i in zip(dictlst,elemlst):
            self.orig.append(d[i])
        # add a header if supplied
        if header:
            subSizer = wx.BoxSizer(wx.HORIZONTAL)
            subSizer.Add((-1,-1),1,wx.EXPAND)
            subSizer.Add(wx.StaticText(self,wx.ID_ANY,header))
            subSizer.Add((-1,-1),1,wx.EXPAND)
            mainSizer.Add(subSizer,0,wx.EXPAND,0)
        # make OK button now, because we will need it for validation
        self.OKbtn = wx.Button(self, wx.ID_OK)
        self.OKbtn.SetDefault()
        # create scrolled panel and sizer
        panel = wxscroll.ScrolledPanel(self, wx.ID_ANY,size=size,
            style = wx.TAB_TRAVERSAL|wx.SUNKEN_BORDER)
        cols = 4
        if CopyButton: cols += 1
        subSizer = wx.FlexGridSizer(cols=cols,hgap=2,vgap=2)
        self.ValidatedControlsList = [] # make list of TextCtrls
        self.CheckControlsList = [] # make list of CheckBoxes
        for i,(d,k) in enumerate(zip(dictlst,elemlst)):
            if i >= len(prelbl): # label before TextCtrl, or put in a blank
                subSizer.Add((-1,-1))
            else:
                subSizer.Add(wx.StaticText(panel,wx.ID_ANY,str(prelbl[i])))
            kargs = {}
            if i < len(minvals):
                if minvals[i] is not None: kargs['xmin']=minvals[i]
            if i < len(maxvals):
                if maxvals[i] is not None: kargs['xmax']=maxvals[i]
            if i < len(sizevals):
                if sizevals[i]: kargs['size']=sizevals[i]
            if CopyButton:
                if i+1 == len(dictlst):
                    but = (-1,-1)
                else:
                    import wx.lib.colourselect as wscs  # is there a way to test?
                    but = wscs.ColourSelect(label='v', # would like to use u'\u2193' or u'\u25BC' but not in WinXP
                                            parent=panel,colour=(255,255,200),size=wx.Size(30,23),
                                            style=wx.RAISED_BORDER)
                    but.Bind(wx.EVT_BUTTON, self._OnCopyButton)
                    if 'phoenix' in wx.version():
                        but.SetToolTip('Press to copy adjacent value to all rows below')
                    else:
                        but.SetToolTipString('Press to copy adjacent value to all rows below')
                    self.ButtonIndex[but] = i
                subSizer.Add(but)
            # create the validated TextCrtl, store it and add it to the sizer
            ctrl = ValidatedTxtCtrl(panel,d,k,OKcontrol=self.ControlOKButton,ASCIIonly=ASCIIonly,
                                    **kargs)
            self.ValidatedControlsList.append(ctrl)
            subSizer.Add(ctrl)
            if i < len(postlbl): # label after TextCtrl, or put in a blank
                subSizer.Add(wx.StaticText(panel,wx.ID_ANY,str(postlbl[i])))
            else:
                subSizer.Add((-1,-1))
            if i < len(checkdictlst):
                ch = G2CheckBox(panel,checklabel,checkdictlst[i],checkelemlst[i])
                self.CheckControlsList.append(ch)
                subSizer.Add(ch)
            else:
                subSizer.Add((-1,-1))
        # finish up ScrolledPanel
        panel.SetSizer(subSizer)
        panel.SetAutoLayout(1)
        panel.SetupScrolling()
        # patch for wx 2.9 on Mac
        i,j= wx.__version__.split('.')[0:2]
        if int(i)+int(j)/10. > 2.8 and 'wxOSX' in wx.PlatformInfo:
            panel.SetMinSize((subSizer.GetSize()[0]+30,panel.GetSize()[1]))
        mainSizer.Add(panel,1, wx.ALL|wx.EXPAND,1)

        # Sizer for OK/Close buttons. N.B. on Close changes are discarded
        # by restoring the initial values
        btnsizer = wx.BoxSizer(wx.HORIZONTAL)
        btnsizer.Add(self.OKbtn)
        self.OKbtn.Bind(wx.EVT_BUTTON,lambda event: self.EndModal(wx.ID_OK))
        btn = wx.Button(self, wx.ID_CLOSE,"Cancel")
        btn.Bind(wx.EVT_BUTTON,self._onClose)
        btnsizer.Add(btn)
        mainSizer.Add(btnsizer, 0, wx.ALIGN_CENTER|wx.ALL, 5)
        # size out the window. Set it to be enlarged but not made smaller
        self.SetSizer(mainSizer)
        mainSizer.Fit(self)
        self.SetMinSize(self.GetSize())

    def _OnCopyButton(self,event):
        'Implements the copy down functionality'
        but = event.GetEventObject()
        n = self.ButtonIndex.get(but)
        if n is None: return
        for i,(d,k,ctrl) in enumerate(zip(self.dictlst,self.elemlst,self.ValidatedControlsList)):
            if i < n: continue
            if i == n:
                val = d[k]
                continue
            d[k] = val
            ctrl.SetValue(val)
        for i in range(len(self.checkdictlst)):
            if i < n: continue
            self.checkdictlst[i][self.checkelemlst[i]] = self.checkdictlst[n][self.checkelemlst[n]]
            self.CheckControlsList[i].SetValue(self.checkdictlst[i][self.checkelemlst[i]])
    def _onClose(self,event):
        'Used on Cancel: Restore original values & close the window'
        for d,i,v in zip(self.dictlst,self.elemlst,self.orig):
            d[i] = v
        for i in range(len(self.checkdictlst)):
            self.checkdictlst[i][self.checkelemlst[i]] = self.StartCheckValues[i]
        self.EndModal(wx.ID_CANCEL)

    def ControlOKButton(self,setvalue):
        '''Enable or Disable the OK button for the dialog. Note that this is
        passed into the ValidatedTxtCtrl for use by validators.

        :param bool setvalue: if True, all entries in the dialog are
          checked for validity. if False then the OK button is disabled.

        '''
        if setvalue: # turn button on, do only if all controls show as valid
            for ctrl in self.ValidatedControlsList:
                if ctrl.invalid:
                    self.OKbtn.Disable()
                    return
            else:
                self.OKbtn.Enable()
        else:
            self.OKbtn.Disable()

###############################################  Multichoice Dialog with set all, toggle & filter options
class G2MultiChoiceDialog(wx.Dialog):
    '''A dialog similar to wx.MultiChoiceDialog except that buttons are
    added to set all choices and to toggle all choices and a filter is
    available to select from available entries. Note that if multiple
    entries are placed in the filter box separated by spaces, all
    of the strings must be present for an item to be shown.

    :param wx.Frame ParentFrame: reference to parent frame
    :param str title: heading above list of choices
    :param str header: Title to place on window frame
    :param list ChoiceList: a list of choices where one more will be selected
    :param bool toggle: If True (default) the toggle and select all buttons
      are displayed
    :param bool monoFont: If False (default), use a variable-spaced font;
      if True use a equally-spaced font.
    :param bool filterBox: If True (default) an input widget is placed on
      the window and only entries matching the entered text are shown.
    :param dict extraOpts: a dict containing a entries of form label_i and value_i with extra
      options to present to the user, where value_i is the default value.
      Options are listed ordered by the value_i values.
    :param list selected: list of indicies for items that should be
    :param kw: optional keyword parameters for the wx.Dialog may
      be included such as size [which defaults to `(320,310)`] and
      style (which defaults to `wx.DEFAULT_DIALOG_STYLE|wx.RESIZE_BORDER|wx.CENTRE| wx.OK | wx.CANCEL`);
      note that `wx.OK` and `wx.CANCEL` style items control
      the presence of the eponymous buttons in the dialog.
    :returns: the name of the created dialog
    '''
    def __init__(self,parent, title, header, ChoiceList, toggle=True,
                 monoFont=False, filterBox=True, extraOpts={}, selected=[],
                 **kw):
        # process keyword parameters, notably style
        options = {'size':(320,310), # default Frame keywords
                   'style':wx.DEFAULT_DIALOG_STYLE|wx.RESIZE_BORDER|wx.CENTRE| wx.OK | wx.CANCEL,
                   }
        options.update(kw)
        self.ChoiceList = ['%4d) %s'%(i,item) for i,item in enumerate(ChoiceList)] # numbered list of choices (list of str values)
        self.Selections = len(self.ChoiceList) * [False,] # selection status for each choice (list of bools)
        for i in selected:
            self.Selections[i] = True
        self.filterlist = range(len(self.ChoiceList)) # list of the choice numbers that have been filtered (list of int indices)
        self.Stride = 1
        if options['style'] & wx.OK:
            useOK = True
            options['style'] ^= wx.OK
        else:
            useOK = False
        if options['style'] & wx.CANCEL:
            useCANCEL = True
            options['style'] ^= wx.CANCEL
        else:
            useCANCEL = False
        # create the dialog frame
        wx.Dialog.__init__(self,parent,wx.ID_ANY,header,**options)
        # fill the dialog
        Sizer = wx.BoxSizer(wx.VERTICAL)
        topSizer = wx.BoxSizer(wx.HORIZONTAL)
        txt = wx.StaticText(self,wx.ID_ANY,title)
        #txt.SetMinSize((-1,35))
        topSizer.Add(txt,1,wx.ALL|wx.EXPAND,1)
        if filterBox:
            self.timer = wx.Timer()
            self.timer.Bind(wx.EVT_TIMER,self.Filter)
            topSizer.Add((10,-1))
            topSizer.Add(wx.StaticText(self,wx.ID_ANY,'Name \nFilter: '),0,wx.ALL|WACV,1)
            self.filterBox = wx.TextCtrl(self, wx.ID_ANY, size=(80,-1),style=wx.TE_PROCESS_ENTER)
            self.filterBox.Bind(wx.EVT_TEXT,self.onChar)
            self.filterBox.Bind(wx.EVT_TEXT_ENTER,self.Filter)
            topSizer.Add(self.filterBox,0,wx.ALL|WACV,0)
        Sizer.Add(topSizer,0,wx.ALL|wx.EXPAND,8)
        self.settingRange = False
        self.rangeFirst = None
        self.clb = wx.CheckListBox(self, wx.ID_ANY, (30,30), wx.DefaultSize, self.ChoiceList)
        self._ShowSelections()
        self.clb.Bind(wx.EVT_CHECKLISTBOX,self.OnCheck)
        if monoFont:
            font1 = wx.Font(self.clb.GetFont().GetPointSize(),
                            wx.MODERN, wx.NORMAL, wx.NORMAL, False)
            self.clb.SetFont(font1)
        Sizer.Add(self.clb,1,wx.LEFT|wx.RIGHT|wx.EXPAND,10)
        Sizer.Add((-1,10))
        # set/toggle buttons
        if toggle:
            tSizer = wx.FlexGridSizer(cols=2,hgap=5,vgap=5)
            tSizer.Add(wx.StaticText(self,label=' Apply stride:'),0,WACV)
            numbs = [str(i+1) for i in range(9)]+[str(2*i+10) for i in range(6)]
            self.stride = wx.ComboBox(self,value='1',choices=numbs,style=wx.CB_READONLY|wx.CB_DROPDOWN)
            self.stride.Bind(wx.EVT_COMBOBOX,self.OnStride)
            tSizer.Add(self.stride,0,WACV)
            setBut = wx.Button(self,wx.ID_ANY,'Set All')
            setBut.Bind(wx.EVT_BUTTON,self._SetAll)
            tSizer.Add(setBut)
            togBut = wx.Button(self,wx.ID_ANY,'Toggle All')
            togBut.Bind(wx.EVT_BUTTON,self._ToggleAll)
            tSizer.Add(togBut)
            self.rangeBut = wx.ToggleButton(self,wx.ID_ANY,'Set Range')
            self.rangeBut.Bind(wx.EVT_TOGGLEBUTTON,self.SetRange)
            tSizer.Add(self.rangeBut)
            self.rangeCapt = wx.StaticText(self,wx.ID_ANY,'')
            tSizer.Add(self.rangeCapt)
            Sizer.Add(tSizer,0,wx.LEFT,12)
        # Extra widgets
        Sizer.Add((-1,5),0,wx.LEFT,0)
        bSizer = wx.BoxSizer(wx.VERTICAL)
        for lbl in sorted(extraOpts.keys()):
            if not lbl.startswith('label'): continue
            key = lbl.replace('label','value')
            if key not in extraOpts: continue
            eSizer = wx.BoxSizer(wx.HORIZONTAL)
            if type(extraOpts[key]) is bool:
                eSizer.Add(G2CheckBox(self,extraOpts[lbl],extraOpts,key))
            else:
                eSizer.Add(wx.StaticText(self,wx.ID_ANY,extraOpts[lbl]))
                eSizer.Add(ValidatedTxtCtrl(self,extraOpts,key))
            bSizer.Add(eSizer,0,wx.LEFT,0)
        Sizer.Add(bSizer,0,wx.CENTER,0)
        Sizer.Add((-1,5),0,wx.LEFT,0)
        # OK/Cancel buttons
        btnsizer = wx.StdDialogButtonSizer()
        if useOK:
            self.OKbtn = wx.Button(self, wx.ID_OK)
            self.OKbtn.SetDefault()
            btnsizer.AddButton(self.OKbtn)
            self.OKbtn.Bind(wx.EVT_BUTTON,self.onOk)
        if useCANCEL:
            btn = wx.Button(self, wx.ID_CANCEL)
            btn.Bind(wx.EVT_BUTTON,self.onCancel)
            btnsizer.AddButton(btn)
        btnsizer.Realize()
        Sizer.Add((-1,5))
        Sizer.Add(btnsizer,0,wx.ALIGN_RIGHT,50)
        Sizer.Add((-1,20))
        # OK done, let's get outa here
        self.SetSizer(Sizer)
        Sizer.Fit(self)
        self.CenterOnParent()

    def onOk(self,event):
        parent = self.GetParent()
        if parent is not None: parent.Raise()
        self.EndModal(wx.ID_OK)

    def onCancel(self,event):
        parent = self.GetParent()
        if parent is not None: parent.Raise()
        self.EndModal(wx.ID_CANCEL)

    def OnStride(self,event):
        self.Stride = int(self.stride.GetValue())

    def SetRange(self,event):
        '''Respond to a press of the Set Range button. Set the range flag and
        the caption next to the button
        '''
        self.settingRange = self.rangeBut.GetValue()
        if self.settingRange:
            self.rangeCapt.SetLabel('Select range start')
        else:
            self.rangeCapt.SetLabel('')
        self.rangeFirst = None

    def GetSelections(self):
        'Returns a list of the indices for the selected choices'
        # update self.Selections with settings for displayed items
        for i in range(len(self.filterlist)):
            self.Selections[self.filterlist[i]] = self.clb.IsChecked(i)
        # return all selections, shown or hidden
        return [i for i in range(len(self.Selections)) if self.Selections[i]]

    def SetSelections(self,selList):
        '''Sets the selection indices in selList as selected. Resets any previous
        selections for compatibility with wx.MultiChoiceDialog. Note that
        the state for only the filtered items is shown.

        :param list selList: indices of items to be selected. These indices
          are referenced to the order in self.ChoiceList
        '''
        self.Selections = len(self.ChoiceList) * [False,] # reset selections
        for sel in selList:
            self.Selections[sel] = True
        self._ShowSelections()

    def _ShowSelections(self):
        'Show the selection state for displayed items'
        if 'phoenix' in wx.version():
            self.clb.SetCheckedItems(
                [i for i in range(len(self.filterlist)) if self.Selections[self.filterlist[i]]]
            ) # Note anything previously checked will be cleared.
        else:
            self.clb.SetChecked(
                [i for i in range(len(self.filterlist)) if self.Selections[self.filterlist[i]]]
            ) # Note anything previously checked will be cleared.

    def _SetAll(self,event):
        'Set all viewed choices on'
        if 'phoenix' in wx.version():
            self.clb.SetCheckedItems(range(0,len(self.filterlist),self.Stride))
        else:
            self.clb.SetChecked(range(0,len(self.filterlist),self.Stride))
        self.stride.SetValue('1')
        self.Stride = 1

    def _ToggleAll(self,event):
        'flip the state of all viewed choices'
        for i in range(len(self.filterlist)):
            self.clb.Check(i,not self.clb.IsChecked(i))

    def onChar(self,event):
        'Respond to keyboard events in the Filter box'
        self.OKbtn.Enable(False)
        if self.timer.IsRunning():
            self.timer.Stop()
        self.timer.Start(1000,oneShot=True)
        if event: event.Skip()

    def OnCheck(self,event):
        '''for CheckListBox events; if Set Range is in use, this sets/clears all
        entries in range between start and end according to the value in start.
        Repeated clicks on the start change the checkbox state, but do not trigger
        the range copy.
        The caption next to the button is updated on the first button press.
        '''
        if self.settingRange:
            id = event.GetInt()
            if self.rangeFirst is None:
                name = self.clb.GetString(id)
                self.rangeCapt.SetLabel(name+' to...')
                self.rangeFirst = id
            elif self.rangeFirst == id:
                pass
            else:
                for i in range(min(self.rangeFirst,id), max(self.rangeFirst,id)+1,self.Stride):
                    self.clb.Check(i,self.clb.IsChecked(self.rangeFirst))
                self.rangeBut.SetValue(False)
                self.rangeCapt.SetLabel('')
            return

    def Filter(self,event):
        '''Read text from filter control and select entries that match. Called by
        Timer after a delay with no input or if Enter is pressed.
        '''
        if self.timer.IsRunning():
            self.timer.Stop()
        self.GetSelections() # record current selections
        txt = self.filterBox.GetValue()
        txt = txt.lower()
        self.clb.Clear()

        self.Update()
        self.filterlist = []
        if txt:
            ChoiceList = []
            for i,item in enumerate(self.ChoiceList):
                for t in txt.split():
                    if item.lower().find(t) == -1:
                        break
                else:
                    ChoiceList.append(item)
                    self.filterlist.append(i)
        else:
            self.filterlist = range(len(self.ChoiceList))
            ChoiceList = self.ChoiceList
        self.clb.AppendItems(ChoiceList)
        self._ShowSelections()
        self.OKbtn.Enable(True)

###############################################  Multichoice in a sizer with set all, toggle & filter options
class G2MultiChoiceWindow(wx.BoxSizer):
    '''Creates a sizer similar to G2MultiChoiceDialog except that
    buttons are added to set all choices and to toggle all choices. This
    is placed in a sizer, so that it can be used in a frame or panel.

    :param parent: reference to parent frame/panel
    :param str title: heading above list of choices
    :param list ChoiceList: a list of choices where one more will be selected
    :param list SelectList: a list of selected choices
    :param bool toggle: If True (default) the toggle and select all buttons
      are displayed
    :param bool monoFont: If False (default), use a variable-spaced font;
      if True use a equally-spaced font.
    :param bool filterBox: If True (default) an input widget is placed on
      the window and only entries matching the entered text are shown.
    :param function OnChange: a reference to a callable object, that
      is called each time any a choice is changed. Default is None which
      will not be called.
    :param list OnChangeArgs: a list of arguments to be supplied to function
      OnChange. The default is a null list.
    :returns: the name of the created sizer
    '''
    def __init__(self, parent, title, ChoiceList, SelectList, toggle=True,
                 monoFont=False, filterBox=True,
                     OnChange=None, OnChangeArgs=[], helpText=None):
        self.SelectList = SelectList
        self.ChoiceList = ['%4d) %s'%(i,item) for i,item in enumerate(ChoiceList)] # numbered list of choices (list of str values)
        self.frm = parent
        self.Selections = len(self.ChoiceList) * [False,] # selection status for each choice (list of bools)
        self.filterlist = range(len(self.ChoiceList)) # list of the choice numbers that have been filtered (list of int indices)
        self.Stride = 1
        self.OnChange = OnChange
        self.OnChangeArgs = OnChangeArgs
        # fill frame
        wx.BoxSizer.__init__(self,wx.VERTICAL)
        # fill the sizer
        Sizer = self
        topSizer = wx.BoxSizer(wx.HORIZONTAL)
        topSizer.Add(wx.StaticText(self.frm,wx.ID_ANY,title,size=(-1,35)),0,WACV)
        if helpText:
            topSizer.Add(HelpButton(self.frm,helpText,wrap=400),0,wx.ALL,5)
        topSizer.Add((1,-1),1,wx.ALL|wx.EXPAND,1)
        if filterBox:
            self.timer = wx.Timer()
            self.timer.Bind(wx.EVT_TIMER,self.Filter)
            topSizer.Add(wx.StaticText(self.frm,wx.ID_ANY,'Name \nFilter: '),0,wx.ALL|WACV,1)
            self.filterBox = wx.TextCtrl(self.frm, wx.ID_ANY, size=(80,-1),style=wx.TE_PROCESS_ENTER)
            self.filterBox.Bind(wx.EVT_TEXT,self.onChar)
            self.filterBox.Bind(wx.EVT_TEXT_ENTER,self.Filter)
            topSizer.Add(self.filterBox,0,wx.ALL|WACV,0)
        Sizer.Add(topSizer,0,wx.ALL|wx.EXPAND,8)
        self.settingRange = False
        self.rangeFirst = None
        self.clb = wx.CheckListBox(self.frm, wx.ID_ANY, (30,30), wx.DefaultSize, self.ChoiceList)
        self.clb.Bind(wx.EVT_CHECKLISTBOX,self.OnCheck)
        if monoFont:
            font1 = wx.Font(self.clb.GetFont().GetPointSize(),
                            wx.MODERN, wx.NORMAL, wx.NORMAL, False)
            self.clb.SetFont(font1)
        Sizer.Add(self.clb,1,wx.LEFT|wx.RIGHT|wx.EXPAND,10)
        Sizer.Add((-1,10))
        # set/toggle buttons
        if toggle:
            tSizer = wx.BoxSizer(wx.HORIZONTAL)
            tSizer.Add(wx.StaticText(self.frm,label=' Apply stride:'),0,WACV)
            numbs = [str(i+1) for i in range(9)]+[str(2*i+10) for i in range(6)]
            self.stride = wx.ComboBox(self.frm,value='1',choices=numbs,style=wx.CB_READONLY|wx.CB_DROPDOWN)
            self.stride.Bind(wx.EVT_COMBOBOX,self.OnStride)
            tSizer.Add(self.stride,0,WACV)
            Sizer.Add(tSizer,0,wx.LEFT,12)
            tSizer = wx.BoxSizer(wx.HORIZONTAL)
            setBut = wx.Button(self.frm,wx.ID_ANY,'Set All')
            setBut.Bind(wx.EVT_BUTTON,self._SetAll)
            tSizer.Add(setBut)
            togBut = wx.Button(self.frm,wx.ID_ANY,'Toggle All')
            togBut.Bind(wx.EVT_BUTTON,self._ToggleAll)
            tSizer.Add(togBut)
            self.rangeBut = wx.ToggleButton(self.frm,wx.ID_ANY,'Set Range')
            self.rangeBut.Bind(wx.EVT_TOGGLEBUTTON,self.SetRange)
            tSizer.Add(self.rangeBut)
            Sizer.Add(tSizer,0,wx.LEFT,12)
            tSizer = wx.BoxSizer(wx.HORIZONTAL)
            self.rangeCapt = wx.StaticText(self.frm,wx.ID_ANY,'')
            tSizer.Add(self.rangeCapt,1,wx.EXPAND,1)
            Sizer.Add(tSizer,0,wx.LEFT,12)
        self.SetSelections(self.SelectList)

    def OnStride(self,event):
        self.Stride = int(self.stride.GetValue())

    def SetRange(self,event):
        '''Respond to a press of the Set Range button. Set the range flag and
        the caption next to the button
        '''
        self.settingRange = self.rangeBut.GetValue()
        if self.settingRange:
            self.rangeCapt.SetLabel('Select range start')
        else:
            self.rangeCapt.SetLabel('')
        self.rangeFirst = None

    def GetSelections(self):
        'Returns a list of the indices for the selected choices'
        # update self.Selections with settings for displayed items
        for i in range(len(self.filterlist)):
            self.Selections[self.filterlist[i]] = self.clb.IsChecked(i)
        # return all selections, shown or hidden
        return [i for i in range(len(self.Selections)) if self.Selections[i]]

    def SetSelections(self,selList):
        '''Sets the selection indices in selList as selected. Resets any previous
        selections for compatibility with wx.MultiChoiceDialog. Note that
        the state for only the filtered items is shown.

        :param list selList: indices of items to be selected. These indices
          are referenced to the order in self.ChoiceList
        '''
        self.Selections = len(self.ChoiceList) * [False,] # reset selections
        for sel in selList:
            self.Selections[sel] = True
        self._ShowSelections()

    def _ShowSelections(self):
        'Show the selection state for displayed items'
        if 'phoenix' in wx.version():
            self.clb.SetCheckedItems(
                [i for i in range(len(self.filterlist)) if self.Selections[self.filterlist[i]]]
            ) # Note anything previously checked will be cleared.
        else:
            self.clb.SetChecked(
                [i for i in range(len(self.filterlist)) if self.Selections[self.filterlist[i]]]
            ) # Note anything previously checked will be cleared.
        if self.OnChange:
            self.OnChange(self.GetSelections(),*self.OnChangeArgs)
        try:
            self.SelectList.clear()
        except:  # patch: clear not in EPD
            for i in reversed((range(len(self.SelectList)))):
                del self.SelectList[i]
        for i,val in enumerate(self.Selections):
            if val: self.SelectList.append(i)

    def _SetAll(self,event):
        'Set all viewed choices on'
        if 'phoenix' in wx.version():
            self.clb.SetCheckedItems(range(0,len(self.filterlist),self.Stride))
        else:
            self.clb.SetChecked(range(0,len(self.filterlist),self.Stride))
        self.stride.SetValue('1')
        self.Stride = 1
        self.GetSelections() # record current selections
        self._ShowSelections()

    def _ToggleAll(self,event):
        'flip the state of all viewed choices'
        for i in range(len(self.filterlist)):
            self.clb.Check(i,not self.clb.IsChecked(i))
        self.GetSelections() # record current selections
        self._ShowSelections()

    def onChar(self,event):
        'Respond to keyboard events in the Filter box'
        if self.timer.IsRunning():
            self.timer.Stop()
        self.timer.Start(1000,oneShot=True)
        if event: event.Skip()

    def OnCheck(self,event):
        '''for CheckListBox events; if Set Range is in use, this sets/clears all
        entries in range between start and end according to the value in start.
        Repeated clicks on the start change the checkbox state, but do not trigger
        the range copy.
        The caption next to the button is updated on the first button press.
        '''
        if self.settingRange:
            id = event.GetInt()
            if self.rangeFirst is None:
                name = self.clb.GetString(id)
                self.rangeCapt.SetLabel(name+' to...')
                self.rangeFirst = id
            elif self.rangeFirst == id:
                pass
            else:
                for i in range(min(self.rangeFirst,id), max(self.rangeFirst,id)+1,self.Stride):
                    self.clb.Check(i,self.clb.IsChecked(self.rangeFirst))
                self.rangeBut.SetValue(False)
                self.rangeCapt.SetLabel('')
                self.settingRange = False
                self.rangeFirst = None
        self.GetSelections() # record current selections
        self._ShowSelections()

    def Filter(self,event):
        '''Read text from filter control and select entries that match. Called by
        Timer after a delay with no input or if Enter is pressed.
        '''
        if self.timer.IsRunning():
            self.timer.Stop()
        self.GetSelections() # record current selections
        txt = self.filterBox.GetValue()
        self.clb.Clear()

        self.filterlist = []
        if txt:
            txt = txt.lower()
            ChoiceList = []
            for i,item in enumerate(self.ChoiceList):
                if item.lower().find(txt) != -1:
                    ChoiceList.append(item)
                    self.filterlist.append(i)
        else:
            self.filterlist = range(len(self.ChoiceList))
            ChoiceList = self.ChoiceList
        self.clb.AppendItems(ChoiceList)
        self._ShowSelections()

def SelectEdit1Var(G2frame,array,labelLst,elemKeysLst,dspLst,refFlgElem):
    '''Select a variable from a list, then edit it and select histograms
    to copy it to.

    :param wx.Frame G2frame: main GSAS-II frame
    :param dict array: the array (dict or list) where values to be edited are kept
    :param list labelLst: labels for each data item
    :param list elemKeysLst: a list of lists of keys needed to be applied (see below)
      to obtain the value of each parameter
    :param list dspLst: list list of digits to be displayed (10,4) is 10 digits
      with 4 decimal places. Can be None.
    :param list refFlgElem: a list of lists of keys needed to be applied (see below)
      to obtain the refine flag for each parameter or None if the parameter
      does not have refine flag.

    Example::

      array = data
      labelLst = ['v1','v2']
      elemKeysLst = [['v1'], ['v2',0]]
      refFlgElem = [None, ['v2',1]]

     * The value for v1 will be in data['v1'] and this cannot be refined while,
     * The value for v2 will be in data['v2'][0] and its refinement flag is data['v2'][1]
    '''
    def unkey(dct,keylist):
        '''dive into a nested set of dicts/lists applying keys in keylist
        consecutively
        '''
        d = dct
        for k in keylist:
            d = d[k]
        return d

    def OnChoice(event):
        'Respond when a parameter is selected in the Choice box'
        if 'phoenix' in wx.version():
            valSizer.Clear(True)
        else:
            valSizer.DeleteWindows()
        lbl = event.GetString()
        copyopts['currentsel'] = lbl
        i = labelLst.index(lbl)
        OKbtn.Enable(True)
        ch.SetLabel(lbl)
        args = {}
        if dspLst[i]:
            args = {'nDig':dspLst[i]}
        Val = ValidatedTxtCtrl(
            dlg,
            unkey(array,elemKeysLst[i][:-1]),
            elemKeysLst[i][-1],
            **args)
        copyopts['startvalue'] = unkey(array,elemKeysLst[i])
        #unkey(array,elemKeysLst[i][:-1])[elemKeysLst[i][-1]] =
        valSizer.Add(Val,0,wx.LEFT,5)
        dlg.SendSizeEvent()

    # SelectEdit1Var execution begins here
    saveArray = copy.deepcopy(array) # keep original values
    TreeItemType = G2frame.GPXtree.GetItemText(G2frame.PickId)
    copyopts = {'InTable':False,"startvalue":None,'currentsel':None}
    hst = G2frame.GPXtree.GetItemText(G2frame.PatternId)
    histList = G2pdG.GetHistsLikeSelected(G2frame)
    if not histList:
        G2frame.ErrorDialog('No match','No histograms match '+hst,G2frame)
        return
    dlg = wx.Dialog(G2frame,wx.ID_ANY,'Set a parameter value',
        style=wx.DEFAULT_DIALOG_STYLE|wx.RESIZE_BORDER)
    mainSizer = wx.BoxSizer(wx.VERTICAL)
    mainSizer.Add((5,5))
    subSizer = wx.BoxSizer(wx.HORIZONTAL)
    subSizer.Add((-1,-1),1,wx.EXPAND)
    subSizer.Add(wx.StaticText(dlg,wx.ID_ANY,'Select a parameter and set a new value'))
    subSizer.Add((-1,-1),1,wx.EXPAND)
    mainSizer.Add(subSizer,0,wx.EXPAND,0)
    mainSizer.Add((0,10))

    subSizer = wx.FlexGridSizer(0,2,5,0)
    subSizer.Add(wx.StaticText(dlg,wx.ID_ANY,'Parameter: '))
    ch = wx.Choice(dlg, wx.ID_ANY, choices = sorted(labelLst))
    ch.SetSelection(-1)
    ch.Bind(wx.EVT_CHOICE, OnChoice)
    subSizer.Add(ch)
    subSizer.Add(wx.StaticText(dlg,wx.ID_ANY,'Value: '))
    valSizer = wx.BoxSizer(wx.HORIZONTAL)
    subSizer.Add(valSizer)
    mainSizer.Add(subSizer)

    mainSizer.Add((-1,20))
    subSizer = wx.BoxSizer(wx.HORIZONTAL)
    subSizer.Add(G2CheckBox(dlg, 'Edit in table ', copyopts, 'InTable'))
    mainSizer.Add(subSizer)

    btnsizer = wx.StdDialogButtonSizer()
    OKbtn = wx.Button(dlg, wx.ID_OK,'Continue')
    OKbtn.Enable(False)
    OKbtn.SetDefault()
    OKbtn.Bind(wx.EVT_BUTTON,lambda event: dlg.EndModal(wx.ID_OK))
    btnsizer.AddButton(OKbtn)
    btn = wx.Button(dlg, wx.ID_CANCEL)
    btnsizer.AddButton(btn)
    btnsizer.Realize()
    mainSizer.Add((-1,5),1,wx.EXPAND,1)
    mainSizer.Add(btnsizer,0,wx.ALIGN_CENTER,0)
    mainSizer.Add((-1,10))

    dlg.SetSizer(mainSizer)
    dlg.CenterOnParent()
    if dlg.ShowModal() != wx.ID_OK:
        array.update(saveArray)
        dlg.Destroy()
        return
    dlg.Destroy()

    copyList = []
    lbl = copyopts['currentsel']
    dlg = G2MultiChoiceDialog(G2frame,'Copy parameter '+lbl+' from\n'+hst,
        'Copy parameters', histList)
    dlg.CenterOnParent()
    try:
        if dlg.ShowModal() == wx.ID_OK:
            for i in dlg.GetSelections():
                copyList.append(histList[i])
        else:
            # reset the parameter since cancel was pressed
            array.update(saveArray)
            return
    finally:
        dlg.Destroy()

    prelbl = [hst]
    i = labelLst.index(lbl)
    keyLst = elemKeysLst[i]
    refkeys = refFlgElem[i]
    dictlst = [unkey(array,keyLst[:-1])]
    if refkeys is not None:
        refdictlst = [unkey(array,refkeys[:-1])]
    else:
        refdictlst = None
    Id = G2gd.GetGPXtreeItemId(G2frame,G2frame.root,hst)
    hstData = G2frame.GPXtree.GetItemPyData(G2gd.GetGPXtreeItemId(G2frame,Id,'Instrument Parameters'))[0]
    for h in copyList:
        Id = G2gd.GetGPXtreeItemId(G2frame,G2frame.root,h)
        instData = G2frame.GPXtree.GetItemPyData(G2gd.GetGPXtreeItemId(G2frame,Id,'Instrument Parameters'))[0]
        if len(hstData) != len(instData) or hstData['Type'][0] != instData['Type'][0]:  #don't mix data types or lam & lam1/lam2 parms!
            print (h+' not copied - instrument parameters not commensurate')
            continue
        hData = G2frame.GPXtree.GetItemPyData(G2gd.GetGPXtreeItemId(G2frame,Id,TreeItemType))
        if TreeItemType == 'Instrument Parameters':
            hData = hData[0]
        #copy the value if it is changed or we will not edit in a table
        valNow = unkey(array,keyLst)
        if copyopts['startvalue'] != valNow or not copyopts['InTable']:
            unkey(hData,keyLst[:-1])[keyLst[-1]] = valNow
        prelbl += [h]
        dictlst += [unkey(hData,keyLst[:-1])]
        if refdictlst is not None:
            refdictlst += [unkey(hData,refkeys[:-1])]
    if refdictlst is None:
        args = {}
    else:
        args = {'checkdictlst':refdictlst,
                'checkelemlst':len(dictlst)*[refkeys[-1]],
                'checklabel':'Refine?'}
    if copyopts['InTable']:
        dlg = ScrolledMultiEditor(
            G2frame,dictlst,
            len(dictlst)*[keyLst[-1]],prelbl,
            header='Editing parameter '+lbl,
            CopyButton=True,**args)
        dlg.CenterOnParent()
        if dlg.ShowModal() != wx.ID_OK:
            array.update(saveArray)
        dlg.Destroy()

#####  Single choice Dialog with filter options ###############################################################
class G2SingleChoiceDialog(wx.Dialog):
    '''A dialog similar to wx.SingleChoiceDialog except that a filter can be
    added.

    :param wx.Frame ParentFrame: reference to parent frame
    :param str title: heading above list of choices
    :param str header: Title to place on window frame
    :param list ChoiceList: a list of choices where one will be selected
    :param bool monoFont: If False (default), use a variable-spaced font;
      if True use a equally-spaced font.
    :param bool filterBox: If True (default) an input widget is placed on
      the window and only entries matching the entered text are shown.
    :param kw: optional keyword parameters for the wx.Dialog may
      be included such as size [which defaults to `(320,310)`] and
      style (which defaults to ``wx.DEFAULT_DIALOG_STYLE | wx.RESIZE_BORDER | wx.CENTRE | wx.OK | wx.CANCEL``);
      note that ``wx.OK`` and ``wx.CANCEL`` controls
      the presence of the eponymous buttons in the dialog.
    :returns: the name of the created dialog

    Example::

            dlg = G2SingleChoiceDialog(G2frame,'Select option from list',
                                           'Select option',optList)
            dlg.CenterOnParent()
            try:
                if dlg.ShowModal() == wx.ID_OK:
                    sel = optList[dlg.GetSelection()]
                else:
                    return
            finally:
                dlg.Destroy()

    '''
    def __init__(self,parent, title, header, ChoiceList,
                 monoFont=False, filterBox=True, **kw):
        # process keyword parameters, notably style
        options = {'size':(320,310), # default Frame keywords
                   'style':wx.DEFAULT_DIALOG_STYLE|wx.RESIZE_BORDER|wx.CENTRE| wx.OK | wx.CANCEL,
                   }
        options.update(kw)
        self.ChoiceList = ChoiceList
        self.filterlist = range(len(self.ChoiceList))
        if options['style'] & wx.OK:
            useOK = True
            options['style'] ^= wx.OK
        else:
            useOK = False
        if options['style'] & wx.CANCEL:
            useCANCEL = True
            options['style'] ^= wx.CANCEL
        else:
            useCANCEL = False
        # create the dialog frame
        wx.Dialog.__init__(self,parent,wx.ID_ANY,header,**options)
        # fill the dialog
        Sizer = wx.BoxSizer(wx.VERTICAL)
        topSizer = wx.BoxSizer(wx.HORIZONTAL)
        h = max(35,17*int(len(title)/26.+1)) # adjust height of title box with guessed # of lines
        topSizer.Add(wx.StaticText(self,wx.ID_ANY,title,size=(-1,h)),
            1,wx.ALL|wx.EXPAND,1)
        if filterBox:
            self.timer = wx.Timer()
            self.timer.Bind(wx.EVT_TIMER,self.Filter)
            topSizer.Add(wx.StaticText(self,wx.ID_ANY,'Filter: '),0,wx.ALL,1)
            self.filterBox = wx.TextCtrl(self, wx.ID_ANY, size=(80,-1),style=wx.TE_PROCESS_ENTER)
            self.filterBox.Bind(wx.EVT_CHAR,self.onChar)
            self.filterBox.Bind(wx.EVT_TEXT_ENTER,self.Filter)
            topSizer.Add(self.filterBox,0,wx.ALL,0)
        Sizer.Add(topSizer,0,wx.ALL|wx.EXPAND,8)
        self.clb = wx.ListBox(self, wx.ID_ANY, (30,30), wx.DefaultSize, ChoiceList)
        self.clb.Bind(wx.EVT_LEFT_DCLICK,self.onDoubleClick)
        if monoFont:
            font1 = wx.Font(self.clb.GetFont().GetPointSize(),wx.MODERN, wx.NORMAL, wx.NORMAL, False)
            self.clb.SetFont(font1)
        Sizer.Add(self.clb,1,wx.LEFT|wx.RIGHT|wx.EXPAND,10)
        Sizer.Add((-1,10))
        # OK/Cancel buttons
        btnsizer = wx.StdDialogButtonSizer()
        if useOK:
            self.OKbtn = wx.Button(self, wx.ID_OK)
            self.OKbtn.SetDefault()
            btnsizer.AddButton(self.OKbtn)
        if useCANCEL:
            btn = wx.Button(self, wx.ID_CANCEL)
            btnsizer.AddButton(btn)
        btnsizer.Realize()
        Sizer.Add((-1,5))
        Sizer.Add(btnsizer,0,wx.ALIGN_RIGHT,50)
        Sizer.Add((-1,20))
        # OK done, let's get outa here
        self.SetSizer(Sizer)
    def GetSelection(self):
        'Returns the index of the selected choice'
        i = self.clb.GetSelection()
        if i < 0 or i >= len(self.filterlist):
            return wx.NOT_FOUND
        return self.filterlist[i]
    def onChar(self,event):
        self.OKbtn.Enable(False)
        if self.timer.IsRunning():
            self.timer.Stop()
        self.timer.Start(1000,oneShot=True)
        if event: event.Skip()
    def Filter(self,event):
        if self.timer.IsRunning():
            self.timer.Stop()
        txt = self.filterBox.GetValue()
        self.clb.Clear()
        self.Update()
        self.filterlist = []
        if txt:
            txt = txt.lower()
            ChoiceList = []
            for i,item in enumerate(self.ChoiceList):
                if item.lower().find(txt) != -1:
                    ChoiceList.append(item)
                    self.filterlist.append(i)
        else:
            self.filterlist = range(len(self.ChoiceList))
            ChoiceList = self.ChoiceList
        self.clb.AppendItems(ChoiceList)
        self.OKbtn.Enable(True)
    def onDoubleClick(self,event):
        self.EndModal(wx.ID_OK)

################################################################################
class FlagSetDialog(wx.Dialog):
    ''' Creates popup with table of variables to be checked for e.g. refinement flags
    '''
    def __init__(self,parent,title,colnames,rownames,flags):
        wx.Dialog.__init__(self,parent,-1,title,
            pos=wx.DefaultPosition,style=wx.DEFAULT_DIALOG_STYLE)
        self.panel = None
        self.colnames = colnames
        self.rownames = rownames
        self.flags = flags
        self.newflags = copy.copy(flags)
        self.Draw()

    def Draw(self):
        Indx = {}

        def OnSelection(event):
            Obj = event.GetEventObject()
            [name,ia] = Indx[Obj.GetId()]
            self.newflags[name][ia] = Obj.GetValue()

        if self.panel:
            self.panel.DestroyChildren()  #safe: wx.Panel
            self.panel.Destroy()
        self.panel = wx.Panel(self)
        mainSizer = wx.BoxSizer(wx.VERTICAL)
        flagSizer = wx.FlexGridSizer(0,len(self.colnames),5,5)
        for item in self.colnames:
            flagSizer.Add(wx.StaticText(self.panel,label=item),0,WACV)
        for ia,atm in enumerate(self.rownames):
            flagSizer.Add(wx.StaticText(self.panel,label=atm),0,WACV)
            for name in self.colnames[1:]:
                if self.flags[name][ia]:
                    self.newflags[name][ia] = False     #default is off
                    flg = wx.CheckBox(self.panel,-1,label='')
                    flg.Bind(wx.EVT_CHECKBOX,OnSelection)
                    Indx[flg.GetId()] = [name,ia]
                    flagSizer.Add(flg,0,WACV)
                else:
                    flagSizer.Add(wx.StaticText(self.panel,label='na'),0,WACV)

        mainSizer.Add(flagSizer,0)
        OkBtn = wx.Button(self.panel,-1,"Ok")
        OkBtn.Bind(wx.EVT_BUTTON, self.OnOk)
        CancelBtn = wx.Button(self.panel,-1,'Cancel')
        CancelBtn.Bind(wx.EVT_BUTTON, self.OnCancel)
        btnSizer = wx.BoxSizer(wx.HORIZONTAL)
        btnSizer.Add((20,20),1)
        btnSizer.Add(OkBtn)
        btnSizer.Add(CancelBtn)
        btnSizer.Add((20,20),1)
        mainSizer.Add(btnSizer,0,wx.EXPAND|wx.BOTTOM|wx.TOP, 10)
        self.panel.SetSizer(mainSizer)
        self.panel.Fit()
        self.Fit()

    def GetSelection(self):
        return self.newflags

    def OnOk(self,event):
        parent = self.GetParent()
        if parent is not None: parent.Raise()
        self.EndModal(wx.ID_OK)

    def OnCancel(self,event):
        parent = self.GetParent()
        if parent is not None: parent.Raise()
        self.EndModal(wx.ID_CANCEL)

################################################################################
def G2MessageBox(parent,msg,title='Error'):
    '''Simple code to display a error or warning message

    TODO: replace wx.MessageDialog with one derived from wx.Dialog because
    on most platforms wx.MessageDialog is a native widget and CentreOnParent
    will not function.
    '''
    dlg = wx.MessageDialog(parent,StripIndents(msg), title, wx.OK|wx.CENTRE)
    dlg.CentreOnParent()
    dlg.ShowModal()
    dlg.Destroy()

def ShowScrolledInfo(parent,txt,width=600,height=400,header='Warning info',
                         buttonlist=None):
    '''Simple code to display possibly extensive error or warning text
    in a scrolled window.

    :param wx.Frame parent: parent window for
    :param str txt: text to be displayed
    :param int width: lateral of window in pixels (defaults to 600)
    :param int height: vertical dimension of window in pixels (defaults to 400)
    :param str header: title to be placed on window
    :param list buttonlist: list of button Ids to show, or one or more
      pairs of values, where the first is a label to place on the button
      and the second is a routine that is called if the button is pressed.
      The default is None which places a single "Close" button that
      returns wx.ID_CANCEL
    :returns: the wx Id for the selected button

    example::

       res = ShowScrolledInfo(self.frame,msg,header='Please Note',buttonlist=[
               ('Open', lambda event: event.GetEventObject().GetParent().EndModal(wx.ID_OK)),
               ('Skip', lambda event: event.GetEventObject().GetParent().EndModal(wx.ID_CANCEL))
              ])
       if res == wx.ID_OK:
           pass
    '''

    dlg = wx.Dialog(parent.GetTopLevelParent(),wx.ID_ANY,header, style=wx.DEFAULT_DIALOG_STYLE|wx.RESIZE_BORDER)
    spanel = wxscroll.ScrolledPanel(dlg, wx.ID_ANY, size=(width-20, height))
    mainSizer = wx.BoxSizer(wx.VERTICAL)
    mainSizer.Add(spanel,1,wx.ALL|wx.EXPAND,1)

    txtSizer = wx.BoxSizer(wx.VERTICAL)
    txt = wx.StaticText(spanel,wx.ID_ANY,txt)
    txt.Wrap(width-20)
    txt.SetBackgroundColour(wx.SystemSettings.GetColour(wx.SYS_COLOUR_WINDOW))
    txtSizer.Add(txt,1,wx.ALL|wx.EXPAND,1)
    spanel.SetSizer(txtSizer)
    btnsizer = wx.BoxSizer(wx.HORIZONTAL)
    if buttonlist is None:
        btn = wx.Button(dlg, wx.ID_CLOSE)
        btn.Bind(wx.EVT_BUTTON,lambda event: dlg.EndModal(wx.ID_CANCEL))
        btnsizer.Add(btn)
    else:
        for b in buttonlist:
            if isinstance(b, (list, tuple)):
                btn = wx.Button(dlg, wx.ID_ANY, b[0])
                btn.Bind(wx.EVT_BUTTON,b[1])
            else:
                btn = wx.Button(dlg, b)
                btn.Bind(wx.EVT_BUTTON,lambda event: dlg.EndModal(event.Id))
            btnsizer.Add(btn)
    mainSizer.Add(btnsizer, 0, wx.ALIGN_CENTER|wx.ALL, 5)
    dlg.SetSizer(mainSizer)
    mainSizer.Fit(dlg)
    spanel.SetAutoLayout(1)
    spanel.SetupScrolling()
    #dlg.SetMaxSize((-1,400))
    dlg.CenterOnParent()
    ans = dlg.ShowModal()
    dlg.Destroy()
    return ans

def ShowScrolledColText(parent,txt,width=600,height=400,header='Warning info',col1len=999):
    '''Simple code to display tabular information in a scrolled wx.Dialog
    window.

    Lines ending with a colon (:) are centered across all columns
    and have a grey background.
    Lines beginning and ending with '**' are also are centered
    across all columns and are given a yellow background
    All other lines have columns split by tab (\\t) characters.

    :param wx.Frame parent: parent window
    :param str txt: text to be displayed
    :param int width: lateral of window in pixels (defaults to 600)
    :param int height: vertical dimension of window in pixels (defaults to 400)
    :param str header: title to be placed on window
    '''

    dlg = wx.Dialog(parent.GetTopLevelParent(),wx.ID_ANY,header, style=wx.DEFAULT_DIALOG_STYLE|wx.RESIZE_BORDER)
    spanel = wxscroll.ScrolledPanel(dlg, wx.ID_ANY, size=(width-20, height))
    spanel.SetBackgroundColour(wx.SystemSettings.GetColour(wx.SYS_COLOUR_WINDOW))
    mainSizer = wx.BoxSizer(wx.VERTICAL)
    mainSizer.Add(spanel,1,wx.ALL|wx.EXPAND,1)

    cols = 1
    for i,line in enumerate(txt.split('\n')):
        cols = max(cols,line.count('\t')+1)

    txtSizer = wx.GridBagSizer(0,9)
    for i,line in enumerate(txt.split('\n')):
        if line.strip().endswith(':'):
            st = wx.StaticText(spanel,wx.ID_ANY,line)
            txtSizer.Add(st,pos=(i,0),span=(0,cols),flag=wx.EXPAND)
            st.SetBackgroundColour(wx.SystemSettings.GetColour(wx.SYS_COLOUR_BTNFACE))
            continue
        elif line.strip().startswith('**') and line.strip().endswith('**'):
            st = wx.StaticText(spanel,wx.ID_ANY,line,style=wx.ALIGN_CENTER)
            st.SetBackgroundColour(DULL_YELLOW)
            txtSizer.Add(st,pos=(i,0),span=(0,cols),flag=wx.EXPAND)
            continue
        items = line.split('\t')
        for col in range(cols):
            if col < len(items):
                item = items[col].strip()
            else:
                item = ''
            t = item[:]
            s = ''
            #if len(t) > col1len: GSASIIpath.IPyBreak()
            while col == 0 and len(t) > col1len:
                b = -1
                for sym in (') ',' * ',' + ',' - ',' && '):
                    b = max(b, t.rfind(sym,0,col1len))
                if b > 20:
                    s += t[:b+1]
                    t = '\n\t' + t[b+1:]
                    continue
                break
            s += t
            st = wx.StaticText(spanel,wx.ID_ANY,s)
            if col == 0: st.Wrap(650)  # last resort...
            st.SetBackgroundColour(wx.SystemSettings.GetColour(wx.SYS_COLOUR_WINDOW))
            txtSizer.Add(st,pos=(i,col),flag=wx.EXPAND)
        #txtSizer.AddGrowableRow(i)
    txtSizer.AddGrowableCol(0)  #to fill screen
    spanel.SetSizer(txtSizer)
    btnsizer = wx.BoxSizer(wx.HORIZONTAL)
    btn = wx.Button(dlg, wx.ID_CLOSE)
    btn.Bind(wx.EVT_BUTTON,lambda event: dlg.EndModal(wx.ID_CANCEL))
    btnsizer.Add(btn)
    mainSizer.Add(btnsizer, 0, wx.ALIGN_CENTER|wx.ALL, 5)
    dlg.SetSizer(mainSizer)
    mainSizer.Fit(dlg)
    spanel.SetAutoLayout(1)
    spanel.SetupScrolling()
    #dlg.SetMaxSize((-1,400))
    dlg.CenterOnParent()
    dlg.ShowModal()
    dlg.Destroy()

def G2ScrolledGrid(G2frame,lbl,title,tbl,colLbls,colTypes,maxSize=(600,300),comment=''):
    '''Display a scrolled table of information in a dialog window

    :param wx.Frame G2frame: parent for dialog
    :param str lbl: label for window
    :param str title: window title
    :param list tbl: list of lists where inner list is each row
    :param list colLbls: list of str with labels for each column
    :param list colTypes: Data types for each column (such as
      wg.GRID_VALUE_STRING,wg.GRID_VALUE_FLOAT)
    :param list maxSize: Maximum size for the table in points. Defaults to
      (600,300)
      :param str comment: optional text that appears below table

    Example::

       row = ['item1',1.234,'description of item']
       colTypes = [wg.GRID_VALUE_STRING,wg.GRID_VALUE_FLOAT+':8,4',wg.GRID_VALUE_STRING]
       colLbls = ['item name','value','Description']
       G2ScrolledGrid(frm,'window label','title',20*[row],colLbls,colTypes)

    '''

    dlg = wx.Dialog(G2frame,title=title,style=wx.DEFAULT_DIALOG_STYLE|wx.RESIZE_BORDER)
    sizer = wx.BoxSizer(wx.VERTICAL)
    sizer.Add(wx.StaticText(dlg,label=lbl),
                      0,wx.ALIGN_CENTER_HORIZONTAL,0)
    sizer.Add((-1,15))
    rowlbl = [str(i+1) for i in range(len(tbl))]
    wxtbl = Table(tbl,rowLabels=rowlbl,colLabels=colLbls,types=colTypes)

    scrGrid = wx.ScrolledWindow(dlg)
    wxGrid = GSGrid(scrGrid)
    wxGrid.SetTable(wxtbl, True)
    wxGrid.AutoSizeColumns(False)
    wxGrid.EnableEditing(False)
    gridSizer = wx.BoxSizer(wx.VERTICAL)
    gridSizer.Add(wxGrid,1,wx.EXPAND,1)
    gridSizer.Layout()
    Size = gridSizer.GetMinSize()

    Size[0] = min(Size[0]+25,maxSize[0])
    Size[1] = min(Size[1]+25,maxSize[1])
    scrGrid.SetSizer(gridSizer)
    scrGrid.SetMinSize(Size)
    scrGrid.SetScrollbars(10,10,int(Size[0]/10-4),int(Size[1]/10-1))
    scrGrid.Scroll(0,0)
    sizer.Add(scrGrid,1,wx.EXPAND,1)
    if len(comment):
        sizer.Add(wx.StaticText(dlg,label=comment))

    btnsizer = wx.BoxSizer(wx.HORIZONTAL)
    btnsizer.Add((-1,-1),1,wx.EXPAND,1)
    btn = wx.Button(dlg, wx.ID_OK)
    btn.SetDefault()
    btn.Bind(wx.EVT_BUTTON, lambda x: dlg.EndModal(wx.ID_OK))
    btnsizer.Add(btn)
    btnsizer.Add((-1,-1),1,wx.EXPAND,1)
    sizer.Add(btnsizer, 0, wx.EXPAND|wx.ALL, 5)

    sizer.Layout()
    dlg.SetSizer(sizer)
    sizer.Fit(dlg)
    dlg.CenterOnParent()
    dlg.ShowModal()
    dlg.Destroy()

################################################################################
class PickTwoDialog(wx.Dialog):
    '''This does not seem to be in use
    '''
    def __init__(self,parent,title,prompt,names,choices):
        wx.Dialog.__init__(self,parent,-1,title,
            pos=wx.DefaultPosition,style=wx.DEFAULT_DIALOG_STYLE)
        self.panel = None
        self.prompt = prompt
        self.choices = choices
        self.names = names
        self.Draw()

    def Draw(self):
        Indx = {}

        def OnSelection(event):
            Obj = event.GetEventObject()
            id = Indx[Obj.GetId()]
            self.choices[id] = Obj.GetValue().encode()  #to avoid Unicode versions
            self.Draw()

        if self.panel:
            self.panel.DestroyChildren()  #safe: wx.Panel
            self.panel.Destroy()
        self.panel = wx.Panel(self)
        mainSizer = wx.BoxSizer(wx.VERTICAL)
        mainSizer.Add(wx.StaticText(self.panel,-1,self.prompt),0,wx.ALIGN_CENTER)
        for isel,name in enumerate(self.choices):
            lineSizer = wx.BoxSizer(wx.HORIZONTAL)
            lineSizer.Add(wx.StaticText(self.panel,-1,'Reference atom '+str(isel+1)),0,wx.ALIGN_CENTER)
            nameList = self.names[:]
            if isel:
                if self.choices[0] in nameList:
                    nameList.remove(self.choices[0])
            choice = wx.ComboBox(self.panel,-1,value=name,choices=nameList,
                style=wx.CB_READONLY|wx.CB_DROPDOWN)
            Indx[choice.GetId()] = isel
            choice.Bind(wx.EVT_COMBOBOX, OnSelection)
            lineSizer.Add(choice,0,WACV)
            mainSizer.Add(lineSizer)
        OkBtn = wx.Button(self.panel,-1,"Ok")
        OkBtn.Bind(wx.EVT_BUTTON, self.OnOk)
        CancelBtn = wx.Button(self.panel,-1,'Cancel')
        CancelBtn.Bind(wx.EVT_BUTTON, self.OnCancel)
        btnSizer = wx.BoxSizer(wx.HORIZONTAL)
        btnSizer.Add((20,20),1)
        btnSizer.Add(OkBtn)
        btnSizer.Add(CancelBtn)
        btnSizer.Add((20,20),1)
        mainSizer.Add(btnSizer,0,wx.EXPAND|wx.BOTTOM|wx.TOP, 10)
        self.panel.SetSizer(mainSizer)
        self.panel.Fit()
        self.Fit()

    def GetSelection(self):
        return self.choices

    def OnOk(self,event):
        parent = self.GetParent()
        if parent is not None: parent.Raise()
        self.EndModal(wx.ID_OK)

    def OnCancel(self,event):
        parent = self.GetParent()
        if parent is not None: parent.Raise()
        self.EndModal(wx.ID_CANCEL)

################################################################################
class SingleFloatDialog(wx.Dialog):
    '''Dialog to obtain a single float value from user

    :param wx.Frame parent: name of parent frame
    :param str title: title string for dialog
    :param str prompt: string to tell user what they are inputing
    :param str value: default input value, if any
    :param list limits: upper and lower value used to set bounds for entry, use [None,None]
      for no bounds checking, [None,val] for only upper bounds, etc. Default is [0,1].
      Values outside of limits will be ignored.
    :param str format: string to format numbers. Defaults to '%.5g'. Use '%d' to have
      integer input (but dlg.GetValue will still return a float).

    Typical usage::

            limits = (0,1)
            dlg = G2G.SingleFloatDialog(G2frame,'New value','Enter new value for...',default,limits)
            if dlg.ShowModal() == wx.ID_OK:
                parm = dlg.GetValue()
            dlg.Destroy()

    '''
    def __init__(self,parent,title,prompt,value,limits=[0.,1.],fmt='%.5g'):
        wx.Dialog.__init__(self,parent,-1,title,
            pos=wx.DefaultPosition,style=wx.DEFAULT_DIALOG_STYLE)
        self.CenterOnParent()
        mainSizer = wx.BoxSizer(wx.VERTICAL)
        mainSizer.Add(wx.StaticText(self,-1,prompt),0,wx.ALIGN_CENTER)
        #valItem = wx.TextCtrl(self,-1,value=self.format%(self.value),style=wx.TE_PROCESS_ENTER)
        self.buffer = {0:float(fmt%(value))}
        a,b = fmt[1:].split('.')
        f = b[-1]
        try:
            d = int(b[:-1])
        except:
            d = 5
        try:
            w = int(a)
        except:
            w = 3+d
        self.OKbtn = wx.Button(self,wx.ID_OK)
        CancelBtn = wx.Button(self,wx.ID_CANCEL)
        valItem = ValidatedTxtCtrl(self,self.buffer,0,nDig=(w,d,f),
                                       xmin=limits[0],xmax=limits[1],
                                       OKcontrol=self.ControlOKButton)
        mainSizer.Add(valItem,0,wx.ALIGN_CENTER)
        self.OKbtn.Bind(wx.EVT_BUTTON, self.OnOk)
        CancelBtn.Bind(wx.EVT_BUTTON, self.OnCancel)
        btnSizer = wx.BoxSizer(wx.HORIZONTAL)
        btnSizer.Add((20,20),1)
        btnSizer.Add(self.OKbtn)
        btnSizer.Add(CancelBtn)
        btnSizer.Add((20,20),1)
        mainSizer.Add(btnSizer,0,wx.EXPAND|wx.BOTTOM|wx.TOP, 10)
        self.SetSizer(mainSizer)
        self.Fit()

    def GetValue(self):
        return self.buffer[0]

    def OnOk(self,event):
        parent = self.GetParent()
        if parent is not None: parent.Raise()
        self.EndModal(wx.ID_OK)

    def OnCancel(self,event):
        parent = self.GetParent()
        if parent is not None: parent.Raise()
        self.EndModal(wx.ID_CANCEL)

    def ControlOKButton(self,setvalue):
        '''Enable or Disable the OK button for the dialog. Note that this is
        passed into the ValidatedTxtCtrl for use by validators.

        :param bool setvalue: if True, all entries in the dialog are
          checked for validity. if False then the OK button is disabled.

        '''
        if setvalue: # turn button on, do only if all controls show as valid
            self.OKbtn.Enable()
        else:
            self.OKbtn.Disable()

class SingleIntDialog(SingleFloatDialog):
    '''Dialog to obtain a single int value from user

    :param wx.Frame parent: name of parent frame
    :param str title: title string for dialog
    :param str prompt: string to tell user what they are inputing
    :param str value: default input value, if any
    :param list limits: upper and lower value used to set bounds for entries. Default
      is [None,None] -- for no bounds checking; use [None,val] for only upper bounds, etc.
      Default is [0,1]. Values outside of limits will be ignored.

    Typical usage::

            limits = (0,None)  # allows zero or positive values only
            dlg = G2G.SingleIntDialog(G2frame,'New value','Enter new value for...',default,limits)
            if dlg.ShowModal() == wx.ID_OK:
                parm = dlg.GetValue()
            dlg.Destroy()

    '''
    def __init__(self,parent,title,prompt,value,limits=[None,None]):
        SingleFloatDialog.__init__(self,parent,title,prompt,value,limits=limits,format='%d')
    def GetValue(self):
        return int(self.value)

################################################################################
class MultiDataDialog(wx.Dialog):
    '''Dialog to obtain multiple values from user. Use ``dlg.GetValues()`` to
    get the values set in the window.

    :param wx.Frame parent: parent frame for dialog to be created
    :param str title: title to place on top of window
    :param list prompts: a string to describe each item. Each entry
      in this list will designate a row in the generated window.
    :param list values: a list of initial values for each item. Use a
      nested list when multiple entries are placed on a single row of
      the window (see discussion of formats, below). Number of items
      in the outer list should match the length of ``prompts``. The
      total number of items should match ``formats``.
    :param list limits: A nested list with an upper and lower value
       for each item or for a choice/edit control a list of allowed
       values. Use a nested list when multiple entries are placed on
       a single row of the window (see discussion of formats, below).
       Number of items in the outer list should match the length of
       ``prompts``. The total number of items should match ``formats``.
    :param list testfxns: A nested list of string test functions.
       The total number of items should match ``formats`` or should be
       left as the default (None).
    :param list formats: A list of values for each entry in the
       window. Several different types of values are possible:

       * An "old-style" format string (e.g. ``%5d`` or ``%.3f``)
         which will be used to display each item's value

       * Or a keyword that specifies how the values are used.
         Allowed keywords are:

         * ``choice``: for a pull-down list;
         * ``bool``: for a yes/no checkbox;
         * ``str``: for a text entry
         * ``edit``: for a pull-down list that allows one to enter an arbitrary value.

       * Alternately, a value can be a list of items, in which case multiple
         entries are placed on a single row of the window. When this is done,
         any value in the list other than ``choice`` or ``edit`` is used as
         text to be placed between the ComboBoxes.

       The number of items in the outer list should match the length
       of ``prompts``.
    :param str header: a string to be placed at the top of the
       window. Ignored if None (the default.)

    Example 1::

        dlg = G2G.MultiDataDialog(G2frame,title='ISOCIF search',
                prompts=['lattice constants tolerance',
                         'coordinate tolerance',
                         'occupancy tolerance'],
                values=[0.001,0.01,0.1],
                limits=3*[[0.,2.]],formats=3*['%.5g'],
                header=isoCite)
        dlg.ShowModal()
        latTol,coordTol,occTol = dlg.GetValues()
        dlg.Destroy()

    Example 2::

        nm = [' ','0','1','-1','2','-2','3','-3','4','5','6','7','8','9']
        dm = ['1','2','3','4','5','6']
        kfmt = ['choice','/','choice',',    ','choice','/','choice',',    ','choice','/','choice',' ']
        dlg = MultiDataDialog(G2frame,title='options',
                prompts=[' k-vector 1 (x,y,z)',
                         ' k-vector 2 (x,y,z)'],
                values=[3*['0','','2',''],3*[' ','','2','']],
                limits=[3*[nm[1:],'',dm,''],3*[nm,'',dm,'']],
                formats=[kfmt,kfmt])
        if dlg.ShowModal() == wx.ID_OK: print(dlg.GetValues())
'''
    def __init__(self,parent,title,prompts,values,limits=[[0.,1.],],
                     testfxns=None,formats=['%.5g',],header=None):
        wx.Dialog.__init__(self,parent,-1,title,
            pos=wx.DefaultPosition,style=wx.DEFAULT_DIALOG_STYLE)
        self.panel = None
        self.limits = limits
        self.values = values
        self.prompts = prompts
        self.formats = formats
        if testfxns is None:
            self.testfxns = []
            for i in formats:
                if type(i) is list:
                    self.testfxns.append(len(i)*[None])
                else:
                    self.testfxns.append(None)
        else:
            self.testfxns = testfxns
        self.header = header
        self.Draw()

    def Draw(self):

        def OnEditItem(event):
            if event: event.Skip()
            Obj = event.GetEventObject()
            fmt = Indx[Obj][-1]
            if type(fmt) is list:
                tid,idl,limits = Indx[Obj][:3]
            else:
                tid,idl = Indx[Obj],0
            val = Obj.GetValue()
            try:
                eval(val)
                self.values[tid][idl] = val
                return
            except:
                pass
            try:   # deal with mixed fractions (example: 1 3/4)
                val = val.replace(' ','+')
                val = str(eval(val))
                self.values[tid][idl] = val
                return
            except:
                pass

        def OnValItem(event):
            if event: event.Skip()
            Obj = event.GetEventObject()
            fmt = Indx[Obj][-1]
            if type(fmt) is list:
                tid,idl,limits = Indx[Obj][:3]
                if 'testfxn' in fmt:
                    testfxn = Indx[Obj][3][tid]
                    val = Obj.GetValue().strip()
                    if testfxn(val):
                        self.values[tid][idl] = val
                        Obj.SetBackgroundColour(wx.SystemSettings.GetColour(wx.SYS_COLOUR_BTNFACE))
                        Obj.SetForegroundColour(wx.SystemSettings.GetColour(wx.SYS_COLOUR_BTNTEXT))
                    else:
                        Obj.SetBackgroundColour(wx.YELLOW)
                        Obj.SetForegroundColour("red")
                    Obj.SetValue('%s'%(val))
                self.values[tid][idl] = Obj.GetValue()
            elif 'bool' in fmt:
                self.values[Indx[Obj][0]] = Obj.GetValue()
            elif 'str' in fmt:
                tid,limits = Indx[Obj][:2]
                try:
                    val = Obj.GetValue()
                    if val not in limits:
                        raise ValueError
                except ValueError:
                    val = self.values[tid]
                self.values[tid] = val
                Obj.SetValue('%s'%(val))
            elif 'testfxn' in fmt:
                tid,x,testfxn = Indx[Obj][:3]
                val = Obj.GetValue()
                if testfxn(val):
                    self.values[tid] = val
                    Obj.SetBackgroundColour(wx.SystemSettings.GetColour(wx.SYS_COLOUR_BTNFACE))
                    Obj.SetForegroundColour(wx.SystemSettings.GetColour(wx.SYS_COLOUR_BTNTEXT))
                else:
                    Obj.SetBackgroundColour(wx.YELLOW)
                    Obj.SetForegroundColour("red")
                Obj.SetValue('%s'%(val))
            elif 'choice' in fmt:
                self.values[Indx[Obj][0]] = Obj.GetValue()

        Indx = {}
        if self.panel: self.panel.Destroy()
        self.panel = wx.Panel(self)
        mainSizer = wx.BoxSizer(wx.VERTICAL)
        if self.header:
            txt = wx.StaticText(self.panel,wx.ID_ANY,self.header)
            txt.Wrap(400)
            mainSizer.Add(txt)
            mainSizer.Add((-1,5))
            HorizontalLine(mainSizer,self.panel)
            mainSizer.Add((-1,5))
        lineSizer = wx.FlexGridSizer(0,2,5,5)
        for tid,[prompt,value,limits,testfxn,fmt] in enumerate(zip(self.prompts,self.values,self.limits,self.testfxns,self.formats)):
            lineSizer.Add(wx.StaticText(self.panel,label=prompt),0,wx.ALIGN_CENTER)
            if type(fmt) is list:
                valItem = wx.BoxSizer(wx.HORIZONTAL)
                for idl,item in enumerate(fmt):
                    if value[idl] in limits[idl]:
                        initVal = value[idl]
                    else:
                        initVal = limits[idl][0]
                    if 'edit' in item:
                        style = wx.CB_DROPDOWN
                        listItem = wx.ComboBox(self.panel,value=initVal,
                            choices=limits[idl],style=style)
                        Indx[listItem] = [tid,idl,limits,testfxn,fmt]
                        listItem.Bind(wx.EVT_TEXT,OnEditItem)
                        listItem.Bind(wx.EVT_COMBOBOX,OnValItem)
                    elif 'testfxn' in item:
                        listItem = wx.TextCtrl(self.panel,value='%s'%(value),style=wx.TE_PROCESS_ENTER)
                        Indx[listItem] = [tid,idl,limits,testfxn,fmt]
                        listItem.Bind(wx.EVT_TEXT_ENTER,OnValItem)
                        listItem.Bind(wx.EVT_KILL_FOCUS,OnValItem)
                        listItem.SetValue('%s'%value[idl])
                    elif 'choice' in item:
                        style = wx.CB_READONLY|wx.CB_DROPDOWN
                        listItem = wx.ComboBox(self.panel,value=initVal,
                            choices=limits[idl],style=style)
                        Indx[listItem] = [tid,idl,limits,testfxn,fmt]
                        listItem.Bind(wx.EVT_COMBOBOX,OnValItem)
                    else:
                        listItem = wx.StaticText(self.panel,wx.ID_ANY,item)
                    valItem.Add(listItem,0,WACV)
            elif 'bool' in fmt:
                valItem = wx.CheckBox(self.panel,label='')
                valItem.Bind(wx.EVT_CHECKBOX,OnValItem)
                valItem.SetValue(value)
            elif 'str' in fmt:
                valItem = wx.TextCtrl(self.panel,value='%s'%(value),style=wx.TE_PROCESS_ENTER)
                valItem.Bind(wx.EVT_TEXT_ENTER,OnValItem)
                valItem.Bind(wx.EVT_KILL_FOCUS,OnValItem)
                valItem.SetValue('%s'%value)
            elif 'edit' in fmt:
                valItem = wx.ComboBox(self.panel,value=limits[0],choices=limits,style=wx.CB_DROPDOWN)
                valItem.Bind(wx.EVT_COMBOBOX,OnValItem)
                valItem.Bind(wx.EVT_TEXT,OnEditItem)
            elif 'choice' in fmt:
                valItem = wx.ComboBox(self.panel,value=limits[0],choices=limits,style=wx.CB_READONLY|wx.CB_DROPDOWN)
                valItem.Bind(wx.EVT_COMBOBOX,OnValItem)
            elif 'testfxn' in fmt:
                valItem = wx.TextCtrl(self.panel,value='%s'%(value),style=wx.TE_PROCESS_ENTER)
                valItem.Bind(wx.EVT_TEXT_ENTER,OnValItem)
                valItem.Bind(wx.EVT_KILL_FOCUS,OnValItem)
            else:
                if '%' in fmt:
                    if 'd' in fmt:
                        nDig = None
                    else:
                        sfmt = fmt[1:].split('.')
                        if not sfmt[0]: sfmt[0] = '10'
                        nDig = (int(sfmt[0]),int(sfmt[1][:-1]),sfmt[1][-1])
                valItem = ValidatedTxtCtrl(self.panel,self.values,tid,nDig=nDig,xmin=limits[0],xmax=limits[1])
                # valItem = wx.TextCtrl(self.panel,value=fmt%(value),style=wx.TE_PROCESS_ENTER)
                # valItem.Bind(wx.EVT_TEXT_ENTER,OnValItem)
                # valItem.Bind(wx.EVT_KILL_FOCUS,OnValItem)
            if type(fmt) is not list:
                Indx[valItem] = [tid,limits,fmt]
            lineSizer.Add(valItem,0,wx.ALIGN_CENTER)
        mainSizer.Add(lineSizer)
        OkBtn = wx.Button(self.panel,-1,"Ok")
        OkBtn.Bind(wx.EVT_BUTTON, self.OnOk)
        CancelBtn = wx.Button(self.panel,-1,'Cancel')
        CancelBtn.Bind(wx.EVT_BUTTON, self.OnCancel)
        btnSizer = wx.BoxSizer(wx.HORIZONTAL)
        btnSizer.Add((20,20),1)
        btnSizer.Add(OkBtn)
        OkBtn.SetDefault()
        btnSizer.Add(CancelBtn)
        btnSizer.Add((20,20),1)
        mainSizer.Add(btnSizer,0,wx.EXPAND|wx.BOTTOM|wx.TOP, 10)
        self.panel.SetSizer(mainSizer)
        self.panel.Fit()
        self.Fit()

    def GetValues(self):
        return self.values

    def OnOk(self,event):
        parent = self.GetParent()
        if parent is not None: parent.Raise()
        self.EndModal(wx.ID_OK)

    def OnCancel(self,event):
        parent = self.GetParent()
        if parent is not None: parent.Raise()
        self.EndModal(wx.ID_CANCEL)

################################################################################
class SingleStringDialog(wx.Dialog):
    '''Dialog to obtain a single string value from user

    :param wx.Frame parent: name of parent frame
    :param str title: title string for dialog
    :param str prompt: string to tell use what they are inputting
    :param str value: default input value, if any
    :param tuple size: specifies default size and width for the text
      entry section of the dialog [default (200,-1)]. If the vertical
      size (the second number) is greater than 20 (~ a single line) then
      the textbox will allow inclusion of new-line characters. In single-line
      mode, return causes the dialog to close.
    :param str help: if supplied, a help button is added to the dialog that
      can be used to display the supplied help text/URL for setting this
      variable. (Default is '', which is ignored.)
    :param list choices: a set of strings that provide optional values that
      can be selected from; these can be edited if desired.
    '''
    def __init__(self,parent,title,prompt,value='',size=(200,-1),help='',
                     choices=None):
        wx.Dialog.__init__(self,parent,wx.ID_ANY,title,pos=wx.DefaultPosition,
            style=wx.DEFAULT_DIALOG_STYLE|wx.RESIZE_BORDER)
        self.value = value
        self.prompt = prompt
        self.CenterOnParent()
        self.panel = wx.Panel(self)
        mainSizer = wx.BoxSizer(wx.VERTICAL)
        sizer1 = wx.BoxSizer(wx.HORIZONTAL)
        sizer1.Add(wx.StaticText(self.panel,-1,self.prompt),0,wx.ALIGN_CENTER)
        sizer1.Add((-1,-1),1,wx.EXPAND)
        if help:
            sizer1.Add(HelpButton(self.panel,help),0,wx.ALL)
        mainSizer.Add(sizer1,0,wx.EXPAND)
        sizer1 = wx.BoxSizer(wx.HORIZONTAL)
        if choices:
            self.valItem = wx.ComboBox(self.panel, wx.ID_ANY, value,
                                size=size,choices=[value]+choices,
                                style=wx.CB_DROPDOWN|wx.TE_PROCESS_ENTER)
        elif size[1] > 20:
            self.valItem = wx.TextCtrl(self.panel,-1,value=self.value,size=size,
                                style=wx.TE_MULTILINE|wx.TE_PROCESS_ENTER)
        else:
            self.valItem = wx.TextCtrl(self.panel,-1,value=self.value,size=size)
        #sizer1.Add(self.valItem,0,wx.ALIGN_CENTER)
        #mainSizer.Add(sizer1,0,wx.EXPAND)
        mainSizer.Add(self.valItem,1,wx.EXPAND)
        btnsizer = wx.StdDialogButtonSizer()
        OKbtn = wx.Button(self.panel, wx.ID_OK)
        OKbtn.SetDefault()
        btnsizer.AddButton(OKbtn)
        btn = wx.Button(self.panel, wx.ID_CANCEL)
        btnsizer.AddButton(btn)
        btnsizer.Realize()
        mainSizer.Add(btnsizer,0,wx.ALIGN_CENTER)
        self.panel.SetSizer(mainSizer)
        self.panel.Fit()
        self.Fit()

    def Show(self):
        '''Use this method after creating the dialog to post it
        :returns: True if the user pressed OK; False if the User pressed Cancel
        '''
        if self.ShowModal() == wx.ID_OK:
            self.value = self.valItem.GetValue()
            return True
        else:
            return False

    def GetValue(self):
        '''Use this method to get the value entered by the user
        :returns: string entered by user
        '''
        return self.value

################################################################################
class MultiStringDialog(wx.Dialog):
    '''Dialog to obtain a multi string values from user

    :param wx.Frame parent: name of parent frame
    :param str title: title string for dialog
    :param list prompts: list of strings to tell user what they are inputting
    :param list values: list of str default input values, if any
    :param int size: length of the input box in pixels
    :param bool addRows: if True, users can add rows to the table
      (default is False)
    :param str hlp: if supplied, a help button is added to the dialog that
      can be used to display the supplied help text in this variable.
    :param str lbl: label placed at top of dialog
    :returns: a wx.Dialog instance
    '''
    def __init__(self,parent,title,prompts,values=[],size=-1,
                     addRows=False,hlp=None, lbl=None):
        wx.Dialog.__init__(self,parent,wx.ID_ANY,title,
                           pos=wx.DefaultPosition,
                           style=wx.DEFAULT_DIALOG_STYLE|wx.RESIZE_BORDER)
        self.values = list(values)
        self.prompts = list(prompts)
        self.addRows = addRows
        self.size = size
        self.hlp = hlp
        self.lbl = lbl
        self.CenterOnParent()
        self.Paint()

    def Paint(self):
        if self.GetSizer():
            self.GetSizer().Clear(True)
        mainSizer = wx.BoxSizer(wx.VERTICAL)
        if self.hlp:
            btnsizer = wx.BoxSizer(wx.HORIZONTAL)
            hlp = HelpButton(self, self.hlp, wrap=450)
            btnsizer.Add((-1,-1),1, wx.EXPAND, 1)
            #btnsizer.Add(hlp,0,wx.ALIGN_RIGHT|wx.ALL)
            btnsizer.Add(hlp,0)
            mainSizer.Add(btnsizer,0,wx.EXPAND)
        if self.lbl:
            mainSizer.Add(wx.StaticText(self,wx.ID_ANY,self.lbl))
            mainSizer.Add((-1,15))
        promptSizer = wx.FlexGridSizer(0,2,5,5)
        promptSizer.AddGrowableCol(1,1)
        self.Indx = {}
        for prompt,value in zip(self.prompts,self.values):
            promptSizer.Add(wx.StaticText(self,-1,prompt))
            valItem = wx.TextCtrl(self,-1,value=value,style=wx.TE_PROCESS_ENTER,size=(self.size,-1))
            self.Indx[valItem.GetId()] = prompt
            valItem.Bind(wx.EVT_TEXT,self.newValue)
            promptSizer.Add(valItem,1,wx.EXPAND,1)
        mainSizer.Add(promptSizer,1,wx.ALL|wx.EXPAND,1)
        btnsizer = wx.BoxSizer(wx.HORIZONTAL)
        OKbtn = wx.Button(self, wx.ID_OK)
        OKbtn.SetDefault()
        btnsizer.Add((1,1),1,wx.EXPAND,1)
        btnsizer.Add(OKbtn)
        btn = wx.Button(self, wx.ID_CANCEL)
        btnsizer.Add(btn)
        btnsizer.Add((1,1),1,wx.EXPAND,1)
        if self.addRows:
            btn = wx.Button(self, wx.ID_ANY,'+',style=wx.BU_EXACTFIT)
            btn.Bind(wx.EVT_BUTTON,self.onExpand)
            btnsizer.Add(btn)
        mainSizer.Add(btnsizer,0,wx.EXPAND)
        self.SetSizer(mainSizer)
        self.Fit()

    def onExpand(self,event):
        self.values.append('')
        self.prompts.append('item '+str(len(self.values)))
        self.Paint()

    def newValue(self,event):
        Obj = event.GetEventObject()
        item = self.Indx[Obj.GetId()]
        id = self.prompts.index(item)
        self.values[id] = Obj.GetValue()

    def Show(self):
        '''Use this method after creating the dialog to post it

        :returns: True if the user pressed OK; False if the User pressed Cancel
        '''
        if self.ShowModal() == wx.ID_OK:
            return True
        else:
            return False

    def GetValues(self):
        '''Use this method to get the value(s) entered by the user

        :returns: a list of strings entered by user
        '''
        return self.values

################################################################################
class G2ColumnIDDialog(wx.Dialog):
    '''A dialog for matching column data to desired items; some columns may be ignored.

    :param wx.Frame ParentFrame: reference to parent frame
    :param str title: heading above list of choices
    :param str header: Title to place on window frame
    :param list ChoiceList: a list of possible choices for the columns
    :param list ColumnData: lists of column data to be matched with ChoiceList
    :param bool monoFont: If False (default), use a variable-spaced font;
      if True use a equally-spaced font.
    :param kw: optional keyword parameters for the wx.Dialog may
      be included such as size [which defaults to `(320,310)`] and
      style (which defaults to ``wx.DEFAULT_DIALOG_STYLE | wx.RESIZE_BORDER | wx.CENTRE | wx.OK | wx.CANCEL``);
      note that ``wx.OK`` and ``wx.CANCEL`` controls
      the presence of the eponymous buttons in the dialog.
    :returns: the name of the created dialog

    '''

    def __init__(self,parent, title, header,Comments,ChoiceList, ColumnData,
                 monoFont=False, **kw):

        def OnOk(sevent):
            OK = True
            selCols = []
            for col in self.sel:
                item = col.GetValue()
                if item != ' ' and item in selCols:
                    OK = False
                    break
                else:
                    selCols.append(item)
            parent = self.GetParent()
            if not OK:
                parent.ErrorDialog('Duplicate',item+' selected more than once')
                return
            if parent is not None: parent.Raise()
            self.EndModal(wx.ID_OK)

        def OnModify(event):
            if event: event.Skip()
            Obj = event.GetEventObject()
            icol,colData = Indx[Obj.GetId()]
            modify = Obj.GetValue()
            if not modify:
                return
            #print 'Modify column',icol,' by', modify
            for i,item in enumerate(self.ColumnData[icol]):
                self.ColumnData[icol][i] = str(eval(item+modify))
            colData.SetValue('\n'.join(self.ColumnData[icol]))
            Obj.SetValue('')

        # process keyword parameters, notably style
        options = {'size':(600,310), # default Frame keywords
                   'style':wx.DEFAULT_DIALOG_STYLE|wx.RESIZE_BORDER|wx.CENTRE| wx.OK | wx.CANCEL,
                   }
        options.update(kw)
        self.Comments = ''.join(Comments)
        self.ChoiceList = ChoiceList
        self.ColumnData = ColumnData
        if options['style'] & wx.OK:
            useOK = True
            options['style'] ^= wx.OK
        else:
            useOK = False
        if options['style'] & wx.CANCEL:
            useCANCEL = True
            options['style'] ^= wx.CANCEL
        else:
            useCANCEL = False
        # create the dialog frame
        wx.Dialog.__init__(self,parent,wx.ID_ANY,header,**options)
        panel = wxscroll.ScrolledPanel(self)
        # fill the dialog
        Sizer = wx.BoxSizer(wx.VERTICAL)
        Sizer.Add((-1,5))
        if self.Comments:
            if title[-1] == ':':
                title = title[:-1] + ' using header line(s):'
            else:
                title += ' using header line(s):'
            Sizer.Add(wx.StaticText(panel,label=title),0)
            Sizer.Add((5,5))
            if self.Comments[-1] != '\n': self.Comments += '\n'
            txt = wx.StaticText(panel,label=self.Comments)
            txt.SetBackgroundColour(wx.SystemSettings.GetColour(wx.SYS_COLOUR_WINDOW))
            font1 = wx.Font(txt.GetFont().GetPointSize(),wx.MODERN, wx.NORMAL, wx.NORMAL, False)
            txt.SetFont(font1)
            Sizer.Add(txt,0,wx.ALL|wx.EXPAND,0)
            txtSize = txt.GetSize()[1]
        else:
            Sizer.Add(wx.StaticText(panel,label=title),0)
            txtSize = 0
        columnsSizer = wx.BoxSizer(wx.HORIZONTAL)
        self.sel = []
        self.mod = []
        Indx = {}
        for icol,col in enumerate(self.ColumnData):
            colSizer = wx.BoxSizer(wx.VERTICAL)
            colSizer.Add(wx.StaticText(panel,label=' Column #%d Select:'%(icol)))
            self.sel.append(wx.ComboBox(panel,value=' ',choices=self.ChoiceList,style=wx.CB_READONLY|wx.CB_DROPDOWN))
            colSizer.Add(self.sel[-1])
            colData = wx.TextCtrl(panel,value='\n'.join(self.ColumnData[icol]),size=(120,-1),
                style=wx.TE_MULTILINE|wx.TE_READONLY|wx.TE_DONTWRAP)
            colSizer.Add(colData,1,wx.ALL|wx.EXPAND,1)
            colSizer.Add(wx.StaticText(panel,label=' Modify by:'))
            mod = wx.TextCtrl(panel,size=(120,-1),value='',style=wx.TE_PROCESS_ENTER)
            mod.Bind(wx.EVT_TEXT_ENTER,OnModify)
            mod.Bind(wx.EVT_KILL_FOCUS,OnModify)
            Indx[mod.GetId()] = [icol,colData]
            colSizer.Add(mod)
            columnsSizer.Add(colSizer,0,wx.ALL|wx.EXPAND,10)
        Sizer.Add(columnsSizer,1,wx.ALL|wx.EXPAND,1)
        Sizer.Add(wx.StaticText(panel,label=' For modify by, enter arithmetic string eg. "-12345.67". "+", "-", "*", "/", "**" all allowed'),0)
        Sizer.Add((-1,10))
        # OK/Cancel buttons
        btnsizer = wx.StdDialogButtonSizer()
        if useOK:
            self.OKbtn = wx.Button(panel, wx.ID_OK)
            self.OKbtn.SetDefault()
            btnsizer.AddButton(self.OKbtn)
            self.OKbtn.Bind(wx.EVT_BUTTON, OnOk)
        if useCANCEL:
            btn = wx.Button(panel, wx.ID_CANCEL)
            btnsizer.AddButton(btn)
        btnsizer.Realize()
        Sizer.Add((-1,5))
        Sizer.Add(btnsizer,0,wx.ALIGN_LEFT,20)
        Sizer.Add((-1,5))
        # OK done, let's get outa here
        panel.SetSizer(Sizer)
        panel.SetAutoLayout(1)
        panel.SetupScrolling()
        Size = [450,375]
        panel.SetSize(Size)
        Size[0] += 25; Size[1]+= 25+txtSize
        self.SetSize(Size)

    def GetSelection(self):
        'Returns the selected sample parm for each column'
        selCols = []
        for item in self.sel:
            selCols.append(item.GetValue())
        return selCols,self.ColumnData

################################################################################
class G2HistoDataDialog(wx.Dialog):
    '''A dialog for editing histogram data globally.

    :param wx.Frame ParentFrame: reference to parent frame
    :param str title: heading above list of choices
    :param str header: Title to place on window frame
    :param list ParmList: a list of names for the columns
    :param list ParmFmt: a list of formatting strings for the columns
    :param list: HistoList: a list of histogram names
    :param list ParmData: a list of lists of data matched to ParmList; one for each item in HistoList
    :param bool monoFont: If False (default), use a variable-spaced font;
      if True use a equally-spaced font.
    :param kw: optional keyword parameters for the wx.Dialog may
      be included such as size [which defaults to `(320,310)`] and
      style (which defaults to
      ``wx.DEFAULT_DIALOG_STYLE | wx.RESIZE_BORDER | wx.CENTRE | wx.OK | wx.CANCEL``);
      note that ``wx.OK`` and ``wx.CANCEL`` controls the presence of the eponymous buttons in the dialog.
    :returns: the modified ParmData

    '''

    def __init__(self,parent, title, header,ParmList,ParmFmt,HistoList,ParmData,
                 monoFont=False, **kw):

        def OnOk(sevent):
            if parent is not None: parent.Raise()
            self.EndModal(wx.ID_OK)

        def OnModify(event):
            Obj = event.GetEventObject()
            irow,it = Indx[Obj.GetId()]
            try:
                val = float(Obj.GetValue())
            except ValueError:
                val = self.ParmData[irow][it]
            self.ParmData[irow][it] = val
            Obj.SetValue(self.ParmFmt[it]%val)

        # process keyword parameters, notably style
        options = {'size':(600,310), # default Frame keywords
                   'style':wx.DEFAULT_DIALOG_STYLE|wx.RESIZE_BORDER|wx.CENTRE| wx.OK | wx.CANCEL,
                   }
        options.update(kw)
        self.ParmList = ParmList
        self.ParmFmt = ParmFmt
        self.HistoList = HistoList
        self.ParmData = ParmData
        nCol = len(ParmList)
        if options['style'] & wx.OK:
            useOK = True
            options['style'] ^= wx.OK
        else:
            useOK = False
        if options['style'] & wx.CANCEL:
            useCANCEL = True
            options['style'] ^= wx.CANCEL
        else:
            useCANCEL = False
        # create the dialog frame
        wx.Dialog.__init__(self,parent,wx.ID_ANY,header,**options)
        panel = wxscroll.ScrolledPanel(self)
        # fill the dialog
        Sizer = wx.BoxSizer(wx.VERTICAL)
        Sizer.Add((-1,5))
        Sizer.Add(wx.StaticText(panel,label=title),0)
        dataSizer = wx.FlexGridSizer(0,nCol+1,0,0)
        self.sel = []
        self.mod = []
        Indx = {}
        for item in ['Histogram',]+self.ParmList:
            dataSizer.Add(wx.StaticText(panel,-1,label=' %10s '%(item)),0,WACV)
        for irow,name in enumerate(self.HistoList):
            dataSizer.Add(wx.StaticText(panel,label=name),0,WACV|wx.LEFT|wx.RIGHT,10)
            for it,item in enumerate(self.ParmData[irow]):
                dat = wx.TextCtrl(panel,-1,value=self.ParmFmt[it]%(item),style=wx.TE_PROCESS_ENTER)
                dataSizer.Add(dat,0,WACV)
                dat.Bind(wx.EVT_TEXT_ENTER,OnModify)
                dat.Bind(wx.EVT_KILL_FOCUS,OnModify)
                Indx[dat.GetId()] = [irow,it]
        Sizer.Add(dataSizer)
        Sizer.Add((-1,10))
        # OK/Cancel buttons
        btnsizer = wx.StdDialogButtonSizer()
        if useOK:
            self.OKbtn = wx.Button(panel, wx.ID_OK)
            self.OKbtn.SetDefault()
            btnsizer.AddButton(self.OKbtn)
            self.OKbtn.Bind(wx.EVT_BUTTON, OnOk)
        if useCANCEL:
            btn = wx.Button(panel, wx.ID_CANCEL)
            btnsizer.AddButton(btn)
        btnsizer.Realize()
        Sizer.Add((-1,5))
        Sizer.Add(btnsizer,0,wx.ALIGN_LEFT,20)
        Sizer.Add((-1,5))
        # OK done, let's get outa here
        panel.SetSizer(Sizer)
        panel.SetAutoLayout(1)
        panel.SetupScrolling()
        Size = [450,375]
        panel.SetSize(Size)
        Size[0] += 25; Size[1]+= 25
        self.SetSize(Size)

    def GetData(self):
        'Returns the modified ParmData'
        return self.ParmData

################################################################################
def ItemSelector(ChoiceList, ParentFrame=None,
                 title='Select an item',
                 size=None, header='Item Selector',
                 useCancel=True,multiple=False):
    ''' Provide a wx dialog to select a single item or multiple items from list of choices

    :param list ChoiceList: a list of choices where one will be selected
    :param wx.Frame ParentFrame: Name of parent frame (default None)
    :param str title: heading above list of choices (default 'Select an item')
    :param wx.Size size: Size for dialog to be created (default None -- size as needed)
    :param str header: Title to place on window frame (default 'Item Selector')
    :param bool useCancel: If True (default) both the OK and Cancel buttons are offered
    :param bool multiple: If True then multiple items can be selected (default False)

    :returns: the selection index or None or a selection list if multiple is true

    Called by GSASIIdataGUI.OnReOrgSelSeq() Which is not fully implemented.
    '''
    if multiple:
        if useCancel:
            dlg = G2MultiChoiceDialog(
                ParentFrame,title, header, ChoiceList)
        else:
            dlg = G2MultiChoiceDialog(
                ParentFrame,title, header, ChoiceList,
                style=wx.DEFAULT_DIALOG_STYLE|wx.RESIZE_BORDER|wx.OK|wx.CENTRE)
    else:
        if useCancel:
            dlg = wx.SingleChoiceDialog(
                ParentFrame,title, header, ChoiceList)
        else:
            dlg = wx.SingleChoiceDialog(
                ParentFrame,title, header,ChoiceList,
                style=wx.DEFAULT_DIALOG_STYLE|wx.RESIZE_BORDER|wx.OK|wx.CENTRE)
    if size: dlg.SetSize(size)
    if dlg.ShowModal() == wx.ID_OK:
        if multiple:
            dlg.Destroy()
            return dlg.GetSelections()
        else:
            dlg.Destroy()
            return dlg.GetSelection()
    else:
        dlg.Destroy()
        return None
    dlg.Destroy()

########################################################
# Column-order selection dialog
def GetItemOrder(parent,keylist,vallookup,posdict):
    '''Creates a dialog where items can be ordered into columns

    :param list keylist: is a list of keys for column assignments
    :param dict vallookup: is a dict keyed by names in keylist where each item is a dict.
       Each inner dict contains variable names as keys and their associated values
    :param dict posdict: is a dict keyed by names in keylist where each item is a dict.
       Each inner dict contains column numbers as keys and their associated
       variable name as a value. This is used for both input and output.

    '''
    dlg = wx.Dialog(parent,style=wx.DEFAULT_DIALOG_STYLE|wx.RESIZE_BORDER)
    sizer = wx.BoxSizer(wx.VERTICAL)
    spanel = OrderBox(dlg,keylist,vallookup,posdict)
    spanel.Fit()
    sizer.Add(spanel,1,wx.EXPAND)
    btnsizer = wx.StdDialogButtonSizer()
    btn = wx.Button(dlg, wx.ID_OK)
    btn.SetDefault()
    btnsizer.AddButton(btn)
    #btn = wx.Button(dlg, wx.ID_CANCEL)
    #btnsizer.AddButton(btn)
    btnsizer.Realize()
    sizer.Add(btnsizer, 0, wx.EXPAND|wx.ALL, 5)
    dlg.SetSizer(sizer)
    sizer.Fit(dlg)
    dlg.ShowModal()

################################################################################
class MultiIntegerDialog(wx.Dialog):
    '''Input a series of integers based on prompts
    '''
    def __init__(self,parent,title,prompts,values):
        wx.Dialog.__init__(self,parent,-1,title,
            pos=wx.DefaultPosition,style=wx.DEFAULT_DIALOG_STYLE)
        self.panel = wx.Panel(self)         #just a dummy - gets destroyed in Draw!
        self.values = values
        self.prompts = prompts
        self.Draw()

    def Draw(self):

        def OnValItem(event):
            event.Skip()
            Obj = event.GetEventObject()
            ind = Indx[Obj.GetId()]
            try:
                val = int(Obj.GetValue())
                if val <= 0:
                    raise ValueError
            except ValueError:
                val = self.values[ind]
            self.values[ind] = val
            Obj.SetValue('%d'%(val))

        self.panel.Destroy()
        self.panel = wx.Panel(self)
        mainSizer = wx.BoxSizer(wx.VERTICAL)
        Indx = {}
        for ival,[prompt,value] in enumerate(zip(self.prompts,self.values)):
            mainSizer.Add(wx.StaticText(self.panel,-1,prompt),0,wx.ALIGN_CENTER)
            valItem = wx.TextCtrl(self.panel,-1,value='%d'%(value),style=wx.TE_PROCESS_ENTER)
            mainSizer.Add(valItem,0,wx.ALIGN_CENTER)
            Indx[valItem.GetId()] = ival
            valItem.Bind(wx.EVT_TEXT_ENTER,OnValItem)
            valItem.Bind(wx.EVT_KILL_FOCUS,OnValItem)
        OkBtn = wx.Button(self.panel,-1,"Ok")
        OkBtn.Bind(wx.EVT_BUTTON, self.OnOk)
        CancelBtn = wx.Button(self.panel,-1,'Cancel')
        CancelBtn.Bind(wx.EVT_BUTTON, self.OnCancel)
        btnSizer = wx.BoxSizer(wx.HORIZONTAL)
        btnSizer.Add((20,20),1)
        btnSizer.Add(OkBtn)
        btnSizer.Add(CancelBtn)
        btnSizer.Add((20,20),1)
        mainSizer.Add(btnSizer,0,wx.EXPAND|wx.BOTTOM|wx.TOP, 10)
        self.panel.SetSizer(mainSizer)
        self.panel.Fit()
        self.Fit()

    def GetValues(self):
        return self.values

    def OnOk(self,event):
        parent = self.GetParent()
        if parent is not None: parent.Raise()
        self.EndModal(wx.ID_OK)

    def OnCancel(self,event):
        parent = self.GetParent()
        if parent is not None: parent.Raise()
        self.EndModal(wx.ID_CANCEL)

################################################################################
class MultiColumnSelection(wx.Dialog):
    '''Defines a Dialog widget that can be used to select an item from a multicolumn list.
    The first column should be short, but remaining columns are word-wrapped if the
    length of the information extends beyond the column.

    When created, the dialog will be shown and <dlg>.Selection will be set to the index
    of the selected row, or -1. Be sure to use <dlg>.Destroy() to remove the window
    after reading the selection. If the dialog cannot be shown because a very old
    version of wxPython is in use, <dlg>.Selection will be None.

    If checkLbl is provided with a value, then a set of check buttons starts the table
    and <dlg>.Selections has the checked rows.

    :param wx.Frame parent: the parent frame (or None)
    :param str title: A title for the dialog window
    :param list colLabels: labels for each column
    :param list choices: a nested list with a value for each row in the table. Within each value
      should be a list of values for each column. There must be at least one value, but it is
      OK to have more or fewer values than there are column labels (colLabels). Extra are ignored
      and unspecified columns are left blank.
    :param list colWidths: a list of int values specifying the column width for each
      column in the table (pixels). There must be a value for every column label (colLabels).
    :param str checkLbl: A label for a row of checkboxes added at the beginning of the table.
       This option seems to be broken.
    :param int height: an optional height (pixels) for the table (defaults to 400)
    :param bool centerCols: if True, items in each column are centered. Default is False

    Example use::

        lbls = ('col 1','col 2','col 3')
        choices=(['test1','explanation of test 1'],
                 ['b', 'a really really long line that will be word-wrapped'],
                 ['test3','more explanation text','optional 3rd column text'])
        colWidths=[200,400,100]
        dlg = MultiColumnSelection(frm,'select tutorial',lbls,choices,colWidths)
        value = choices[dlg.Selection][0]
        dlg.Destroy()

    '''
    def __init__(self, parent, title, colLabels, choices, colWidths, checkLbl="",
                     height=400, centerCols=False, *args, **kw):
        if len(colLabels) != len(colWidths):
            raise ValueError('Length of colLabels) != colWidths')
        sizex = 20 # extra room for borders, etc.
        for i in colWidths: sizex += i
        wx.Dialog.__init__(self, parent, wx.ID_ANY, title, *args,
                           style=wx.DEFAULT_DIALOG_STYLE|wx.RESIZE_BORDER,
                           size=(sizex,height), **kw)
        self.Selections = len(choices)*[False]
        try:
            from wx.lib.wordwrap import wordwrap
            import wx.lib.agw.ultimatelistctrl as ULC
        except ImportError:
            self.Selection = None
            return
        self.Selection = -1
        mainSizer = wx.BoxSizer(wx.VERTICAL)
        self.list = ULC.UltimateListCtrl(self, agwStyle=ULC.ULC_REPORT|ULC.ULC_HAS_VARIABLE_ROW_HEIGHT
                                         |ULC.ULC_HRULES|ULC.ULC_HRULES|ULC.ULC_SINGLE_SEL)
        if centerCols:
            colPosition = ULC.ULC_FORMAT_CENTER
        else:
            colPosition = ULC.ULC_FORMAT_LEFT

        if checkLbl:
            self.list.InsertColumn(0, checkLbl, width=8*len(checkLbl), format=colPosition)
            inc = 1
        else:
            inc = 0
        for i,(lbl,wid) in enumerate(zip(colLabels, colWidths)):
            self.list.InsertColumn(i+inc, lbl, width=wid, format=colPosition)
        for i,item in enumerate(choices):
            if item[0].startswith('   '):
                item[0] = '--- '+item[0].strip()
            if checkLbl:
                def OnCheck(event,row=i):
                    self.Selections[row] = event.EventObject.GetValue()
                c = wx.CheckBox(self.list)
                c.Bind(wx.EVT_CHECKBOX,OnCheck)
                self.list.InsertStringItem(i, "")
                citem = self.list.GetItem(i,0)
                citem.SetWindow(c)
                self.list.SetItem(citem)
                self.list.SetStringItem(i, 1, item[0])
            else:
                self.list.InsertStringItem(i, item[0])
            for j,item in enumerate(item[1:len(colLabels)]):
                item = wordwrap(StripIndents(item,True), colWidths[j+1], wx.ClientDC(self))
                item += "\n==========================================="
                self.list.SetStringItem(i,1+j+inc, item)
        # make buttons
        mainSizer.Add(self.list, 1, wx.EXPAND|wx.ALL, 1)
        btnsizer = wx.BoxSizer(wx.HORIZONTAL)
        OKbtn = wx.Button(self, wx.ID_OK)
        OKbtn.SetDefault()
        btnsizer.Add(OKbtn)
        if not checkLbl:
            btn = wx.Button(self, wx.ID_CLOSE,"Cancel")
            btnsizer.Add(btn)
        mainSizer.Add(btnsizer, 0, wx.ALIGN_CENTER|wx.ALL, 5)
        # bindings for close of window, double-click,...
        self.Bind(wx.EVT_CLOSE, self._onClose)
        if not checkLbl:
            OKbtn.Bind(wx.EVT_BUTTON,self._onSelect)
            self.Bind(wx.EVT_LIST_ITEM_ACTIVATED, self._onSelect)
            btn.Bind(wx.EVT_BUTTON,self._onClose)
        self.SetSizer(mainSizer)
        self.ShowModal()
    def _onClose(self,event):
        event.Skip()
        self.EndModal(wx.ID_CANCEL)
    def _onSelect(self,event):
        if self.list.GetNextSelected(-1) == -1: return
        self.Selection = self.list.GetNextSelected(-1)
        self.EndModal(wx.ID_OK)

def MultiColMultiSelDlg(parent, title, header, colInfo, choices):
    '''Provides a dialog widget that can be used to select multiple items
    from a multicolumn list.

    :param wx.Frame parent: the parent frame (or None)
    :param str title: A title for the dialog window
    :param str header: A instruction string for the dialog window
    :param list colInfo: contains three items for each column: a label for the column,
      a width for the column (in pixels), and True if the column should be right justified.
    :param list choices: a nested list with values for each row in the table. Within each row
      should be a list of values for each column. There must be at least one value, but it is
      OK to have more or fewer values than there are column labels (colInfo). Extra are ignored
      and unspecified columns are left blank.
    :returns: a list of bool values for each entry in choices, True if selected, or
      None is the dialog is cancelled.

    Example use::

      choices = [('xmltodict', 'Bruker .brml Importer'),
                 ('zarr', 'MIDAS Zarr importer'),
                 ('h5py', 'HDF5 image importer'),
                 ('hdf5', 'HDF5 image importer')]
      colInfo = [('package', 50, False),
                 ('needed by', 200, True)]
      res = G2G.MultiColMultiSelDlg(parent, 'window title', 'Instructions', colInfo, choices)
    '''
    dlg = wx.Dialog(parent,wx.ID_ANY,title,
        style=wx.DEFAULT_DIALOG_STYLE|wx.RESIZE_BORDER)
    mainSizer = wx.BoxSizer(wx.VERTICAL)
    txt = wx.StaticText(dlg,wx.ID_ANY,header)
    txt.Wrap(300)
    mainSizer.Add(txt)
    lst = wx.ListCtrl(dlg, wx.ID_ANY, style=wx.LC_REPORT)
    lst.EnableCheckBoxes()
    lst.InsertColumn(0, 'Sel')
    lst.SetColumnWidth(0, 30)
    cols = len(colInfo)
    for i,(lbl,wid,rgt) in enumerate(colInfo):
        if rgt:
            lst.InsertColumn(i+1, lbl, wx.LIST_FORMAT_RIGHT)
        else:
            lst.InsertColumn(i+1, lbl)
        if type(wid) is int:
            lst.SetColumnWidth(i+1, wid)
        else:
            lst.SetColumnWidth(i+1, wx.LIST_AUTOSIZE)
    for line in choices:
        index = lst.InsertItem(lst.GetItemCount(),'')
        for i,lbl in enumerate(line[:cols]):
            lst.SetItem(index, i+1, lbl)
    mainSizer.Add(lst,1,wx.EXPAND,1)
    btnsizer = wx.StdDialogButtonSizer()
    btn = wx.Button(dlg, wx.ID_OK, 'Install Selected')
    btn.SetDefault()
    btn.Bind(wx.EVT_BUTTON, lambda x: dlg.EndModal(wx.ID_OK))
    btnsizer.AddButton(btn)
    btn = wx.Button(dlg, wx.ID_CANCEL)
    btn.Bind(wx.EVT_BUTTON, lambda x: dlg.EndModal(wx.ID_CANCEL))
    btnsizer.AddButton(btn)
    btnsizer.Realize()
    mainSizer.Add(btnsizer, 0, wx.EXPAND|wx.ALL, 5)
    dlg.SetSizer(mainSizer)
    dlg.CenterOnParent()
    try:
        if dlg.ShowModal() == wx.ID_OK:
            return [lst.IsItemChecked(i) for i,c in enumerate(choices)]
        return
    finally:
        dlg.Destroy()

################################################################################
class OrderBox(wxscroll.ScrolledPanel):
    '''Creates a panel with scrollbars where items can be ordered into columns

    :param list keylist: is a list of keys for column assignments
    :param dict vallookup: is a dict keyed by names in keylist where each item is a dict.
      Each inner dict contains variable names as keys and their associated values
    :param dict posdict: is a dict keyed by names in keylist where each item is a dict.
      Each inner dict contains column numbers as keys and their associated
      variable name as a value. This is used for both input and output.

    '''
    def __init__(self,parent,keylist,vallookup,posdict,*arg,**kw):
        self.keylist = keylist
        self.vallookup = vallookup
        self.posdict = posdict
        self.maxcol = 0
        for nam in keylist:
            posdict = self.posdict[nam]
            if posdict.keys():
                self.maxcol = max(self.maxcol, max(posdict))
        wxscroll.ScrolledPanel.__init__(self,parent,wx.ID_ANY,*arg,**kw)
        self.GBsizer = wx.GridBagSizer(4,4)
        self.SetBackgroundColour(wx.SystemSettings.GetColour(wx.SYS_COLOUR_WINDOW))
        self.SetSizer(self.GBsizer)
        colList = [str(i) for i in range(self.maxcol+2)]
        for i in range(self.maxcol+1):
            wid = wx.StaticText(self,wx.ID_ANY,str(i),style=wx.ALIGN_CENTER)
            wid.SetBackgroundColour(DULL_YELLOW)
            wid.SetMinSize((50,-1))
            self.GBsizer.Add(wid,(0,i),flag=wx.EXPAND)
        self.chceDict = {}
        for row,nam in enumerate(self.keylist):
            posdict = self.posdict[nam]
            for col in posdict:
                lbl = posdict[col]
                pnl = wx.Panel(self,wx.ID_ANY)
                pnl.SetBackgroundColour(wx.SystemSettings.GetColour(wx.SYS_COLOUR_BTNFACE))
                insize = wx.BoxSizer(wx.VERTICAL)
                wid = wx.Choice(pnl,wx.ID_ANY,choices=colList)
                insize.Add(wid,0,wx.EXPAND|wx.BOTTOM,3)
                wid.SetSelection(col)
                self.chceDict[wid] = (row,col)
                wid.Bind(wx.EVT_CHOICE,self.OnChoice)
                wid = wx.StaticText(pnl,wx.ID_ANY,lbl)
                insize.Add(wid,0,flag=wx.EXPAND)
                try:
                    val = G2fil.FormatSigFigs(self.vallookup[nam][lbl],maxdigits=8)
                except KeyError:
                    val = '?'
                wid = wx.StaticText(pnl,wx.ID_ANY,'('+val+')')
                insize.Add(wid,0,flag=wx.EXPAND)
                pnl.SetSizer(insize)
                self.GBsizer.Add(pnl,(row+1,col),flag=wx.EXPAND)
        self.SetAutoLayout(1)
        self.SetupScrolling()
        self.SetMinSize((
            min(700,self.GBsizer.GetSize()[0]),
            self.GBsizer.GetSize()[1]+20))
    def OnChoice(self,event):
        '''Called when a column is assigned to a variable
        '''
        row,col = self.chceDict[event.EventObject] # which variable was this?
        newcol = event.Selection # where will it be moved?
        if newcol == col:
            return # no change: nothing to do!
        prevmaxcol = self.maxcol # save current table size
        key = self.keylist[row] # get the key for the current row
        lbl = self.posdict[key][col] # selected variable name
        lbl1 = self.posdict[key].get(col+1,'') # next variable name, if any
        # if a posXXX variable is selected, and the next variable is posXXX, move them together
        repeat = 1
        if lbl[:3] == 'pos' and lbl1[:3] == 'int' and lbl[3:] == lbl1[3:]:
            repeat = 2
        for i in range(repeat): # process the posXXX and then the intXXX (or a single variable)
            col += i
            newcol += i
            if newcol in self.posdict[key]:
                # find first non-blank after newcol
                for mtcol in range(newcol+1,self.maxcol+2):
                    if mtcol not in self.posdict[key]: break
                l1 = range(mtcol,newcol,-1)+[newcol]
                l = range(mtcol-1,newcol-1,-1)+[col]
            else:
                l1 = [newcol]
                l = [col]
            # move all of the items, starting from the last column
            for newcol,col in zip(l1,l):
                #print 'moving',col,'to',newcol
                self.posdict[key][newcol] = self.posdict[key][col]
                del self.posdict[key][col]
                self.maxcol = max(self.maxcol,newcol)
                obj = self.GBsizer.FindItemAtPosition((row+1,col))
                self.GBsizer.SetItemPosition(obj.GetWindow(),(row+1,newcol))
                for wid in obj.GetWindow().Children:
                    if wid in self.chceDict:
                        self.chceDict[wid] = (row,newcol)
                        wid.SetSelection(self.chceDict[wid][1])
        # has the table gotten larger? If so we need new column heading(s)
        if prevmaxcol != self.maxcol:
            for i in range(prevmaxcol+1,self.maxcol+1):
                wid = wx.StaticText(self,wx.ID_ANY,str(i),style=wx.ALIGN_CENTER)
                wid.SetBackgroundColour(DULL_YELLOW)
                wid.SetMinSize((50,-1))
                self.GBsizer.Add(wid,(0,i),flag=wx.EXPAND)
            colList = [str(i) for i in range(self.maxcol+2)]
            for wid in self.chceDict:
                wid.SetItems(colList)
                wid.SetSelection(self.chceDict[wid][1])
        self.GBsizer.Layout()
        self.FitInside()

################################################################################
def GetImportFile(G2frame, message, defaultDir="", defaultFile="",
    style=wx.FD_OPEN, parent=None,*args, **kwargs):
    '''Uses a customized dialog that gets files from the appropriate import directory.
    Arguments are used the same as in :func:`wx.FileDialog`. Selection of
    multiple files is allowed if argument style includes wx.FD_MULTIPLE.

    The default initial directory (unless overridden with argument defaultDir)
    is found in G2frame.TutorialImportDir, config setting Import_directory or
    G2frame.LastImportDir, see :func:`GetImportPath`.

    The path of the first file entered is used to set G2frame.LastImportDir
    and optionally config setting Import_directory.

    :returns: a list of files or an empty list
    '''
    if not parent: parent = G2frame
    pth = GetImportPath(G2frame)
    #if GSASIIpath.GetConfigValue('debug'):
    #    print('debug: GetImportFile from '+defaultDir)
    #    print('debug: GetImportFile pth '+pth)
    dlg = wx.FileDialog(parent, message, defaultDir, defaultFile, *args,style=style, **kwargs)
#    dlg.CenterOnParent()
    if not defaultDir and pth: dlg.SetDirectory(pth)
    try:
        if dlg.ShowModal() == wx.ID_OK:
            if style & wx.FD_MULTIPLE:
                filelist = dlg.GetPaths()
                if len(filelist) == 0: return []
            else:
                filelist = [dlg.GetPath(),]
            # not sure if we want to do this (why use wx.CHANGE_DIR?)
            if style & wx.FD_CHANGE_DIR: # to get Mac/Linux to change directory like windows!
                os.chdir(dlg.GetDirectory())
        else: # cancel was pressed
            return []
    finally:
        dlg.Destroy()
    # save the path of the first file and reset the TutorialImportDir variable
    pth = os.path.split(os.path.abspath(filelist[0]))[0]
    if GSASIIpath.GetConfigValue('Save_paths'): SaveImportDirectory(pth)
    G2frame.LastImportDir = pth
    G2frame.TutorialImportDir = None
    return filelist

def GetImportPath(G2frame):
    '''Determines the default location to use for importing files. Tries sequentially
    G2frame.TutorialImportDir, config var Import_directory, G2frame.LastImportDir
    and G2frame.LastGPXdir

    :returns: a string containing the path to be used when reading files or '.'
      if none of the above are specified.
    '''
    if G2frame.TutorialImportDir:
        if os.path.exists(G2frame.TutorialImportDir):
            return G2frame.TutorialImportDir
        elif GSASIIpath.GetConfigValue('debug'):
            print('DBG_Tutorial location (TutorialImportDir) not found: '+G2frame.TutorialImportDir)
    pth = GSASIIpath.GetConfigValue('Import_directory')
    if pth:
        pth = os.path.expanduser(pth)
        if os.path.exists(pth):
            return pth
        elif GSASIIpath.GetConfigValue('debug'):
            print('Ignoring Config Import_directory value: '+GSASIIpath.GetConfigValue('Import_directory'))
    if G2frame.LastImportDir:
        if os.path.exists(G2frame.LastImportDir):
            return G2frame.LastImportDir
        elif GSASIIpath.GetConfigValue('debug'):
            print('DBG_Warning: G2frame.LastImportDir not found = '+G2frame.LastImportDir)
    elif G2frame.LastGPXdir:
        return G2frame.LastGPXdir
    print('Import path not found - set to current directory')      #now shouldn't happen
    return '.'

def GetExportPath(G2frame):
    '''Determines the default location to use for writing files. Tries sequentially
    G2frame.LastExportDir and G2frame.LastGPXdir.

    :returns: a string containing the path to be used when writing files or '.'
      if none of the above are specified.
    '''
    if G2frame.LastExportDir:
        return G2frame.LastExportDir
    elif G2frame.LastGPXdir:
        return G2frame.LastGPXdir
    print('Export path not found - set to current directory')      #now shouldn't happen
    return '.'


################################################################################
class SGMessageBox(wx.Dialog):
    ''' Special version of MessageBox that displays space group & super space group text
    in two blocks
    '''
    def __init__(self,parent,title,text,table,spins=[],):
        wx.Dialog.__init__(self,parent,wx.ID_ANY,title,pos=wx.DefaultPosition,
            style=wx.DEFAULT_DIALOG_STYLE|wx.RESIZE_BORDER)
        self.text = text
        self.table = table
        self.panel = wx.Panel(self)
        self.spins = spins
        self.useAlt = False
        mainSizer = wx.BoxSizer(wx.VERTICAL)
        mainSizer.Add((0,10))
        for line in text:
            mainSizer.Add(wx.StaticText(self.panel,label='     %s     '%(line)))
        ncol = self.table[0].count(',')+1
        tableSizer = wx.FlexGridSizer(0,2*ncol+3,0,0)
        j = 0
        for item in self.table:
            if 'for' in item:
                mainSizer.Add(tableSizer,0,wx.ALIGN_LEFT)
                mainSizer.Add(wx.StaticText(self.panel,label=item),0)
                tableSizer = wx.FlexGridSizer(0,2*ncol+3,0,0)
                continue
            num,flds = item.split(')')
            tableSizer.Add(wx.StaticText(self.panel,label='     %s  '%(num+')')),0,WACV|wx.ALIGN_LEFT)
            flds = flds.replace(' ','').split(',')
            for i,fld in enumerate(flds):
                if i < ncol-1:
                    text = wx.StaticText(self.panel,label='%s, '%(fld))
                else:
                    text = wx.StaticText(self.panel,label='%s'%(fld))
                if len(self.spins) and self.spins[j] < 0:
                    text.SetForegroundColour('Red')
                tableSizer.Add(text,0,WACV|wx.ALIGN_RIGHT)
            if not j%2:
                tableSizer.Add((20,0))
            j += 1

        def OnPrintOps(event):
            print(' Symmetry operations for %s:'%self.text[0].split(':')[1])
            for iop,opText in enumerate(G2spc.TextOps(self.text,self.table,reverse=True)):
                if self.useAlt:
                    opText = opText.replace('x','x1').replace('y','x2').replace('z','x3').replace('t','x4')
                if len(self.spins):
                    if self.spins[iop] > 0:
                        print('%s,+%d'%(opText.replace(' ',''),self.spins[iop]))
                    else:
                        print('%s,%d'%(opText.replace(' ',''),self.spins[iop]))
                else:
                    print(opText.replace(' ',''))

        def OnAlt(event):
            self.useAlt = altBtn.GetValue()

        mainSizer.Add(tableSizer,0,wx.ALIGN_LEFT)
        btnsizer = wx.BoxSizer(wx.HORIZONTAL)
        OKbtn = wx.Button(self.panel, wx.ID_OK)
        OKbtn.Bind(wx.EVT_BUTTON, self.OnOk)
        btnsizer.Add(OKbtn)
        printBtn = wx.Button(self.panel,label='Print Ops')
        printBtn.Bind(wx.EVT_BUTTON, OnPrintOps)
        btnsizer.Add(printBtn)
        altBtn = wx.CheckBox(self.panel,label=' Use alt. symbols?')
        altBtn.Bind(wx.EVT_CHECKBOX,OnAlt)
        btnsizer.Add(altBtn,0,WACV)
        mainSizer.Add((0,10))
        mainSizer.Add(btnsizer,0,wx.ALIGN_CENTER)
        self.panel.SetSizer(mainSizer)
        self.panel.Fit()
        self.Fit()
        size = self.GetSize()
        self.SetSize([size[0]+20,size[1]])

    def Show(self):
        '''Use this method after creating the dialog to post it
        '''
        self.ShowModal()
        return

    def OnOk(self,event):
        parent = self.GetParent()
        if parent is not None: parent.Raise()
        self.EndModal(wx.ID_OK)

################################################################################
class SGMagSpinBox(wx.Dialog):
    ''' Special version of MessageBox that displays magnetic spin text
    '''
    def __init__(self,parent,title,text,table,Cents,names,spins,ifGray):
        wx.Dialog.__init__(self,parent,wx.ID_ANY,title,pos=wx.DefaultPosition,
            style=wx.DEFAULT_DIALOG_STYLE|wx.RESIZE_BORDER,size=wx.Size(420,350))
        self.text = text
        self.table = table
        self.names = names
        Nnames = len(self.names)
        self.spins = spins
        self.ifGray = ifGray
        self.PrintTable = [' Magnetic symmetry operations for %s:'%self.text[0].split(':')[1],]
        self.panel = wxscroll.ScrolledPanel(self)
        mainSizer = wx.BoxSizer(wx.VERTICAL)
        mainSizer.Add((0,10))
        cents = [0,]
        if len(Cents) > 1:
            cents = self.text[-1].split(';')
        for line in self.text:
            mainSizer.Add(wx.StaticText(self.panel,label='     %s     '%(line)),0)
            if 'equivalent' in line:
                break
        ncol = self.table[0].count(',')+2
        nG = 1
        j = 0
        for ng in range(nG):
            if ng:
                mainSizer.Add(wx.StaticText(self.panel,label="      for (0,0,0)+1'"),0)
                j = 0
            for ic,cent in enumerate(cents):
                Cent = np.zeros(3)
                if cent:
                    cent = cent.strip(' (').strip(')+\n')
                    Cent = np.array(eval(cent)[:3])
#                Cent = np.array(Cents[ic])
                if ic:
                    if cent: cent = cent.strip(' (').strip(')+\n')
                    label = '      for (%s)+'%(cent)
                    if ng:     #test for gray operators
                        label += "1'"
                    mainSizer.Add(wx.StaticText(self.panel,label=label),0)
                tableSizer = wx.FlexGridSizer(0,2*ncol+3,0,0)
                for item in self.table:
                    if ')' not in item:
                        continue
                    flds = item.split(')')[1]
                    tableSizer.Add(wx.StaticText(self.panel,label='  (%2d)  '%(j+1)),0,WACV)
                    flds = flds.replace(' ','').split(',')
                    for i,fld in enumerate(flds):
                        if i < ncol-1:
                            text = wx.StaticText(self.panel,label='%s, '%(fld))
                        else:
                            text = wx.StaticText(self.panel,label='%s '%(fld))
                        tableSizer.Add(text,0,WACV)
                    text = wx.StaticText(self.panel,label=' (%s) '%(self.names[j%Nnames]))
                    try:
                        if self.spins[j] < 0:
                            text.SetForegroundColour('Red')
                            item += ',-1'
                        else:
                            item += ',+1'
                    except IndexError:
                        print(self.spins,j,self.names[j%Nnames])
                        item += ',+1'
                    M,T,S = G2spc.MagText2MTS(item.split(')')[1].replace(' ',''),CIF=False)
                    T = (T+Cent)%1.
                    item = G2spc.MT2text([M,T],reverse=True)
                    if S > 0:
                        item += ',+1'
                    else:
                        item += ',-1'
                    self.PrintTable.append(item.replace(' ','').lower())
                    tableSizer.Add(text,0,WACV)
                    if not j%2:
                        tableSizer.Add((20,0))
                    j += 1
                mainSizer.Add(tableSizer,0)


        def OnPrintOps(event):
            for item in self.PrintTable:
                print(item)

        btnsizer = wx.BoxSizer(wx.HORIZONTAL)
        OKbtn = wx.Button(self.panel, wx.ID_OK)
        btnsizer.Add(OKbtn)
        printBtn = wx.Button(self.panel,label='Print Ops')
        printBtn.Bind(wx.EVT_BUTTON, OnPrintOps)
        btnsizer.Add(printBtn)
        OKbtn.SetFocus()
        mainSizer.Add((0,10))
        mainSizer.Add(btnsizer,0,wx.ALIGN_CENTER)

        self.panel.SetSizer(mainSizer)
        self.panel.SetAutoLayout(True)
        self.panel.SetScrollRate(10,10)
        self.panel.SendSizeEvent()


    def Show(self):
        '''Use this method after creating the dialog to post it
        '''
        self.ShowModal()
        return


################################################################################
class DisAglDialog(wx.Dialog):
    '''Distance/Angle Controls input dialog. After
    :meth:`ShowModal` returns, the results are found in
    dict :attr:`self.data`, which is accessed using :meth:`GetData`.

    :param wx.Frame parent: reference to parent frame (or None)
    :param dict data: a dict containing the current
      search ranges or an empty dict, which causes default values
      to be used.
      Will be used to set element `DisAglCtls` in
      :ref:`Phase Tree Item <Phase_table>`
    :param dict default:  A dict containing the default
      search ranges for each element.
    :param bool Reset: if True (default), show Reset button
    :param bool Angle: if True (default), show angle radii
    '''
    def __init__(self,parent,data,default,Reset=True,Angle=True):
        text = 'Distance Angle Controls'
        if not Angle:
            text = 'Distance Controls'
        wx.Dialog.__init__(self,parent,wx.ID_ANY,text,
            pos=wx.DefaultPosition,style=wx.DEFAULT_DIALOG_STYLE)
        self.default = default
        self.Reset = Reset
        self.Angle = Angle
        self.panel = None
        self._default(data,self.default)
        self.Draw(self.data)
        self.CenterOnParent()

    def _default(self,data,default):
        '''Set starting values for the search values, either from
        the input array or from defaults, if input is null
        '''
        if data:
            self.data = copy.deepcopy(data) # don't mess with originals
        else:
            self.data = {}
            self.data['Name'] = default['Name']
            self.data['Factors'] = [0.85,0.85]
            self.data['AtomTypes'] = default['AtomTypes']
            self.data['BondRadii'] = default['BondRadii'][:]
            self.data['AngleRadii'] = default['AngleRadii'][:]

    def Draw(self,data):
        '''Creates the contents of the dialog. Normally called
        by :meth:`__init__`.
        '''
        if self.panel: self.panel.Destroy()
        self.panel = wx.Panel(self)
        mainSizer = wx.BoxSizer(wx.VERTICAL)
        mainSizer.Add(wx.StaticText(self.panel,-1,'Controls for phase '+data['Name']),0,wx.LEFT,10)
        mainSizer.Add((10,10),1)

        ncol = 3
        if not self.Angle:
            ncol=2
        radiiSizer = wx.FlexGridSizer(0,ncol,5,5)
        radiiSizer.Add(wx.StaticText(self.panel,-1,' Type'),0,WACV)
        radiiSizer.Add(wx.StaticText(self.panel,-1,'Bond radii'),0,WACV)
        if self.Angle:
            radiiSizer.Add(wx.StaticText(self.panel,-1,'Angle radii'),0,WACV)
        self.objList = {}
        for id,item in enumerate(self.data['AtomTypes']):
            radiiSizer.Add(wx.StaticText(self.panel,-1,' '+item),0,WACV)
            bRadii = ValidatedTxtCtrl(self.panel,data['BondRadii'],id,nDig=(10,3))
            radiiSizer.Add(bRadii,0,WACV)
            if self.Angle:
                aRadii = ValidatedTxtCtrl(self.panel,data['AngleRadii'],id,nDig=(10,3))
                radiiSizer.Add(aRadii,0,WACV)
        mainSizer.Add(radiiSizer,0,wx.EXPAND)
        Names = ['Bond']
        factorSizer = wx.FlexGridSizer(0,2,5,5)
        if self.Angle:
            Names = ['Bond','Angle']
        for i,name in enumerate(Names):
            factorSizer.Add(wx.StaticText(self.panel,-1,name+' search factor'),0,WACV)
            bondFact = ValidatedTxtCtrl(self.panel,data['Factors'],i,nDig=(10,3))
            factorSizer.Add(bondFact)
        mainSizer.Add(factorSizer,0,wx.EXPAND)

        OkBtn = wx.Button(self.panel,-1,"Ok")
        OkBtn.Bind(wx.EVT_BUTTON, self.OnOk)
        btnSizer = wx.BoxSizer(wx.HORIZONTAL)
        btnSizer.Add((20,20),1)
        btnSizer.Add(OkBtn)
        if self.Reset:
            ResetBtn = wx.Button(self.panel,-1,'Reset')
            ResetBtn.Bind(wx.EVT_BUTTON, self.OnReset)
            btnSizer.Add(ResetBtn)
        btnSizer.Add((20,20),1)
        mainSizer.Add(btnSizer,0,wx.EXPAND|wx.BOTTOM|wx.TOP, 10)
        self.panel.SetSizer(mainSizer)
        self.panel.Fit()
        self.Fit()

    def GetData(self):
        'Returns the values from the dialog'
        return self.data

    def OnOk(self,event):
        'Called when the OK button is pressed'
        parent = self.GetParent()
        if parent is not None: parent.Raise()
        self.EndModal(wx.ID_OK)

    def OnReset(self,event):
        'Called when the Reset button is pressed'
        data = {}
        self._default(data,self.default)
        wx.CallAfter(self.Draw,self.data)

################################################################################
class ShowLSParms(wx.Dialog):
    '''Create frame to show least-squares parameters
    '''
    def __init__(self,G2frame,title,parmDict,varyList,fullVaryList,
                     Controls, size=(650,430)):

        wx.Dialog.__init__(self,G2frame,wx.ID_ANY,title,size=size,
                           style=wx.DEFAULT_DIALOG_STYLE|wx.RESIZE_BORDER)
        self.parmChoice = 'Phase'
        self.G2frame = G2frame
        self.parmDict = parmDict
        self.varyList = varyList
        self.fullVaryList = fullVaryList
        self.Controls = Controls
        self.choiceDict = {}

        parmFrozen = Controls.get('parmFrozen',{})
        if G2frame.testSeqRefineMode():
            frozenList = set()
            for h in parmFrozen:
                if h == 'FrozenList': continue
                frozenList = frozenList.union(parmFrozen[h])
            self.frozenList = list(frozenList)
        elif 'FrozenList' in parmFrozen:
            self.frozenList = copy.copy(parmFrozen['FrozenList'])
        else:
            self.frozenList = []
        # make lists of variables of different types along with lists of parameter names, histogram #s, phase #s,...
        self.parmNames = sorted(list(parmDict.keys()))
        if '2' in platform.python_version_tuple()[0]:
            basestr = basestring
        else:
            basestr = str
        splitNames = [item.split(':') for item in self.parmNames if len(item) > 3 and not isinstance(self.parmDict[item],basestr)]
        globNames = [':'.join(item) for item in splitNames if not item[0] and not item[1]]
        if len(globNames):
            self.choiceDict['Global'] = G2obj.SortVariables(globNames)
        self.globVars = sorted(list(set([' ',]+[item[2] for item in splitNames if not item[0] and not item[1]])))
        hisNames = [':'.join(item) for item in splitNames if not item[0] and item[1]]
        self.choiceDict['Histogram'] = G2obj.SortVariables(hisNames)
        self.hisNums = sorted(list(set([int(item.split(':')[1]) for item in hisNames])))
        self.hisNums = ['*',]+[str(item) for item in self.hisNums]
        self.hisVars = sorted(list(set([' ',]+[item[2] for item in splitNames if not item[0]])))
        phasNames = [':'.join(item) for item in splitNames if not item[1] and not item[2].startswith('is')]
        self.choiceDict['Phase'] = G2obj.SortVariables(phasNames)
        self.phasNums = sorted(['*',]+list(set([item.split(':')[0] for item in phasNames])))
        if '' in self.phasNums: self.phasNums.remove('')
        self.phasVars = sorted(list(set([' ',]+[item[2] for item in splitNames if not item[1] and not item[2].startswith('is')])))
        hapNames = [':'.join(item) for item in splitNames if item[0] and item[1]]
        self.choiceDict['Phase/Histo'] = G2obj.SortVariables(hapNames)
        self.hapVars = sorted(list(set([' ',]+[item[2] for item in splitNames if item[0] and item[1]])))

        self.hisNum = '*'
        self.phasNum = '*'
        self.varName = ' '
        self.listSel = 'Refined'
        self.DrawPanel()

    def repaintScrollTbl(self):
        '''Shows the selected variables in a ListCtrl
        '''
        #start = time.time()
        self.varBox.SetContents(self)
        self.SendSizeEvent()
        #if GSASIIpath.GetConfigValue('debug'):
        #    print('repaintScrollTbl',time.time()-start)

    def DrawPanel(self):
        '''Draws the contents of the entire dialog. Called initially & when radio buttons are pressed
        '''
        def _OnParmSel(event):
            'New parameter type, reset var name choice as list changes'
            self.parmChoice = parmSel.GetStringSelection()
            if varSel:
                varSel.SetSelection(0)
                self.varName = ' '
            wx.CallLater(100,self.DrawPanel)

        def OnPhasSel(event):
            'phase has been selected'
            event.Skip()
            self.phasNum = phasSel.GetValue()
            if varSel:
                try:
                    varSel.SetSelection(varSel.GetItems().index(self.varName))
                except:
                    varSel.SetSelection(0)
                    self.varName = ' '
            wx.CallAfter(self.repaintScrollTbl)

        def OnHistSel(event):
            'histogram has been selected'
            event.Skip()
            self.hisNum = histSel.GetValue()
            if varSel:
                try:
                    varSel.SetSelection(varSel.GetItems().index(self.varName))
                except:
                    varSel.SetSelection(0)
                    self.varName = ' '
            wx.CallAfter(self.repaintScrollTbl)

        def OnVarSel(event):
            'parameter name has been selected'
            event.Skip()
            self.varName = varSel.GetValue()
            if phasSel:
                try:
                    phasSel.SetSelection(phasSel.GetItems().index(self.phasNum))
                except:
                    phasSel.SetSelection(0)
                    self.phasNum = '*'
            if histSel:
                try:
                    histSel.SetSelection(histSel.GetItems().index(self.hisNum))
                except:
                    histSel.SetSelection(0)
                    self.hisNum = '*'
            wx.CallAfter(self.repaintScrollTbl)

        def OnListSel(event):
            self.listSel = listSel.GetStringSelection()
            wx.CallLater(100,self.DrawPanel)

        def OnVarSpin(event):
            '''Respond when any of the SpinButton widgets are pressed'''
            event.Skip()
            Spinner = event.GetEventObject()
            move = Spinner.GetValue()
            Spinner.SetValue(0)
            varSel,binding = self.SpinDict[Spinner.GetId()]
            i = varSel.GetSelection() - move
            if i < 0:
                i = varSel.GetCount()-1
            elif i >= varSel.GetCount():
                i = 0
            varSel.SetSelection(i)
            wx.CallLater(100,binding,event)

        def AddSpinner(varSizer,label,SelCtrl,binding):
            '''Add a label and a SpinButton to a Combo widget (SelCtrl)
            Saves a pointer to the combo widget and the callback used by that widget
            '''
            SelCtrl.Bind(wx.EVT_COMBOBOX,binding)
            varSizer.Add(wx.StaticText(self,label=label))
            varSelSizer = wx.BoxSizer(wx.HORIZONTAL)
            varSelSizer.Add(SelCtrl,0)
            varSpin = wx.SpinButton(self,style=wx.SP_VERTICAL)
            varSpin.SetValue(0)
            varSpin.SetRange(-1,1)
            varSpin.Bind(wx.EVT_SPIN, OnVarSpin)
            self.SpinDict[varSpin.GetId()] = SelCtrl,binding
            varSelSizer.Add(varSpin,0)
            varSizer.Add(varSelSizer,0)

        if self.GetSizer(): self.GetSizer().Clear(True)
        self.SpinDict = {}
        mainSizer = wx.BoxSizer(wx.VERTICAL)
        num = len(self.varyList)
        mainSizer.Add(wx.StaticText(self,label='View Parameters in Project'),0,wx.ALIGN_CENTER)
        parmSizer = wx.BoxSizer(wx.HORIZONTAL)
        parmSizer.Add(wx.StaticText(self,label=' Number of refined variables: {}'.format(num)),0,wx.ALIGN_LEFT)
        if len(self.varyList) != len(self.fullVaryList):
            num = len(self.fullVaryList) - len(self.varyList)
            parmSizer.Add(wx.StaticText(self,label=
                ' + {} varied via constraints'.format(
                    len(self.fullVaryList) - len(self.varyList))
                                        ))
        parmFrozen = self.Controls.get('parmFrozen',{})
        fcount = 0
        if self.G2frame.testSeqRefineMode():
            for h in parmFrozen:
                if h == 'FrozenList': continue
                fcount += len(parmFrozen[h])
        elif 'FrozenList' in parmFrozen:
            fcount = len(parmFrozen['FrozenList'])
        if fcount:
            parmSizer.Add(wx.StaticText(self,label=
                ' - {} frozen variables'.format(fcount)))
        mainSizer.Add(parmSizer)
        choice = ['Phase','Phase/Histo','Histogram']
        if 'Global' in self.choiceDict:
            choice += ['Global',]
        parmSizer = wx.BoxSizer(wx.HORIZONTAL)
        parmSel = wx.RadioBox(self,wx.ID_ANY,'Parameter type:',choices=choice,
            majorDimension=1,style=wx.RA_SPECIFY_COLS)
        parmSel.Bind(wx.EVT_RADIOBOX,_OnParmSel)
        parmSel.SetStringSelection(self.parmChoice)
        parmSizer.Add(parmSel,0)

        selectionsSizer = wx.BoxSizer(wx.VERTICAL)
        varSizer = wx.BoxSizer(wx.VERTICAL)
        varSel = None
        if self.parmChoice != 'Global':
            if self.parmChoice in ['Phase',]:
                varSel = wx.ComboBox(self,choices=self.phasVars,value=self.varName,
                    style=wx.CB_READONLY|wx.CB_DROPDOWN)
            elif self.parmChoice in ['Histogram',]:
                varSel = wx.ComboBox(self,choices=self.hisVars,value=self.varName,
                    style=wx.CB_READONLY|wx.CB_DROPDOWN)
            elif self.parmChoice in ['Phase/Histo',]:
                varSel = wx.ComboBox(self,choices=self.hapVars,value=self.varName,
                    style=wx.CB_READONLY|wx.CB_DROPDOWN)
            AddSpinner(varSizer,'Parameter',varSel,OnVarSel)
        selectionsSizer.Add(varSizer,0)

        varSizer = wx.BoxSizer(wx.HORIZONTAL)
        phasSel = None
        if self.parmChoice in ['Phase','Phase/Histo'] and len(self.phasNums) > 1:
            numSizer = wx.BoxSizer(wx.VERTICAL)
            phasSel = wx.ComboBox(self,choices=self.phasNums,value=self.phasNum,
                style=wx.CB_READONLY|wx.CB_DROPDOWN,size=(50,-1))
            AddSpinner(numSizer,'Phase',phasSel,OnPhasSel)
            varSizer.Add(numSizer)

        histSel = None
        if self.parmChoice in ['Histogram','Phase/Histo'] and len(self.hisNums) > 1:
            numSizer = wx.BoxSizer(wx.VERTICAL)
            histSel = wx.ComboBox(self,choices=self.hisNums,value=self.hisNum,
                style=wx.CB_READONLY|wx.CB_DROPDOWN,size=(50,-1))
            AddSpinner(numSizer,'Histogram',histSel,OnHistSel)
            varSizer.Add(numSizer)
        selectionsSizer.Add(varSizer,0)
        parmSizer.Add(selectionsSizer,0)
        refChoices = ['All','Refined']
        txt = ('"R" indicates a refined variable\n'+
               '"C" indicates generated from a user entered constraint')
        if fcount:
            refChoices += ['Frozen']
            txt += '\n"F" indicates a variable that is Frozen due to exceeding min/max'

        listSel = wx.RadioBox(self,wx.ID_ANY,'Refinement Status:',
            choices=refChoices,
            majorDimension=0,style=wx.RA_SPECIFY_COLS)
        listSel.SetStringSelection(self.listSel)
        listSel.Bind(wx.EVT_RADIOBOX,OnListSel)
        parmSizer.Add(listSel,0,wx.CENTER|wx.ALL,15)
        mainSizer.Add(parmSizer,0)

        self.countSizer = wx.BoxSizer(wx.VERTICAL)
        mainSizer.Add(self.countSizer)
        self.headSizer = wx.BoxSizer(wx.HORIZONTAL) # non-scrolling header
        mainSizer.Add(self.headSizer,0)
        self.varBox = VirtualVarBox(self)
        mainSizer.Add(self.varBox,1,wx.ALL|wx.EXPAND,1)
        mainSizer.Add(
            wx.StaticText(self,label=txt),0, wx.ALL,0)

        btnsizer = wx.BoxSizer(wx.HORIZONTAL)          # make Close button
        btn = wx.Button(self, wx.ID_CLOSE,"Close")
        btn.Bind(wx.EVT_BUTTON,self._onClose)
        btnsizer.Add(btn)
        mainSizer.Add(btnsizer, 0, wx.ALIGN_CENTER|wx.ALL, 5)
        self.SetSizer(mainSizer)
        wx.CallAfter(self.repaintScrollTbl)

    def _onClose(self,event):
        self.EndModal(wx.ID_CANCEL)

class VirtualVarBox(wx.ListCtrl):
    def __init__(self, parent):
        self.parmWin = parent
        #patch (added Oct 2020) convert variable names for parm limits to G2VarObj
        G2obj.patchControls(self.parmWin.Controls)
        # end patch
        wx.ListCtrl.__init__(
            self, parent, -1,
            style=wx.LC_REPORT|wx.LC_VIRTUAL|wx.LC_HRULES|wx.LC_VRULES
            )

        for i,(lbl,wid) in enumerate(zip(
                ('#', "Parameter", "Ref", "Value", "Min", "Max", "Explanation"),
                (40 , 125        , 30    ,  100   ,  75  ,  75  , 700),)):
            self.InsertColumn(i, lbl)
            self.SetColumnWidth(i, wid)

        self.SetItemCount(0)

        try:
            self.attr1 = wx.ItemAttr()
        except:
            self.attr1 = wx.ListItemAttr() # deprecated in wx4.1
        self.attr1.SetBackgroundColour((255,255,150))

        self.Bind(wx.EVT_LIST_ITEM_SELECTED, self.OnRowSelected)

    def SetContents(self,parent):
        self.varList = []
        for name in parent.choiceDict[parent.parmChoice]:
            if '2' in platform.python_version_tuple()[0]:
                basestr = basestring
            else:
                basestr = str
            if isinstance(parent.parmDict[name],basestr): continue
            if 'Refined' in parent.listSel and (name not in parent.fullVaryList
                                              ) and (name not in parent.varyList):
                continue
            if 'Frozen' in parent.listSel and not (
                    name in self.parmWin.fullVaryList and
                    name in self.parmWin.frozenList):
                continue
            if 'Phase' in parent.parmChoice:
                if parent.phasNum != '*' and name.split(':')[0] != parent.phasNum: continue
            if 'Histo' in parent.parmChoice:
                if parent.hisNum != '*' and name.split(':')[1] != parent.hisNum: continue
            if (parent.varName != ' ') and (parent.varName not in name): continue
            self.varList.append(name)
        oldlen = self.GetItemCount()
        self.SetItemCount(len(self.varList))

    def OnRowSelected(self, event, row=None):
        'Creates an edit window when a parameter is selected'
        def ResetFrozen(event):
            '''release a frozen parameter (from all histograms in the case of a
            sequential fit).
            '''
            if name in self.parmWin.frozenList:
                del self.parmWin.frozenList[self.parmWin.frozenList.index(name)]
            parmFrozen = self.parmWin.Controls.get('parmFrozen',{})
            if self.parmWin.G2frame.testSeqRefineMode():
                for h in parmFrozen:
                    if h == 'FrozenList': continue
                    if name in parmFrozen[h]:
                        del parmFrozen[h][parmFrozen[h].index(name)]
            elif 'FrozenList' in parmFrozen:
                if name in parmFrozen['FrozenList']:
                    del parmFrozen['FrozenList'][parmFrozen['FrozenList'].index(name)]
            dlg.EndModal(wx.ID_CANCEL)
            self.parmWin.SendSizeEvent()

        def delM(event):
            'Get event info & prepare to delete Max or Min limit'
            if hasattr(event.EventObject,'max'):
                d = self.parmWin.Controls['parmMaxDict']
            else:
                d = self.parmWin.Controls['parmMinDict']
            # close sub-dialog then delete item and redraw
            dlg.EndModal(wx.ID_OK)
            wx.CallAfter(delMafter,d,name)
        def delMafter(d,name):
            'Delete Max or Min limit once dialog is deleted'
            key,val = G2obj.prmLookup(name,d) # is this a wild-card?
            if val is not None:
                del d[key]
            self.OnRowSelected(None, row)

        def AddM(event):
            'Get event info & add a Max or Min limit'
            if hasattr(event.EventObject,'max'):
                d = self.parmWin.Controls['parmMaxDict']
            else:
                d = self.parmWin.Controls['parmMinDict']
            # close sub-dialog then delete item and redraw
            dlg.EndModal(wx.ID_OK)
            wx.CallAfter(AddMafter,d,name)
        def AddMafter(d,name):
            'Add a Max or Min limit & redraw'
            try:
                d[G2obj.G2VarObj(name)] = float(value)
            except:
                pass
            self.OnRowSelected(None, row)
        def SetWild(event):
            'Get event info & prepare to set/clear item as wildcard'
            if hasattr(event.EventObject,'max'):
                d = self.parmWin.Controls['parmMaxDict']
            else:
                d = self.parmWin.Controls['parmMinDict']
            ns = name.split(':')
            if hasattr(event.EventObject,'hist'):
                ns[1] = '*'
            else:
                ns[3] = '*'
            wname = ':'.join(ns)
            # close sub-dialog then delete item and redraw
            dlg.EndModal(wx.ID_OK)
            wx.CallAfter(SetWildAfter,d,name,wname,event.EventObject.GetValue())
        def SetWildAfter(d,name,wname,mode):
            'Set/clear item as wildcard & delete old name(s), redraw'
            n,val = G2obj.prmLookup(name,d) # is this a wild-card?
            if val is None:
                print('Error: Limit for parameter {} not found. Should not happen'.format(name))
                return
            if mode: # make wildcard
                for n in list(d.keys()): # delete names matching wildcard
                    if str(n) == wname: continue
                    if n == wname: # respects wildcards
                        del d[n]
                d[G2obj.G2VarObj(wname)] = val
            else:
                del d[n]
                d[G2obj.G2VarObj(name)] = val
            self.OnRowSelected(None, row)

        # start of OnRowSelected
        if event is not None:
            row = event.Index
        elif row is None:
            print('Error: row and event should not both be None!')
            return
        name = self.varList[row]
        dlg = wx.Dialog(self.parmWin,wx.ID_ANY,'Parameter {} info'.format(name),
                            size=(600,-1),
                        style=wx.DEFAULT_DIALOG_STYLE|wx.RESIZE_BORDER)
        mainSizer = wx.BoxSizer(wx.VERTICAL)
        mainSizer.Add((5,5))
        subSizer = wx.BoxSizer(wx.HORIZONTAL)
        subSizer.Add((-1,-1),1,wx.EXPAND)
        try:
            value = G2fil.FormatSigFigs(self.parmWin.parmDict[name])
        except TypeError:
            value = str(self.parmWin.parmDict[name])+' -?' # unexpected
        subSizer.Add(wx.StaticText(dlg,wx.ID_ANY,
                        'Parameter "{}" information and settings. Value={}'
                                       .format(name,value)))
        subSizer.Add((-1,-1),1,wx.EXPAND)
        mainSizer.Add(subSizer,0,wx.EXPAND,0)
        mainSizer.Add((0,10))
        v = G2obj.getVarDescr(name)
        if v is not None and v[-1] is not None:
            txt = G2obj.fmtVarDescr(name)
            if txt:
                #txt = txt.replace('Ph=','Phase: ')
                #txt = txt.replace('Pwd=','Histogram: ')
                txtwid = wx.StaticText(dlg,wx.ID_ANY,'Parameter meaning is "'+txt+'"')
                txtwid.Wrap(580)
                mainSizer.Add(txtwid)
                mainSizer.Add((0,10))

        freezebtn = None
        if name in self.parmWin.fullVaryList and name in self.parmWin.frozenList:
            msg = "Parameter {} exceeded limits and has been frozen".format(name)
            freezebtn = wx.Button(dlg, wx.ID_ANY,'Unfreeze')
            freezebtn.Bind(wx.EVT_BUTTON, ResetFrozen)
        elif name in self.parmWin.varyList:
            msg = "Parameter {} is refined".format(name)
        elif name in self.parmWin.fullVaryList:
            msg = "Parameter {} is refined via a constraint".format(name)
        else:
            msg = ""
        if msg:
            subSizer = wx.BoxSizer(wx.HORIZONTAL)
            subSizer.Add(wx.StaticText(dlg,wx.ID_ANY,msg),0,wx.CENTER)
            if freezebtn:
                subSizer.Add(freezebtn,0,wx.ALL|wx.CENTER,5)
            mainSizer.Add(subSizer,0)

        # draw min value widgets
        mainSizer.Add((-1,10),0)
        if name not in self.parmWin.varyList and name in self.parmWin.fullVaryList:
            mainSizer.Add(wx.StaticText(dlg,wx.ID_ANY,'Limits not allowed on constrained variables'),0)
            for key in 'parmMinDict','parmMaxDict':
                d = self.parmWin.Controls[key]
                n,v = G2obj.prmLookup(name,d)
                if v is not None and str(n) == name:
                    try:  # strange hard to reproduce problem with this not working
                        del d[n]
                    except:
                        if GSASIIpath.GetConfigValue('debug'):
                            print('debug: failed to delete ',name,'in',key)

        else:
            n,val = G2obj.prmLookup(name,self.parmWin.Controls['parmMinDict']) # is this a wild-card?
            if val is None:
                addMbtn = wx.Button(dlg, wx.ID_ANY,'Add Lower limit')
                addMbtn.Bind(wx.EVT_BUTTON, AddM)
                mainSizer.Add(addMbtn,0)
            else:
                subSizer = wx.BoxSizer(wx.HORIZONTAL)
                subSizer.Add(wx.StaticText(dlg,wx.ID_ANY,'Minimum limit'),0,wx.CENTER)
                subSizer.Add(ValidatedTxtCtrl(dlg,self.parmWin.Controls['parmMinDict'],n,nDig=(10,2,'g')),0,WACV)
                delMbtn = wx.Button(dlg, wx.ID_ANY,'Delete',style=wx.BU_EXACTFIT)
                subSizer.Add((5,-1),0,WACV)
                subSizer.Add(delMbtn,0,WACV)
                delMbtn.Bind(wx.EVT_BUTTON, delM)
                if name.split(':')[1]:             # is this using a histogram?
                    subSizer.Add((5,-1),0,WACV)
                    wild = wx.CheckBox(dlg,wx.ID_ANY,label='Match all histograms ')
                    wild.SetValue(str(n).split(':')[1] == '*')
                    wild.Bind(wx.EVT_CHECKBOX,SetWild)
                    wild.hist = True
                    subSizer.Add(wild,0,WACV)
                elif len(name.split(':')) > 3:
                    subSizer.Add((5,-1),0,WACV)
                    wild = wx.CheckBox(dlg,wx.ID_ANY,label='Match all atoms ')
                    wild.SetValue(str(n).split(':')[3] == '*')
                    wild.Bind(wx.EVT_CHECKBOX,SetWild)
                    subSizer.Add(wild,0,WACV)
                mainSizer.Add(subSizer,0)
            # draw max value widgets
            mainSizer.Add((-1,10),0)
            n,val = G2obj.prmLookup(name,self.parmWin.Controls['parmMaxDict']) # is this a wild-card?
            if val is None:
                addMbtn = wx.Button(dlg, wx.ID_ANY,'Add Upper limit')
                addMbtn.Bind(wx.EVT_BUTTON, AddM)
                addMbtn.max = True
                mainSizer.Add(addMbtn,0)
            else:
                subSizer = wx.BoxSizer(wx.HORIZONTAL)
                subSizer.Add(wx.StaticText(dlg,wx.ID_ANY,'Maximum limit'),0,wx.CENTER)
                subSizer.Add(ValidatedTxtCtrl(dlg,self.parmWin.Controls['parmMaxDict'],n,nDig=(10,2,'g')),0,WACV)
                delMbtn = wx.Button(dlg, wx.ID_ANY,'Delete',style=wx.BU_EXACTFIT)
                subSizer.Add((5,-1),0,WACV)
                subSizer.Add(delMbtn,0,WACV)
                delMbtn.Bind(wx.EVT_BUTTON, delM)
                delMbtn.max = True
                if name.split(':')[1]:             # is this using a histogram?
                    subSizer.Add((5,-1),0,WACV)
                    wild = wx.CheckBox(dlg,wx.ID_ANY,label='Match all histograms ')
                    wild.SetValue(str(n).split(':')[1] == '*')
                    wild.Bind(wx.EVT_CHECKBOX,SetWild)
                    wild.max = True
                    wild.hist = True
                    subSizer.Add(wild,0,WACV)
                elif len(name.split(':')) > 3:
                    subSizer.Add((5,-1),0,WACV)
                    wild = wx.CheckBox(dlg,wx.ID_ANY,label='Match all atoms ')
                    wild.SetValue(str(n).split(':')[3] == '*')
                    wild.Bind(wx.EVT_CHECKBOX,SetWild)
                    wild.max = True
                    subSizer.Add(wild,0,WACV)
                mainSizer.Add(subSizer,0)

        btnsizer = wx.StdDialogButtonSizer()
        OKbtn = wx.Button(dlg, wx.ID_OK)
        OKbtn.SetDefault()
        OKbtn.Bind(wx.EVT_BUTTON,lambda event: dlg.EndModal(wx.ID_OK))
        btnsizer.AddButton(OKbtn)
        btnsizer.Realize()
        mainSizer.Add((-1,5),1,wx.EXPAND,1)
        mainSizer.Add(btnsizer,0,wx.ALIGN_CENTER,0)
        mainSizer.Add((-1,10))

        dlg.SetSizer(mainSizer)
        dlg.CenterOnParent()
        if dlg.ShowModal() != wx.ID_OK: # if not OK, destroy & reopen
            dlg.Destroy()
            wx.CallAfter(self.OnRowSelected, None, row)
            return
        dlg.Destroy()
        self.parmWin.SendSizeEvent()

    #-----------------------------------------------------------------
    # Callbacks to display info in table
    def OnGetItemText(self, item, col):
        name = self.varList[item]
        if col == 0:
            return str(item)
        elif col == 1:
            return name
        elif col == 2:
            if name in self.parmWin.fullVaryList and name in self.parmWin.frozenList:
                    return "F"
            elif name in self.parmWin.varyList:
                return "R"
            elif name in self.parmWin.fullVaryList:
                return "C"
            return ""
        elif col == 3:
            try:
                value = G2fil.FormatSigFigs(self.parmWin.parmDict[name])
            except TypeError:
                value = str(self.parmWin.parmDict[name])+' -?' # unexpected
            return value
        elif col == 4 or col == 5: # min/max value
            if col == 4: # min
                d = self.parmWin.Controls['parmMinDict']
            else:
                d = self.parmWin.Controls['parmMaxDict']
            n,val = G2obj.prmLookup(name,d)
            if val is None: return ""
            try:
                return G2fil.FormatSigFigs(val,8)
            except TypeError:
                return "?"
        elif col == 6:
            v = G2obj.getVarDescr(name)
            if v is not None and v[-1] is not None:
                txt = G2obj.fmtVarDescr(name)
                if txt: return txt
            return ""
        else:
            return "?"

    def OnGetItemAttr(self, item):
        name = self.varList[item]
        if name in self.parmWin.varyList and name in self.parmWin.frozenList:
            return self.attr1
        else:
            return None

#####  Customized Grid Support ################################################################################
class GSGrid(wg.Grid):
    '''Basic wx.Grid implementation
    '''
    def __init__(self, parent, name=''):
        wg.Grid.__init__(self,parent,-1,name=name)
        if hasattr(parent.TopLevelParent,'currentGrids'):
            parent.TopLevelParent.currentGrids.append(self)      # save a reference to the grid in the Frame
        self.SetScrollRate(0,0)         #GSAS-II grids have no scroll bars by default

    def Clear(self):
        wg.Grid.ClearGrid(self)

    def SetCellReadOnly(self,r,c,readonly=True):
        self.SetReadOnly(r,c,isReadOnly=readonly)

    def SetCellStyle(self,r,c,color="white",readonly=True):
        self.SetCellBackgroundColour(r,c,color)
        self.SetReadOnly(r,c,isReadOnly=readonly)

    def SetTable(self, table, *args, **kwargs):
        '''Overrides the standard SetTable method with one that uses
        GridFractionEditor for all numeric columns (unless useFracEdit
        is false)
        '''
        setFracEdit = kwargs.get('useFracEdit',True)
        if 'useFracEdit' in kwargs: del kwargs['useFracEdit']
        wg.Grid.SetTable(self, table, *args, **kwargs)
        if setFracEdit:
            for i,t in enumerate(table.dataTypes):
                if not t.startswith(wg.GRID_VALUE_FLOAT): continue
                attr = wx.grid.GridCellAttr()
                attr.IncRef()
                attr.SetEditor(GridFractionEditor(self))
                self.SetColAttr(i, attr)

    def GetSelection(self):
        #this is to satisfy structure drawing stuff in G2plt when focus changes
        return None

    def InstallGridToolTip(self, rowcolhintcallback,
                           colLblCallback=None,rowLblCallback=None):
        '''code to display a tooltip for each item on a grid
        from http://wiki.wxpython.org/wxGrid%20ToolTips (buggy!), expanded to
        column and row labels using hints from
        https://groups.google.com/forum/#!topic/wxPython-users/bm8OARRVDCs

        :param function rowcolhintcallback: a routine that returns a text
          string depending on the selected row and column, to be used in
          explaining grid entries.
        :param function colLblCallback: a routine that returns a text
          string depending on the selected column, to be used in
          explaining grid columns (if None, the default), column labels
          do not get a tooltip.
        :param function rowLblCallback: a routine that returns a text
          string depending on the selected row, to be used in
          explaining grid rows (if None, the default), row labels
          do not get a tooltip.
        '''
        prev_rowcol = [None,None,None]
        def OnMouseMotion(event):
            # event.GetRow() and event.GetCol() would be nice to have here,
            # but as this is a mouse event, not a grid event, they are not
            # available and we need to compute them by hand.
            x, y = self.CalcUnscrolledPosition(event.GetPosition())
            row = self.YToRow(y)
            col = self.XToCol(x)
            hinttext = ''
            win = event.GetEventObject()
            if [row,col,win] == prev_rowcol: # no change from last position
                if event: event.Skip()
                return
            if win == self.GetGridWindow() and row >= 0 and col >= 0:
                hinttext = rowcolhintcallback(row, col)
            elif win == self.GetGridColLabelWindow() and col >= 0:
                if colLblCallback: hinttext = colLblCallback(col)
            elif win == self.GetGridRowLabelWindow() and row >= 0:
                if rowLblCallback: hinttext = rowLblCallback(row)
            else: # this should be the upper left corner, which is empty
                if event: event.Skip()
                return
            if hinttext is None: hinttext = ''
            if 'phoenix' in wx.version():
                win.SetToolTip(hinttext)
            else:
                win.SetToolTipString(hinttext)
            prev_rowcol[:] = [row,col,win]
            if event: event.Skip()
        if 'phoenix' in wx.version():
            self.GetGridWindow().Bind(wx.EVT_MOTION,OnMouseMotion)
            if colLblCallback: self.GetGridColLabelWindow().Bind(wx.EVT_MOTION,OnMouseMotion)
            if rowLblCallback: self.GetGridRowLabelWindow().Bind(wx.EVT_MOTION,OnMouseMotion)
        else:
            wx.EVT_MOTION(self.GetGridWindow(), OnMouseMotion)
            if colLblCallback: wx.EVT_MOTION(self.GetGridColLabelWindow(), OnMouseMotion)
            if rowLblCallback: wx.EVT_MOTION(self.GetGridRowLabelWindow(), OnMouseMotion)

    def setupPopup(self,lblList,callList):
        '''define a callback that creates a popup menu. The rows associated
        with the items selected items are selected in the table and if
        an item is called from the menu, the corresponding function
        is called to perform an action on the

        :param list lblList: list of str items that will be placed in the
          popup menu
        :param list callList: list of functions to be called when a
        :returns: a callback that can be used to create the menu

        Sample usage::

            lblList = ('Delete','Set atom style','Set atom label',
                           'Set atom color','Set view point','Generate copy',
                           'Generate surrounding sphere','Transform atoms',
                           'Generate bonded')
            callList = (DrawAtomsDelete,DrawAtomStyle, DrawAtomLabel,
                            DrawAtomColor,SetViewPoint,AddSymEquiv,
                            AddSphere,TransformSymEquiv,
                            FillCoordSphere)
            onRightClick = drawAtoms.setupPopup(lblList,callList)
            drawAtoms.Bind(wg.EVT_GRID_CELL_RIGHT_CLICK, onRightClick)
            drawAtoms.Bind(wg.EVT_GRID_LABEL_RIGHT_CLICK, onRightClick)

        '''
        def createPopup(event):
            def OnPopup(event):
                callback = callList[menuIndx.index(event.GetId())]
                self.ClearSelection()
                for r in indx:
                    self.SelectRow(r,True)
                callback(event)
            # get selections
            indx = self.GetSelectedRows()
            indx += [row for row,col in self.GetSelectedCells()]
            for top,bottom in zip([r for r,c in self.GetSelectionBlockTopLeft()],
                          [r for r,c in self.GetSelectionBlockBottomRight()]):
                indx += list(range(top,bottom+1))
            indx = list(set(indx))
            if len(indx) == 0: # nothing selected, get current row
                r,_ =  event.GetRow(),event.GetCol()
                if r < 0:
                    return
                indx = [r]
            # make a pop-up menu
            menu = wx.Menu()
            menuIndx = []
            for l in lblList:
                menuIndx.append(wx.NewIdRef())
                menu.Append(menuIndx[-1], l)
                self.Bind(wx.EVT_MENU, OnPopup, id=menuIndx[-1])
            self.PopupMenu(menu)
            menu.Destroy()
        return createPopup

    def completeEdits(self):
        'complete any outstanding edits'
        if self.IsCellEditControlEnabled(): # complete any grid edits in progress
            self.SaveEditControlValue()
            self.HideCellEditControl()
            self.DisableCellEditControl()

################################################################################
class Table(wg.GridTableBase):
    '''Basic data table for use with GSgrid
    '''
    def __init__(self, data=[], rowLabels=None, colLabels=None, types = None):
        wg.GridTableBase.__init__(self)
        self.colLabels = colLabels
        self.rowLabels = rowLabels
        self.dataTypes = types
        self.data = data

    def AppendRows(self, numRows=1):
        self.data.append([])
        return True

    def CanGetValueAs(self, row, col, typeName):
        if self.dataTypes:
            colType = self.dataTypes[col].split(':')[0]
            if typeName == colType:
                return True
            else:
                return False
        else:
            return False

    def CanSetValueAs(self, row, col, typeName):
        return self.CanGetValueAs(row, col, typeName)

    def DeleteRow(self,pos):
        data = self.GetData()
        self.SetData([])
        new = []
        for irow,row in enumerate(data):
            if irow != pos:
                new.append(row)
        self.SetData(new)

    def GetColLabelValue(self, col):
        if self.colLabels:
            return self.colLabels[col]

    def GetData(self):
        data = []
        for row in range(self.GetNumberRows()):
            data.append(self.GetRowValues(row))
        return data

    def GetNumberCols(self):
        try:
            return len(self.colLabels)
        except TypeError:
            return None

    def GetNumberRows(self):
        return len(self.data)

    def GetRowLabelValue(self, row):
        if self.rowLabels:
            return self.rowLabels[row]

    def GetColValues(self, col):
        data = []
        for row in range(self.GetNumberRows()):
            data.append(self.GetValue(row, col))
        return data

    def GetRowValues(self, row):
        data = []
        for col in range(self.GetNumberCols()):
            data.append(self.GetValue(row, col))
        return data

    def GetTypeName(self, row, col):
        try:
            if self.data[row][col] is None:
                return wg.GRID_VALUE_STRING
            return self.dataTypes[col]
        except (TypeError,IndexError):
            return wg.GRID_VALUE_STRING

    def GetValue(self, row, col):
        try:
            if self.data[row][col] is None: return ""
            return self.data[row][col]
        except IndexError:
            return None

    def InsertRows(self, pos, rows):
        for row in range(rows):
            self.data.insert(pos,[])
            pos += 1

    def IsEmptyCell(self,row,col):
        try:
            return not self.data[row][col]
        except IndexError:
            return True

    def OnKeyPress(self, event):
        dellist = self.GetSelectedRows()
        if event.GetKeyCode() == wx.WXK_DELETE and dellist:
            grid = self.GetView()
            for i in dellist: grid.DeleteRow(i)

    def SetColLabelValue(self, col, label):
        numcols = self.GetNumberCols()
        if col > numcols-1:
            self.colLabels.append(label)
        else:
            self.colLabels[col]=label

    def SetData(self,data):
        for row in range(len(data)):
            self.SetRowValues(row,data[row])

    def SetRowLabelValue(self, row, label):
        self.rowLabels[row]=label

    def SetRowValues(self,row,data):
        self.data[row] = data

    def SetValue(self, row, col, value):
        def innerSetValue(row, col, value):
            try:
                self.data[row][col] = value
            except TypeError:
                return
            except IndexError: # has this been tested?
                #print row,col,value
                if self.GetNumberRows() == 0: return
                # add a new row
                if row > self.GetNumberRows():
                    self.data.append([''] * self.GetNumberCols())
                elif col > self.GetNumberCols():
                    for row in range(self.GetNumberRows()): # bug fixed here
                        self.data[row].append('')
                #print self.data
                self.data[row][col] = value
        innerSetValue(row, col, value)

################################################################################
class GridFractionEditor(wg.PyGridCellEditor):
    '''A grid cell editor class that allows entry of values as fractions as well
    as sine and cosine values [as s() and c(), sin() or sind(), etc]. Any valid
    Python expression will be evaluated.

    The current value can be incremented, multiplied or divided by prefixing
    an expression by +, * or / respectively.
    '''
    def __init__(self,grid):
        if 'phoenix' in wx.version():
            wg.GridCellEditor.__init__(self)
        else:
            wg.PyGridCellEditor.__init__(self)

    def Create(self, parent, id, evtHandler):
        self._tc = wx.TextCtrl(parent, id, "")
        self._tc.SetInsertionPoint(0)
        self.SetControl(self._tc)

        if evtHandler:
            self._tc.PushEventHandler(evtHandler)

        self._tc.Bind(wx.EVT_CHAR, self.OnChar)

    def SetSize(self, rect):
        if 'phoenix' in wx.version():
            self._tc.SetSize(rect.x, rect.y, rect.width+2, rect.height+2,
                               wx.SIZE_ALLOW_MINUS_ONE)
        else:
            self._tc.SetDimensions(rect.x, rect.y, rect.width+2, rect.height+2,                                wx.SIZE_ALLOW_MINUS_ONE)

    def BeginEdit(self, row, col, grid):
        self.startValue = grid.GetTable().GetValue(row, col)
        self._tc.SetValue(str(self.startValue))
        self._tc.SetInsertionPointEnd()
        self._tc.SetFocus()
        self._tc.SetSelection(0, self._tc.GetLastPosition())

    def EndEdit(self, row, col, grid, oldVal=None):
        changed = False

        self.nextval = self.startValue
        val = self._tc.GetValue().lower().strip()
        val = val.replace(',','.') # allow , for decimal
        if val != str(self.startValue):
            changed = True
            neg = False
            mult = False
            divide = False
            add = False
            if val.startswith('*'):
                mult = True
                val = val[1:]
            elif val.startswith('/'):
                divide = True
                val = val[1:]
            elif val.startswith('+'):
                add = True
                val = val[1:]
            if val.startswith('-'):
                neg = True
                val = val[1:]
            # allow old GSAS s20 and c20 etc for sind(20) and cosd(20)
            if val.startswith('s') and '(' not in val:
                val = 'sind('+val.strip('s')+')'
            elif val.startswith('c') and '(' not in val:
                val = 'cosd('+val.strip('c')+')'
            if neg:
                val = '-' + val
            val = G2fil.FormulaEval(val)
            if val is not None:
                if mult:
                    self.nextval *= val
                elif divide:
                    if val != 0: self.nextval /= val
                elif add:
                    self.nextval += val
                else:
                    self.nextval = val
            else:
                return None
            if oldVal is None: # this arg appears in 2.9+; before, we should go ahead & change the table
                grid.GetTable().SetValue(row, col, val) # update the table
            # otherwise self.ApplyEdit gets called

        self.startValue = ''
        self._tc.SetValue('')
        return changed

    def ApplyEdit(self, row, col, grid):
        """ Called only in wx >= 2.9
        Save the value of the control into the grid if EndEdit() returns as True
        """
        grid.GetTable().SetValue(row, col, self.nextval) # update the table

    def Reset(self):
        self._tc.SetValue(str(self.startValue))
        self._tc.SetInsertionPointEnd()

    def Clone(self,grid):
        return GridFractionEditor(grid)

    def StartingKey(self, evt):
        self.OnChar(evt)
        if evt.GetSkipped():
            self._tc.EmulateKeyPress(evt)

    def OnChar(self, evt):
        key = evt.GetKeyCode()
        if key < 32 or key >= 127: # outside printable ascii range; needed for backspace etc.
            evt.Skip()
        elif chr(key).lower() in '.+-*/0123456789cosind(),':
            evt.Skip()
        else:
            evt.StopPropagation()

#####  Get an output file or directory ################################################################################
def askSaveFile(G2frame,defnam,extension,longFormatName,parent=None):
    '''Ask the user to supply a file name

    :param wx.Frame G2frame: The main GSAS-II window
    :param str defnam: a default file name
    :param str extension: the default file extension beginning with a '.'
    :param str longFormatName: a description of the type of file
    :param wx.Frame parent: the parent window for the dialog. Defaults
      to G2frame.

    :returns: a file name (str) or None if Cancel is pressed
    '''

    if not parent: parent = G2frame
    pth = GetExportPath(G2frame)
    #if GSASIIpath.GetConfigValue('debug'): print('debug: askSaveFile to '+pth)
    dlg = wx.FileDialog(
        parent, 'Input name for file to write', pth, defnam,
        longFormatName+' (*'+extension+')|*'+extension,
        wx.FD_SAVE|wx.FD_OVERWRITE_PROMPT)
    dlg.CenterOnParent()
    try:
        if dlg.ShowModal() == wx.ID_OK:
            filename = dlg.GetPath()
            G2frame.LastExportDir = os.path.split(filename)[0]
            filename = os.path.splitext(filename)[0]+extension # make sure extension is correct
        else:
            filename = None
    finally:
        dlg.Destroy()
    return filename

def askSaveDirectory(G2frame):
    '''Ask the user to supply a directory name. Path name is used as the
    starting point for the next export path search.

    :returns: a directory name (str) or None if Cancel is pressed
    '''
    pth = GetExportPath(G2frame)
    dlg = wx.DirDialog(G2frame,'Input directory where file(s) will be written',pth,wx.DD_DEFAULT_STYLE)
    dlg.CenterOnParent()
    try:
        if dlg.ShowModal() == wx.ID_OK:
            filename = dlg.GetPath()
            G2frame.LastExportDir = filename
        else:
            filename = None
    finally:
        dlg.Destroy()
    return filename

#####  Customized Notebook ################################################################################
class GSNoteBook(wx.aui.AuiNotebook):
    '''Notebook used in various locations; implemented with wx.aui extension
    '''
    def __init__(self, parent, name='',size = None,style=wxaui_NB_TOPSCROLL):
        wx.aui.AuiNotebook.__init__(self, parent, style=style)
        if size: self.SetSize(size)
        self.parent = parent
        self.PageChangeHandler = None

    def PageChangeEvent(self,event):
        pass

    def Clear(self):
        GSNoteBook.DeleteAllPages(self)

    def FindPage(self,name):
        numPage = self.GetPageCount()
        for page in range(numPage):
            if self.GetPageText(page) == name:
                return page
        return None

    def ChangeSelection(self,page):
        # in wx.Notebook ChangeSelection is like SetSelection, but it
        # does not invoke the event related to pressing the tab button
        # I don't see a way to do that in aui.
        oldPage = self.GetSelection()
        self.SetSelection(page)
        return oldPage

    # def __getattribute__(self,name):
    #     '''This method provides a way to print out a message every time
    #     that a method in a class is called -- to see what all the calls
    #     might be, or where they might be coming from.
    #     Cute trick for debugging!
    #     '''
    #     attr = object.__getattribute__(self, name)
    #     if hasattr(attr, '__call__'):
    #         def newfunc(*args, **kwargs):
    #             print('GSauiNoteBook calling %s' %attr.__name__)
    #             result = attr(*args, **kwargs)
    #             return result
    #         return newfunc
    #     else:
    #         return attr

#### Help support routines ################################################################################
class MyHelp(wx.Menu):
    '''
    A class that creates the contents of a help menu.
    The menu will start with two entries:

    * 'Help on <helpType>': where helpType is a reference to an HTML page to
      be opened
    * About: opens an About dialog using OnHelpAbout. N.B. on the Mac this
      gets moved to the App menu to be consistent with Apple style.

    NOTE: for this to work properly with respect to system menus, the title
    for the menu must be &Help, or it will not be processed properly:

    ::

       menu.Append(menu=MyHelp(self,...),title="&Help")

    '''
    def __init__(self,frame,includeTree=False,morehelpitems=[]):
        wx.Menu.__init__(self,'')
        self.HelpById = {}
        self.frame = frame
        self.Append(wx.ID_ABOUT,'&About GSAS-II',
                        'Shows version and citation info')
        frame.Bind(wx.EVT_MENU, self.OnHelpAbout, id=wx.ID_ABOUT)
        if GSASIIpath.HowIsG2Installed().startswith('git'):
            helpobj = self.Append(wx.ID_ANY,'&Check for updates\tCtrl+U',
                    'Updates to latest GSAS-II version')
            if os.access(GSASIIpath.path2GSAS2, os.W_OK):
                frame.Bind(wx.EVT_MENU, self.OnCheckUpdates, helpobj)
            else:
                helpobj.Enable(False)
            helpobj = self.Append(wx.ID_ANY,'&Regress to old GSAS-II version',
                    'Installs previous GSAS-II version')
            if os.access(GSASIIpath.path2GSAS2, os.W_OK):
                frame.Bind(wx.EVT_MENU, self.OnSelectVersion, helpobj)
            else:
                helpobj.Enable(False)
        if (GSASIIpath.HowIsG2Installed().startswith('git')
                and GSASIIpath.GetConfigValue('debug')):
            helpobj = self.Append(wx.ID_ANY,'Switch to/from branch',
                    'Switch to/from a GSAS-II development branch')
            frame.Bind(wx.EVT_MENU, gitSelectBranch, helpobj)
        # provide special help topic names for extra items in help menu
        for lbl,indx in morehelpitems:
            helpobj = self.Append(wx.ID_ANY,lbl,'')
            frame.Bind(wx.EVT_MENU, self.OnHelpById, helpobj)
            self.HelpById[helpobj.GetId()] = indx
        # add help lookup(s) in gsasii.html
        self.AppendSeparator()
        if includeTree:
            helpobj = self.Append(wx.ID_ANY,'Help on GSAS-II',
                'Access web page with information on GSAS-II')
            frame.Bind(wx.EVT_MENU, self.OnHelpById, id=helpobj.GetId())
            self.HelpById[helpobj.GetId()] = 'Data tree'
        helpobj = self.Append(wx.ID_ANY,'Help on current data tree item\tF1',
                'Access web page on selected item in tree')
        frame.Bind(wx.EVT_MENU, self.OnHelpById, id=helpobj.GetId())
        helpobj = self.Append(wx.ID_ANY,'Citation information',
                'Show papers that GSAS-II users may wish to cite')
        frame.Bind(wx.EVT_MENU, ShowCitations, id=helpobj.GetId())

    def OnHelpById(self,event):
        '''Called when Help on... is pressed in a menu. Brings up a web page
        for documentation. Uses the helpKey value from the dataWindow window
        unless a special help key value has been defined for this menu id in
        self.HelpById

        Note that self should now (2frame) be child of the main window (G2frame)
        '''
        if hasattr(self.frame,'dataWindow'):  # Debug code: check this is called from menu in G2frame
            # should always be true in 2 Frame version
            dW = self.frame.dataWindow
        else:
            print('help error: not called from standard menu?')
            print (self)
            return
        try:
            helpKey = dW.helpKey # look up help from helpKey in data window
            #if GSASIIpath.GetConfigValue('debug'): print 'DBG_dataWindow help: key=',helpKey
        except AttributeError:
            helpKey = ''
            if GSASIIpath.GetConfigValue('debug'): print('DBG_No helpKey for current dataWindow!')
        helpType = self.HelpById.get(event.GetId(),helpKey) # see if there is a special help topic
        #if GSASIIpath.GetConfigValue('debug'): print 'DBG_helpKey=',helpKey,'  helpType=',helpType
        if helpType == 'Tutorials':
            dlg = OpenTutorial(self.frame)
            dlg.ShowModal()
            dlg.Destroy()
            return
        else:
            ShowHelp(helpType,self.frame)

    def OnHelpAbout(self, event):
        "Display an 'About GSAS-II' box"
        try:
            import wx.adv as wxadv  # AboutBox moved here in Phoenix
        except:
            wxadv = wx
        info = wxadv.AboutDialogInfo()
        info.Name = 'GSAS-II'
        info.SetVersion(GSASIIpath.getG2VersionInfo())
        info.Developers = ['Robert B. Von Dreele','Brian H. Toby']
        info.WebSite = ("https://gsasii.github.io","GSAS-II home page")
        msg = '''Argonne National Laboratory
This product includes software developed
by the UChicago Argonne, LLC, as Operator
of Argonne National Laboratory.'''
        info.Copyright = f'(c) {time.strftime("%Y")} {msg}'
        msg = '''General Structure Analysis System-II (GSAS-II). Please cite as:
      B.H. Toby & R.B. Von Dreele, J. Appl. Cryst.
      46, 544-549 (2013)
Also see Help/"Citation information" for other works used in GSAS-II. Citations encourage scientists to make their software available.'''
#        msg += '\n'
#        for key in CitationDict:
#            msg += f"\n * For {key} use cite:\n"
#            msg += GetCite(key,wrap=50,indent=3)
        info.Description = msg
        wxadv.AboutBox(info)

    def OnCheckUpdates(self,event):
        '''Check if the GSAS-II repository has an update for the current source files
        and perform that update if requested.
        '''
        if GSASIIpath.HowIsG2Installed().startswith('git'):
            gitCheckUpdates(self.frame)
        else:
            dlg = wx.MessageDialog(self.frame,
                                   'Cannot update GSAS-II because it was not installed with a version control system or the VCS system could not be accessed.',
                                   'No VCS',wx.OK)
            dlg.ShowModal()
            dlg.Destroy()
            return

    def OnSelectVersion(self,event):
        '''Allow the user to select a specific version of GSAS-II
        '''
        if GSASIIpath.HowIsG2Installed().startswith('git'):
            gitSelectVersion(self.frame)
        else:
            dlg = wx.MessageDialog(self.frame,
                                   'Cannot update GSAS-II because it was not installed with a version control system or the VCS system could not be accessed.',
                                   'No VCS',wx.OK)
            dlg.ShowModal()
            dlg.Destroy()
            return

def ShowCitations(event):
    '''Show all work that GSAS-II users may wish to cite
    '''
    parent = wx.GetApp().GetMainTopWindow()
    def copy2clip(event):
        'copy citation info to clipboard'
        if wx.TheClipboard.Open():
            wx.TheClipboard.SetData(wx.TextDataObject(msg))
            wx.TheClipboard.Close()
        else:
            G2frame.ErrorDialog('Clipboard locked','Sorry, unable to access the clipboard, try again later. You might need to restart GSAS-II or reboot')
            return
        G2MessageBox(parent,
                'Citation information placed in clipboard. ',
                'Citations copied')
        event.GetEventObject().GetParent().EndModal(wx.ID_OK)
    msg = '''You are using GSAS-II. Please cite it as:

   B.H. Toby & R.B. Von Dreele, J. Appl. Cryst. 46, 544-549 (2013).

Depending on what sections of the code you are using, you may wish to
cite some of the following works as well:'''
    for key in CitationDict:
        msg += f"\n\n * For {key} use cite:\n"
        msg += GetCite(key,wrap=95,indent=6)
    msg += '\n\nNote that your citations are one of the strongest ways you can say thank you to the\nscientists who make their software available to you.'
    res = ShowScrolledInfo(parent,msg,header='Please Cite',
                           buttonlist=[
        ('Close', lambda event: event.GetEventObject().GetParent().EndModal(wx.ID_OK)),
        ('Copy to clipboard', copy2clip),
       ])

################################################################################
class HelpButton(wx.Button):
    '''Create a help button that displays help information.
    The text can be displayed in a modal message window or it can be
    a reference to a location in the gsasII.html (etc.) help web page, in which
    case that page is opened in a web browser.

    TODO: it might be nice if it were non-modal: e.g. it stays around until
    the parent is deleted or the user closes it, but this did not work for
    me.

    :param parent: the panel/frame where the button will be placed
    :param str msg: the help text to be displayed. Indentation on
       multiline help text is stripped (see :func:`StripIndents`). If wrap
       is set as non-zero, all new lines are
    :param str helpIndex: location of the help information in the gsasII.html
      help file in the form of an anchor string. The URL will be
      constructed from: location + gsasII.html + "#" + helpIndex
    :param int wrap: if specified, the text displayed is reformatted by
      wrapping it to fit in wrap pixels. Default is None which prevents
      wrapping.
    '''
    def __init__(self,parent,msg='',helpIndex='',wrap=None):
        if sys.platform == "darwin":
            wx.Button.__init__(self,parent,wx.ID_HELP)
        else:
            wx.Button.__init__(self,parent,wx.ID_ANY,' ? ',style=wx.BU_EXACTFIT)
            self.SetBackgroundColour('yellow')
            self.SetForegroundColour('black')
            f = wx.Font(self.GetFont()).Bold()
            f.SetPointSize(f.PointSize+4)
            self.SetFont(f)
        self.Bind(wx.EVT_BUTTON,self._onPress)
        if wrap:
            self.msg=StripIndents(msg,True)
        else:
            self.msg=StripIndents(msg)
        self.parent = parent
        self.helpIndex = helpIndex
        self.wrap = wrap
        self.msg = self.msg.replace(' & ',' && ')
    def _onClose(self,event):
        self.dlg.EndModal(wx.ID_CANCEL)
    def _onPress(self,event):
        'Respond to a button press by displaying the requested text'
        if self.helpIndex:
            ShowHelp(self.helpIndex,self.parent)
            return
        self.dlg = wx.Dialog(self.parent,wx.ID_ANY,'Help information',
                        style=wx.DEFAULT_DIALOG_STYLE|wx.RESIZE_BORDER)
        mainSizer = wx.BoxSizer(wx.VERTICAL)
        txt = wx.StaticText(self.dlg,wx.ID_ANY,self.msg)
        if self.wrap:
            txt.Wrap(self.wrap)
        mainSizer.Add(txt,1,wx.ALL|wx.EXPAND,10)
        txt.SetBackgroundColour(wx.SystemSettings.GetColour(wx.SYS_COLOUR_WINDOW))
        btnsizer = wx.BoxSizer(wx.HORIZONTAL)
        btn = wx.Button(self.dlg, wx.ID_CLOSE)
        btn.Bind(wx.EVT_BUTTON,self._onClose)
        btnsizer.Add(btn)
        mainSizer.Add(btnsizer, 0, wx.ALIGN_CENTER|wx.ALL, 5)
        self.dlg.SetSizer(mainSizer)
        mainSizer.Fit(self.dlg)
        self.dlg.CenterOnParent()
        self.dlg.ShowModal()
        self.dlg.Destroy()
################################################################################
updateNoticeDict = {4919:True}  # example: {1234:True, 5000:False}
'''A dict with versions that should be noted. The value associated with the
tag is if all older projects should show the warning, or only the first
to be opened.
'''
def updateNotifier(G2frame,fileVersion):
    '''Posts an update notice when a a specially tagged GSAS-II version
    is seen for the first time. Versions to be tagged are set in global
    updateNoticeDict; version info is found in file versioninfo.txt.

    :param wx.Frame G2frame: GSAS-II main window
    :param int fileVersion: version of GSAS-II used to create the current
      .gpx file
    '''
    def tblLine(dlg,pixels=3):
        'place line in table'
        txtbox = wx.StaticText(dlg,wx.ID_ANY,'',size=(-1,pixels))
        txtbox.SetBackgroundColour(wx.Colour(0,0,0))
        tblSizer.Add(txtbox,0,wx.EXPAND)
        txtbox = wx.StaticText(dlg,wx.ID_ANY,'',size=(-1,pixels))
        txtbox.SetBackgroundColour(wx.Colour(0,0,0))
        tblSizer.Add(txtbox,0,wx.EXPAND)
    size = (700,500)
    rev = GSASIIpath.GetVersionNumber()
    try:
        int(rev)
    except:
        pass
    lastNotice = max(GSASIIpath.GetConfigValue('lastUpdateNotice',0),fileVersion)
    show = None               # first version number to show
    allProjects = False       # if True notice is shown for all projects, otherwise only once
    for key in updateNoticeDict:
        if updateNoticeDict[key]:
            if key >= fileVersion:
                if show is None:
                    show = fileVersion
                else:
                    show = min(show,fileVersion)
                allProjects = True
        else:
            if key >= lastNotice:
                if show is None:
                    show = lastNotice
                else:
                    show = min(show,lastNotice)
    if show is None: return

    filnam = os.path.join(GSASIIpath.path2GSAS2,'inputs','versioninfo.txt')
    if not os.path.exists(filnam):  # patch 3/2024 for svn dir organization
        filnam = os.path.join(GSASIIpath.path2GSAS2,'versioninfo.txt')
    if not os.path.exists(filnam):
        print('Warning: file versioninfo.txt not found')
        return
    fp = open(filnam, 'r')
    vers = None
    noticeDict = {}
    for line in fp:
        if line.strip().startswith('#'): continue
        if vers is not None:
            if len(line.strip()) == 0:
                vers = None
                continue
            else:
                noticeDict[vers] += ' '
                noticeDict[vers] += line.strip().replace('%%','\n')
        elif ':' in line:
            vers,tag = line.strip().split(':',1)
            try:
                vers = int(vers)
            except:
                continue
            noticeDict[vers] = tag.strip().replace('%%','\n')
    fp.close()
    for key in list(noticeDict.keys()):
        if key <= show: del noticeDict[key]
    if len(noticeDict) == 0: return

    dlg = wx.Dialog(G2frame,wx.ID_ANY,'Update notices',
            style=wx.DEFAULT_DIALOG_STYLE|wx.RESIZE_BORDER)
    sizer = wx.BoxSizer(wx.VERTICAL)
    txtbox = wx.StaticText(dlg,wx.ID_ANY,
            'Please read the notices below about major GSAS-II updates since'
            ' this project was last saved')
    sizer.Add(txtbox,0)
    txtbox.Wrap(size[0]-10)
    sizer.Add((10,10))
    panel = wxscroll.ScrolledPanel(dlg, wx.ID_ANY, size=(size[0]-20, size[1]))
    sizer.Add(panel,1,wx.EXPAND,1)
    tblSizer = wx.FlexGridSizer(0,2,5,10)
    tblLine(panel)
    txtbox = wx.StaticText(panel,wx.ID_ANY,'Version')
    tblSizer.Add(txtbox,0,wx.ALIGN_CENTER|wx.ALIGN_CENTER_VERTICAL)
    txtbox = wx.StaticText(panel,wx.ID_ANY,'Notice')
    tblSizer.Add(txtbox,0,wx.ALIGN_CENTER_VERTICAL|wx.EXPAND)
    tblLine(panel)
    sizer.Add((10,10))
    btnsizer = wx.StdDialogButtonSizer()
    if allProjects: # will be shown again
        OKbtn = wx.Button(dlg, wx.ID_OK)
    else:
        OKbtn = wx.Button(dlg, wx.ID_OK,label='Record as seen')
        btn = wx.Button(dlg, wx.ID_CANCEL,label='Show again')
        btnsizer.AddButton(btn)
    OKbtn.SetDefault()
    btnsizer.AddButton(OKbtn)
    btnsizer.Realize()
    sizer.Add((-1,5))
    sizer.Add(btnsizer,0,wx.ALIGN_CENTER,50)
    for i,key in enumerate(sorted(noticeDict,reverse=True)):
        if i != 0: tblLine(panel,1)
        txtbox = wx.StaticText(panel,wx.ID_ANY,str(key))
        txtbox.SetBackgroundColour(wx.SystemSettings.GetColour(wx.SYS_COLOUR_WINDOW))
        tblSizer.Add(txtbox,0,wx.ALIGN_CENTER|wx.ALIGN_CENTER_VERTICAL)
        txtbox = wx.StaticText(panel,wx.ID_ANY,noticeDict[key])
        txtbox.Wrap(size[0]-110)
        txtbox.SetBackgroundColour(wx.SystemSettings.GetColour(wx.SYS_COLOUR_WINDOW))
        tblSizer.Add(txtbox)
    tblLine(panel)
    panel.SetSizer(tblSizer)
    panel.SetAutoLayout(1)
    panel.SetupScrolling()
    dlg.SetSizer(sizer)
    sizer.Fit(dlg)
    dlg.CenterOnParent()
    if dlg.ShowModal() == wx.ID_OK:
        if not allProjects:
            vars = GetConfigValsDocs()
            vars['lastUpdateNotice'][1] = rev
            GSASIIpath.SetConfigValue(vars)
            SaveConfigVars(vars)
        dlg.Destroy()
        return
    dlg.Destroy()

################################################################################
def viewWebPage(parent,URL,size=(750,450),newFrame=False,HTML=''):
    '''Creates a child wx.Frame with an OS-managed web browser. The window
    is modeless, so it can be left open without affecting GSAS-II operations,
    but will be closed when GSAS-II is ended if a ``parent`` window is
    specified.

    The web browser is filled with a supplied URL or HTML text.
    Reuses the previous window unless ``newFrame`` is set to True.

    :param wx.Frame parent: name of main GSAS-II window (G2frame), if None
      a toplevel window is created (probably not a good idea).
    :param str URL: web page to be viewed. This is ignored if ``HTML``
      (below) is specified, but argument ``URL`` is not optional.
    :param wx.Size size: initial size of Frame to be created. Defaults
      to (750,450).
    :param bool newFrame: When True, a new frame is opened even if the
      previously-used frame exists. Default is False.
    :param str HTML: HTML text of a web page to be displayed. If this
      is specified, the contents of the URL argument is ignored.

    :returns: the wx.Frame object used to display the web page
    '''
    def copyURL(event):
        '''Copies URL name to paste buffer
        '''
        txt = event.GetEventObject().GetValue()
        if wx.TheClipboard.Open():
            wx.TheClipboard.SetData(wx.TextDataObject(txt))
            wx.TheClipboard.Close()

    import wx.html2  # don't import until needed, as this is only used here
    global lastWebFrame
    if not newFrame:
        try:
            if not lastWebFrame.IsBeingDeleted():
                if HTML:
                    lastWebFrame.wv.SetPage(HTML,'')
                else:
                    lastWebFrame.wv.LoadURL(URL)
                return
        except:
            pass
    dlg = wx.Frame(parent,size=size)
    lastWebFrame = dlg
    dlg.Show()
    sizer=wx.BoxSizer(wx.VERTICAL)
    dlg.wv = wx.html2.WebView.New(dlg)
    # place HTML title into window title
    dlg.wv.Bind(wx.EVT_UPDATE_UI, lambda event:
                    dlg.SetTitle(dlg.wv.GetCurrentTitle()))
    lastWebView = dlg.wv
    sizer.Add(dlg.wv,1,wx.EXPAND)
    # row of buttons & URL label on bottom of window
    bsizer=wx.BoxSizer(wx.HORIZONTAL)
    dlg.back = wx.Button(dlg, -1, "Back")
    dlg.back.Bind(wx.EVT_BUTTON, lambda event:dlg.wv.GoBack())
    # 1st history entry is a blank page. Disable Back button to prevent loading that
    dlg.back.Bind(wx.EVT_UPDATE_UI, lambda event: event.Enable(
            len(dlg.wv.GetBackwardHistory()) > 1))
    dlg.back.Enable(False)
    bsizer.Add(dlg.back,0,wx.ALIGN_CENTER_VERTICAL)
    # read-only TextCtrl to show the URL
    urltxt = wx.TextCtrl(dlg,wx.ID_ANY,URL,style=wx.TE_READONLY|wx.TE_CENTER|wx.TE_PROCESS_ENTER)
    urltxt.SetBackgroundColour(wx.SystemSettings.GetColour(wx.SYS_COLOUR_BTNFACE))
    urltxt.Bind(wx.EVT_UPDATE_UI, lambda event: event.SetText(dlg.wv.GetCurrentURL()))
    # Can't get copy to work on URL, so Enter copies contents to paste buffer
    urltxt.Bind(wx.EVT_TEXT_ENTER, copyURL)
    bsizer.Add(urltxt,1,wx.EXPAND)
    close = wx.Button(dlg, -1, "Close")
    close.Bind(wx.EVT_BUTTON, lambda event:dlg.Destroy())
    bsizer.Add(close,0,wx.ALIGN_CENTER_VERTICAL)
    sizer.Add(bsizer,0,wx.EXPAND|wx.TOP|wx.BOTTOM,3)
    # load URL/HTML contents
    if HTML:
        dlg.wv.SetPage(HTML,'')
    else:
        dlg.wv.LoadURL(URL)
    dlg.SetSizer(sizer)
    sizer.Layout()
    dlg.SendSizeEvent()
    return dlg

################################################################################
def StripIndents(msg,singleLine=False):
    '''Strip unintended indentation from multiline strings.
    When singleLine is True, all newline are removed, but inserting "%%"
    into the string will cause a blank line to be inserted at that point
    and %t% will generate a new line and tab (to indent a line)

    :param str msg: a string containing one or more lines of text.
      spaces or tabs following a newline are removed.
    :param bool singleLine: removes all newlines from the msg so that
      the text may be wrapped.
    :returns: the string but reformatted
    '''
    msg1 = msg.replace('\n ','\n')
    while msg != msg1:
        msg = msg1
        msg1 = msg.replace('\n ','\n')
        msg1 = msg1.replace('  ',' ')
    msg1 = msg.replace('\n\t','\n')
    while msg != msg1:
        msg = msg1
        msg1 = msg.replace('\n\t','\n')
    if singleLine:
        msg = msg.replace('\n',' ')
        msg1 = msg.replace('  ',' ')
        while msg != msg1:
            msg = msg1
            msg1 = msg1.replace('  ',' ')
        msg = msg.replace('%%','\n\n')
        msg = msg.replace('%t%','\n\t')
    return msg

def StripUnicode(string,subs='.'):
    '''Strip non-ASCII characters from strings

    :param str string: string to strip Unicode characters from
    :param str subs: character(s) to place into string in place of each
      Unicode character. Defaults to '.'

    :returns: a new string with only ASCII characters
    '''
    s = ''
    for c in string:
        if ord(c) < 128:
            s += c
        else:
            s += subs
    return s.encode('ascii','replace')

def getTextSize(txt):
    'Get the size of the text string txt in points, returns (x,y)'
    dc = wx.ScreenDC()
    return tuple(dc.GetTextExtent(txt))

# wx classes for reading various types of data files ######################################################################
def BlockSelector(ChoiceList, ParentFrame=None,title='Select a block',
    size=None, header='Block Selector',useCancel=True):
    ''' Provide a wx dialog to select a single block where one must
    be selected. Used for selecting for banks for instrument
    parameters if the file contains more than one set.
    '''
    if useCancel:
        dlg = wx.SingleChoiceDialog(
            ParentFrame,title, header,ChoiceList)
    else:
        dlg = wx.SingleChoiceDialog(
            ParentFrame,title, header,ChoiceList,
            style=wx.DEFAULT_DIALOG_STYLE|wx.RESIZE_BORDER|wx.OK|wx.CENTRE)
    if size: dlg.SetMinSize(size)
    dlg.CenterOnParent()
    dlg.SendSizeEvent()
    if dlg.ShowModal() == wx.ID_OK:
        sel = dlg.GetSelection()
        return sel
    else:
        return None
    dlg.Destroy()

def MultipleBlockSelector(ChoiceList, ParentFrame=None,
    title='Select a block',size=None, header='Block Selector'):
    '''Provide a wx dialog to select a block of data if the
    file contains more than one set of data and one must be
    selected. Used in :mod:`G2pwd_CIF` only.

    :returns: a list of the selected blocks
    '''
    dlg = wx.MultiChoiceDialog(ParentFrame,title, header,ChoiceList+['Select all'],
        wx.CHOICEDLG_STYLE)
    if size: dlg.SetMinSize(size)
    dlg.CenterOnScreen()
    dlg.SendSizeEvent()
    if dlg.ShowModal() == wx.ID_OK:
        sel = dlg.GetSelections()
    else:
        return []
    dlg.Destroy()
    selected = []
    if len(ChoiceList) in sel:
        return range(len(ChoiceList))
    else:
        return sel
    return selected

class MultipleChoicesDialog(wx.Dialog):
    '''A dialog that offers a series of choices, each with a
    title and a wx.Choice widget. Intended to be used Modally.
    typical input:

        *  choicelist=[ ('a','b','c'), ('test1','test2'),('no choice',)]
        *  headinglist = [ 'select a, b or c', 'select 1 of 2', 'No option here']

    selections are placed in self.chosen when OK is pressed

    Also see GSASIIctrlGUI
    '''
    def __init__(self,choicelist,headinglist,
                 head='Select options',
                 title='Please select from options below',
                 parent=None):
        self.chosen = []
        wx.Dialog.__init__(
            self,parent,wx.ID_ANY,head,
            pos=wx.DefaultPosition,style=wx.DEFAULT_DIALOG_STYLE)
        panel = wx.Panel(self)
        mainSizer = wx.BoxSizer(wx.VERTICAL)
        mainSizer.Add((10,10),1)
        topLabl = wx.StaticText(panel,wx.ID_ANY,title)
        mainSizer.Add(topLabl,0,wx.CENTER,10)
        self.ChItems = []
        for choice,lbl in zip(choicelist,headinglist):
            mainSizer.Add((10,10),1)
            self.chosen.append(0)
            topLabl = wx.StaticText(panel,wx.ID_ANY,' '+lbl)
            mainSizer.Add(topLabl,0,wx.ALIGN_LEFT,10)
            self.ChItems.append(wx.Choice(panel, wx.ID_ANY, (100, 50), choices = choice))
            mainSizer.Add(self.ChItems[-1],0,wx.ALIGN_CENTER,10)

        OkBtn = wx.Button(panel,-1,"Ok")
        OkBtn.Bind(wx.EVT_BUTTON, self.OnOk)
        cancelBtn = wx.Button(panel,-1,"Cancel")
        cancelBtn.Bind(wx.EVT_BUTTON, self.OnCancel)
        btnSizer = wx.BoxSizer(wx.HORIZONTAL)
        btnSizer.Add((20,20),1)
        btnSizer.Add(OkBtn)
        btnSizer.Add((20,20),1)
        btnSizer.Add(cancelBtn)
        btnSizer.Add((20,20),1)
        mainSizer.Add(btnSizer,0,wx.EXPAND|wx.BOTTOM|wx.TOP, 10)
        panel.SetSizer(mainSizer)
        panel.Fit()
        self.Fit()

    def OnOk(self,event):
        parent = self.GetParent()
        if parent is not None: parent.Raise()
        # save the results from the choice widgets
        self.chosen = []
        for w in self.ChItems:
            self.chosen.append(w.GetSelection())
        self.EndModal(wx.ID_OK)

    def OnCancel(self,event):
        parent = self.GetParent()
        if parent is not None: parent.Raise()
        self.chosen = []
        self.EndModal(wx.ID_CANCEL)

def MultipleChoicesSelector(choicelist, headinglist, ParentFrame=None, **kwargs):
    '''A modal dialog that offers a series of choices, each with a title and a wx.Choice
    widget. Used in :mod:`G2pwd_CIF` only.

    Typical input:

       * choicelist=[ ('a','b','c'), ('test1','test2'),('no choice',)]

       * headinglist = [ 'select a, b or c', 'select 1 of 2', 'No option here']

    optional keyword parameters are: head (window title) and title
    returns a list of selected indicies for each choice (or None)
    '''
    result = None
    dlg = MultipleChoicesDialog(choicelist,headinglist,
        parent=ParentFrame, **kwargs)
    dlg.CenterOnParent()
    if dlg.ShowModal() == wx.ID_OK:
        result = dlg.chosen
    dlg.Destroy()
    return result

def PhaseSelector(ChoiceList, ParentFrame=None,
    title='Select a phase', size=None,header='Phase Selector'):
    ''' Provide a wx dialog to select a phase, used in importers if a file
    contains more than one phase
    '''
    return BlockSelector(ChoiceList,ParentFrame,title,
        size,header)

def XformMatrix(panel,Trans,Uvec,Vvec,OnLeave=None,OnLeaveArgs={}):
    '''Display a transformation matrix and two vectors'''
    Trmat = wx.FlexGridSizer(4,6,0,0)
    Trmat.Add((10,0),0)
    Trmat.Add(wx.StaticText(panel,label='      M'),wx.ALIGN_CENTER)
    Trmat.Add((10,0),0)
    Trmat.Add((10,0),0)
    Trmat.Add(wx.StaticText(panel,label='      U'),wx.ALIGN_CENTER)
    Trmat.Add(wx.StaticText(panel,label='      V'),wx.ALIGN_CENTER)

    for iy,line in enumerate(Trans):
        for ix,val in enumerate(line):
            item = ValidatedTxtCtrl(panel,Trans[iy],ix,nDig=(10,3),size=(65,25),
                                    OnLeave=OnLeave,OnLeaveArgs=OnLeaveArgs)
            Trmat.Add(item)
        Trmat.Add((25,0),0)
        vec = ValidatedTxtCtrl(panel,Uvec,iy,nDig=(10,3),size=(65,25),
                                    OnLeave=OnLeave,OnLeaveArgs=OnLeaveArgs)
        Trmat.Add(vec)
        vec = ValidatedTxtCtrl(panel,Vvec,iy,nDig=(10,3),size=(65,25),
                                    OnLeave=OnLeave,OnLeaveArgs=OnLeaveArgs)
        Trmat.Add(vec)
    return Trmat

def showUniqueCell(frame,cellSizer,row,cell,SGData=None,
                       editAllowed=False,OnCellChange=None):
    '''function to put cell values into a GridBagSizer.
    First column (#0) is reserved for labels etc.
    if editAllowed is True, values are placed in a wx.TextCtrl and if needed
    two rows are used in the table.
    '''
    cellGUIlist = [
        [['m3','m3m'],[" Unit cell: a = "],["{:.5f}"],[0]],
        [['3R','3mR'],[" a = ",u" \u03B1 = "],["{:.5f}","{:.3f}"],[0,3]],
        [['3','3m1','31m','6/m','6/mmm','4/m','4/mmm'],
             [" a = "," c = ",u" \u03B3 = "],
             ["{:.5f}","{:.5f}","{:.3f}"],[0,2,-5]],
        [['mmm'],[" a = "," b = "," c = "],["{:.5f}","{:.5f}","{:.5f}"],
            [0,1,2]],
        [['2/m'+'a'],[" a = "," b = "," c = ",u" \u03B1 = "],
            ["{:.5f}","{:.5f}","{:.5f}","{:.3f}"],[0,1,2,3]],
        [['2/m'+'b'],[" a = "," b = "," c = ",u" \u03B2 = "],
            ["{:.5f}","{:.5f}","{:.5f}","{:.3f}"],[0,1,2,4]],
        [['2/m'+'c'],[" a = "," b = "," c = ",u" \u03B3 = "],
            ["{:.5f}","{:.5f}","{:.5f}","{:.3f}"],[0,1,2,5]],
        [['-1'],[" a = "," b = "," c = ",u" \u03B1 = ",u" \u03B2 = ",u" \u03B3 = "],
             ["{:.5f}","{:.5f}","{:.5f}","{:.3f}","{:.3f}","{:.3f}"],[0,1,2,3,4,5]]
        ]
    cellList = []
    if SGData is None:
        laue = '-1'
    else:
        laue = SGData['SGLaue']
        if laue == '2/m': laue += SGData['SGUniq']
    for cellGUI in cellGUIlist:
        if laue in cellGUI[0]:
            useGUI = cellGUI
            break
    for txt,fmt,indx in zip(*useGUI[1:]):
        col = 1+2*abs(indx)
        cellrow = row
        if editAllowed and abs(indx) > 2:
            cellrow = row + 1
            col = 1+2*(abs(indx)-3)
        cellSizer.Add(wx.StaticText(frame,label=txt),(cellrow,col))
        if editAllowed and indx >= 0:
            Fmt = (10,5)
            if '.3' in fmt: Fmt = (10,3)
            cellVal = ValidatedTxtCtrl(frame,cell,indx,
                    xmin=0.1,xmax=500.,nDig=Fmt,OnLeave=OnCellChange)
            cellSizer.Add(cellVal,(cellrow,col+1))
            cellList.append(cellVal.GetId())
        else:
            cellSizer.Add(wx.StaticText(frame,label=fmt.format(cell[abs(indx)])),(cellrow,col+1))
    #volume
    volCol = 13
    if editAllowed:
        volCol = 8
    cellSizer.Add(wx.StaticText(frame,label=' Vol = '),(row,volCol))
    if editAllowed:
        volVal = wx.TextCtrl(frame,value=('{:.2f}'.format(cell[6])),style=wx.TE_READONLY)
        volVal.SetBackgroundColour(wx.SystemSettings.GetColour(wx.SYS_COLOUR_BTNFACE))
        cellSizer.Add(volVal,(row,volCol+1))
    else:
        cellSizer.Add(wx.StaticText(frame,label='{:.2f}'.format(cell[6])),(row,volCol+1))
    return cellrow,cellList


################################################################################
# configuration settings routines
def SaveGPXdirectory(path,write=True):
    if GSASIIpath.GetConfigValue('Starting_directory') == path: return
    vars = GetConfigValsDocs()
    try:
        vars['Starting_directory'][1] = path
        if GSASIIpath.GetConfigValue('debug'): print('DBG_Saving GPX path: '+path)
        if write: SaveConfigVars(vars)
    except KeyError:
        pass

def SaveImportDirectory(path):
    if GSASIIpath.GetConfigValue('Import_directory') == path: return
    vars = GetConfigValsDocs()
    try:
        vars['Import_directory'][1] = path
        if GSASIIpath.GetConfigValue('debug'): print('DBG_Saving Import path: '+path)
        SaveConfigVars(vars)
    except KeyError:
        pass

def GetConfigValsDocs():
    '''Reads the module referenced in fname (often <module>.__file__) and
    return a dict with names of global variables as keys.
    For each global variable, the value contains four items:

    :returns: a dict where keys are names defined in module config_example.py
      where the value is a list of four items, as follows:

         * item 0: the default value
         * item 1: the current value
         * item 2: the initial value (starts same as item 1)
         * item 3: the "docstring" that follows variable definition

    '''
    from . import config_example
    import ast
    fname = os.path.splitext(config_example.__file__)[0]+'.py' # convert .pyc to .py
    with open(fname, 'r',encoding='utf-8') as f:
        fstr = f.read()
    fstr = fstr.replace('\r\n', '\n').replace('\r', '\n')
    if not fstr.endswith('\n'):
        fstr += '\n'
    tree = ast.parse(fstr)
    d = {}
    key = None
    for node in ast.walk(tree):
        if isinstance(node,ast.Assign):
            key = node.targets[0].id
            default = config_example.__dict__.get(key)
            start = GSASIIpath.configDict.get(key,default)
            d[key] = [default, start, start, '']
        elif isinstance(node,ast.Expr) and key:
            d[key][3] = node.value.s.strip()
        else:
            key = None
    return d

def SaveConfigVars(vars,parent=None):
    '''Write the current config variable values to  ~/.GSASII/config.ini

    :params dict vars: a dictionary of variable settings and meanings as
      created in :func:`GetConfigValsDocs`. Most of the information gathered
      in GetConfigValsDocs is no longer used here.
    :param parent: wx.Frame object or None. No longer used.
    :returns: True if unable to write the file, None otherwise
    '''
    configDict = {}
    for var in sorted(vars.keys(),key=lambda s: s.lower()):
        if vars[var][1] is None: continue
        if vars[var][1] == '': continue
        if vars[var][0] == vars[var][1]: continue
        configDict[var] = vars[var][1]
    return GSASIIpath.WriteConfig(configDict)

class SelectConfigSetting(wx.Dialog):
    '''Dialog to select configuration variables and set associated values.
    '''
    def __init__(self,parent):
        style=wx.DEFAULT_DIALOG_STYLE | wx.RESIZE_BORDER
        wx.Dialog.__init__(self, parent, wx.ID_ANY, 'Set Config Variable', style=style)
        self.sizer = wx.BoxSizer(wx.VERTICAL)
        self.vars = GetConfigValsDocs()
        self.G2frame = parent
        self.restart = False

        label = wx.StaticText(
            self,  wx.ID_ANY,
            'Select a GSAS-II configuration variable to change'
            )
        self.sizer.Add(label, 0, wx.ALIGN_CENTRE|wx.ALL, 5)
        self.choice = {}
        choices = sorted([k for k in self.vars if not k.startswith('enum_')],
                         key=lambda s: s.lower())
        btn = G2ChoiceButton(self, choices,
            strLoc=self.choice,strKey=0,onChoice=self.OnSelection)
        btn.SetLabel("")
        self.sizer.Add(btn)

        self.varsizer = wx.BoxSizer(wx.VERTICAL)
        self.sizer.Add(self.varsizer,1,wx.ALL|wx.EXPAND,1)

        self.doclbl = wx.StaticBox(self, wx.ID_ANY, "")
        self.doclblsizr = wx.StaticBoxSizer(self.doclbl)
        self.docinfo = wx.StaticText(self,  wx.ID_ANY, "")
        self.doclblsizr.Add(self.docinfo, 0, wx.ALIGN_LEFT|wx.ALL, 5)
        self.sizer.Add(self.doclblsizr, 0, wx.EXPAND|wx.ALL, 5)
        btnsizer = wx.BoxSizer(wx.HORIZONTAL)
        self.saveBtn = wx.Button(self,-1,"Save current settings")
        btnsizer.Add(self.saveBtn, 0, wx.ALL, 2)
        self.saveBtn.Bind(wx.EVT_BUTTON, self.OnSave)
        self.saveBtn.Enable(False)

        btn = wx.Button(self,wx.ID_CANCEL)
        btnsizer.Add(btn, 0, wx.ALL, 2)
        self.sizer.Add(btnsizer, 0, wx.ALIGN_CENTRE|wx.ALL, 5)

        self.SetSizer(self.sizer)
        self.sizer.Fit(self)
        self.CenterOnParent()

    def OnChange(self,event=None):
        ''' Check if anything been changed. Turn the save button on/off.
        '''
        for var in self.vars:
            if self.vars[var][0] is None and self.vars[var][1] is not None:
                # make blank strings into None, if that is the default
                if self.vars[var][1].strip() == '': self.vars[var][1] = None
            if self.vars[var][1] != self.vars[var][2]:
                #print 'changed',var,self.vars[var][:3]
                self.saveBtn.Enable(True)
                if 'restart' in self.vars[var][3].lower():
                    self.restart  = True
                break
        else:
            self.saveBtn.Enable(False)
        try:
            self.resetBtn.Enable(True)
        except:
            pass
        self.ShowColor()

    def ShowColor(self):
        if self.colorChip:
            var = self.choice[0]
            if self.vars[var][1]:
                color = self.vars[var][1]
            else:
                color = self.vars[var][0]
            self.colorText.SetLabel(color)
            # set the color if valid
            try:
                self.colorChip.SetBackgroundColour(wx.Colour('#'+color))
            except:
                self.colorChip.SetLabel('Invalid color')
                self.colorChip.SetBackgroundColour('yellow')
                self.colorChip.SetForegroundColour('black')

    def OnSave(self,event):
        '''Write the config variables to ~/.GSASII/config.ini
        as the current settings
        '''
        print(self.vars)
        SaveConfigVars(self.vars,parent=self)
        GSASIIpath.SetConfigValue(self.vars)
        self.EndModal(wx.ID_OK)

    def OnBoolSelect(self,event):
        'Respond to a change in a True/False variable'
        rb = event.GetEventObject()
        var = self.choice[0]
        self.vars[var][1] = (rb.GetSelection() == 0)
        self.OnChange()
        wx.CallAfter(self.OnSelection)

    def onSelDir(self,event):
        'Select a directory from a menu'
        dlg = wx.DirDialog(self, "Choose a directory:",style=wx.DD_DEFAULT_STYLE)
        if dlg.ShowModal() == wx.ID_OK:
            var = self.choice[0]
            self.vars[var][1] = dlg.GetPath()
            self.strEd.ChangeValue(self.vars[var][1])
            self.OnChange()
        dlg.Destroy()

    def onSelColor(self,event):
        'Select a color from a menu'
        dlg = wx.ColourDialog(self)
        dlg.GetColourData().SetChooseFull(True) # Show the full color dialog
        if dlg.ShowModal() == wx.ID_OK:
            c = dlg.GetColourData().GetColour()
            #self.colorChip.SetBackgroundColour(c)
            # convert to mpl format w/o '#' prefix
            mplcolor = ''.join([f"{i:x}" if i > 15 else f"0{i:x}" for i in c.Get()])
            var = self.choice[0]
            self.vars[var][1] = mplcolor
            #self.strEd.SetValue(self.vars[var][1])
            self.OnChange()
        dlg.Destroy()

    def onSelExec(self,event):
        'Select an executable file from a menu'
        var = self.choice[0]
        is_exe = lambda fpath: os.path.isfile(fpath) and os.access(fpath, os.X_OK)
        defD = defF = ''
        if self.vars[var][1] is not None and os.path.exists(self.vars[var][1]):
            defD,defF=os.path.split(self.vars[var][1])
        repeat = True
        while repeat:
            repeat = False
            if sys.platform == "win32":
                dlg = wx.FileDialog(self, "Choose a .exe file:",
                                defaultDir=defD,defaultFile=defF,
                                style=wx.FD_DEFAULT_STYLE|wx.FD_FILE_MUST_EXIST,
                                wildcard="Executable files|*.exe")
            else:
                dlg = wx.FileDialog(self, "Choose an executable image:",
                                defaultDir=defD,defaultFile=defF,
                                style=wx.FD_DEFAULT_STYLE|wx.FD_FILE_MUST_EXIST)
            if dlg.ShowModal() == wx.ID_OK:
                val = dlg.GetPath()
                if os.path.exists(val) and is_exe(val):
                    self.vars[var][1] = val
                    self.strEd.ChangeValue(self.vars[var][1])
                    self.OnChange()
                else:
                    dlg.Destroy()
                    G2MessageBox(self,'File not found or not executable',
                                     'Invalid file')
                    repeat = True
                    continue
        dlg.Destroy()


    def OnSelection(self):
        'show a selected variable and allow it to be changed'
        def OnNewColorBar(event):
            self.vars['Contour_color'][1] = self.colSel.GetValue()
            self.OnChange(event)

        if 'phoenix' in wx.version():
            self.varsizer.Clear(True)
        else:
            self.varsizer.DeleteWindows()
        var = self.choice[0]
        showdef = True
        self.colorText = None
        self.colorChip = None
        if var not in self.vars:
            raise Exception("How did this happen?")
        if 'enum_'+var in self.vars:
            choices = self.vars['enum_'+var][0]
            self.colSel = EnumSelector(self,self.vars[var],1,choices,
                                               OnChange=self.OnChange)
            self.varsizer.Add(self.colSel, 0, wx.ALIGN_CENTRE|wx.ALL, 5)
        elif type(self.vars[var][0]) is int:
            ed = ValidatedTxtCtrl(self,self.vars[var],1,typeHint=int,OKcontrol=self.OnChange)
            self.varsizer.Add(ed, 0, wx.ALIGN_CENTRE|wx.ALL, 5)
        elif type(self.vars[var][0]) is float:
            ed = ValidatedTxtCtrl(self,self.vars[var],1,typeHint=float,OKcontrol=self.OnChange)
            self.varsizer.Add(ed, 0, wx.ALIGN_CENTRE|wx.ALL, 5)
        elif type(self.vars[var][0]) is bool:
            showdef = False
            lbl = "value for "+var
            ch = []
            for i,v in enumerate((True,False)):
                s = str(v)
                if v == self.vars[var][0]:
                    defopt = i
                    s += ' (default)'
                ch += [s]
            rb = wx.RadioBox(self, wx.ID_ANY, lbl, wx.DefaultPosition, wx.DefaultSize,
                ch, 1, wx.RA_SPECIFY_COLS)
            # set initial value
            if self.vars[var][1] is None:
                rb.SetSelection(defopt)
            elif self.vars[var][1]:
                rb.SetSelection(0)
            else:
                rb.SetSelection(1)
            rb.Bind(wx.EVT_RADIOBOX,self.OnBoolSelect)
            self.varsizer.Add(rb, 0, wx.ALIGN_CENTRE|wx.ALL, 5)
        else:
            if var.endswith('_directory') or var.endswith('_location'):
                btn = wx.Button(self,wx.ID_ANY,'Select from dialog...')
                btn.Bind(wx.EVT_BUTTON,self.onSelDir)
                sz = (400,-1)
            elif var.endswith('_exec'):
                btn = wx.Button(self,wx.ID_ANY,'Select from dialog...')
                btn.Bind(wx.EVT_BUTTON,self.onSelExec)
                sz = (400,-1)
            elif var.endswith('_color') and var != 'Contour_color':
                self.colorText = wx.StaticText(self,wx.ID_ANY,size=(80,20))
                self.colorChip = wx.StaticText(self,wx.ID_ANY,size=(80,30))
                btn = wx.Button(self,wx.ID_ANY,'Select from dialog...')
                btn.Bind(wx.EVT_BUTTON,self.onSelColor)
                sz = (400,-1)
            else:
                btn = None
                sz = (250,-1)
            if var == 'Contour_color':
                if self.vars[var][1] is None:
                    self.vars[var][1] = 'Paired'
                colorList = sorted([m for m in mpl.cm.datad.keys()]+['GSPaired','GSPaired_r',],key=lambda s: s.lower())   #if not m.endswith("_r")
                self.colSel = wx.ComboBox(self,value=self.vars[var][1],choices=colorList,
                    style=wx.CB_READONLY|wx.CB_DROPDOWN)
                self.colSel.Bind(wx.EVT_COMBOBOX, OnNewColorBar)
                self.varsizer.Add(self.colSel, 0, wx.ALIGN_CENTRE|wx.ALL, 5)
            elif var == 'Image_calibrant':
                from . import ImageCalibrants as calFile
                calList = sorted([m for m in calFile.Calibrants.keys()],
                                     key=lambda s: s.lower())
                self.colSel = EnumSelector(self,self.vars[var],1,calList,
                                               OnChange=self.OnChange)
                self.varsizer.Add(self.colSel, 0, wx.ALIGN_CENTRE|wx.ALL, 5)
            elif self.colorChip:
                hSizer = wx.BoxSizer(wx.HORIZONTAL)
                hSizer.Add(self.colorText, 0, wx.ALL, 5)
                hSizer.Add(self.colorChip, 0, wx.ALL, 5)
                self.varsizer.Add(hSizer, 0, wx.ALL|wx.ALIGN_CENTRE, 5)
                self.varsizer.Add(btn, 0, wx.ALIGN_CENTRE|wx.ALL, 5)
            else:
                self.strEd = ValidatedTxtCtrl(self,self.vars[var],1,typeHint=str,
                    OKcontrol=self.OnChange,size=sz,notBlank=False)
                if self.vars[var][1] is not None:
                    self.strEd.ChangeValue(self.vars[var][1])
                if btn:
                    self.varsizer.Add(self.strEd, 0, wx.ALL|wx.EXPAND, 5)
                    self.varsizer.Add(btn, 0, wx.ALIGN_CENTRE|wx.ALL, 5)
                else:
                    self.varsizer.Add(self.strEd, 0, wx.ALIGN_CENTRE|wx.ALL, 5)
        # button for reset to default value
        lbl = "Reset to Default"
        if showdef: # spell out default when needed
            lbl += ' (='+str(self.vars[var][0])+')'
            #label = wx.StaticText(self,  wx.ID_ANY, 'Default value = '+str(self.vars[var][0]))
            #self.varsizer.Add(label, 0, wx.ALIGN_LEFT|wx.ALL, 5)
        self.resetBtn = wx.Button(self,-1,lbl)
        self.resetBtn.Bind(wx.EVT_BUTTON, self.OnClear)
        if self.vars[var][1] is not None and self.vars[var][1] != '': # show current value, if one
            #label = wx.StaticText(self,  wx.ID_ANY, 'Current value = '+str(self.vars[var][1]))
            #self.varsizer.Add(label, 0, wx.ALIGN_LEFT|wx.ALL, 5)
            self.resetBtn.Enable(True)
        else:
            self.resetBtn.Enable(False)
        self.varsizer.Add(self.resetBtn, 0, wx.ALIGN_CENTRE|wx.ALL, 5)
        # show meaning, if defined
        self.doclbl.SetLabel("Description of "+str(var))
        vartxt = self.vars[var][3]
        vartxt = StripIndents(vartxt.replace(' & ',' && '),True)
        if vartxt:
            self.docinfo.SetLabel(vartxt)
        else:
            self.docinfo.SetLabel("(not documented)")
        self.docinfo.Wrap(500)
        self.ShowColor()
        self.sizer.Fit(self)
        self.CenterOnParent()
        wx.CallAfter(self.SendSizeEvent)

    def OnClear(self, event):
        var = self.choice[0]
        self.vars[var][1] = self.vars[var][0]
        self.OnChange()
        wx.CallAfter(self.OnSelection)

################################################################################
class RefinementProgress(wx.ProgressDialog):
    '''Defines a wrapper to place around wx.ProgressDialog to be used for
    showing refinement progress. At some point a better progress window should be
    created that keeps useful info on the screen such as some starting and
    current fit metrics, but for now all this adds is window defaults
    and a wx.Yield call during progress update calls.
    '''
    def __init__(self, title='Residual', message='All data Rw =',
                     maximum=101, parent=None, trialMode=False, seqLen=0,
                     style=None):
        if style is None:
            style = wx.PD_ELAPSED_TIME|wx.PD_AUTO_HIDE|wx.PD_CAN_ABORT
        super(self.__class__,self).__init__(title, message, int(maximum), parent, style)
        Size = self.GetSize()
        if 50 < Size[0] < 500: # sanity check on size, since this fails w/Win & wx3.0
            self.SetSize((int(Size[0]*1.2),Size[1])) # increase size a bit along x
        self.CenterOnParent()
        self.Show()

    def Update(self,value, newmsg=""):
        wx.GetApp().Yield()
        #print('wx Yield called')
        #print('Update:',value,newmsg)
        return super(self.__class__,self).Update(int(value), newmsg)

################################################################################
fmtRw = lambda value: '{:.2f}'.format(float(value))
class G2RefinementProgress(wx.Dialog):
    '''Defines an replacement for wx.ProgressDialog to be used for
    showing refinement progress.

    :param str title: string to place on border of window (default is
            'Refinement progress').
    :param str message: initial string to place on top line of window.
    :param int maximum: maximum value for progress gauge bar on bottom
       of window.
    :param wx.Frame parent: parent window for creation of this dialog
    :param bool trialMode: Set to True for Levenberg-Marquardt fitting
      where Rw may be computed several times for a single cycle.
      Call :meth:`AdvanceCycle` when trialMode is True to indicate that a cycle
      has been completed. Default is False.
    :param int seqLen: Number of histograms in sequential fit. A value of
      zero (default) means that the fit is not a sequential fit.
    :param int seqShow: Number of histograms to shown in a sequential fit (default 3)
    :param int style: optional parameters that determine how the dialog is
      is displayed.
    '''
    def __init__(self, title='Refinement progress', message='All data Rw =',
        maximum=101, parent=None, trialMode=False,seqLen=0, seqShow=3,style=None):

        self.trialRw = trialMode # used for Levenberg-Marquardt fitting
        self.SeqLen = seqLen
        self.seqShow = seqShow
        if self.SeqLen:
            self.maxCycle = self.SeqLen
        self.SeqCount = -1
        self.rows = 4
        if self.trialRw: self.rows = 5
        if style is None: style = wx.DEFAULT_DIALOG_STYLE|wx.RESIZE_BORDER

        super(self.__class__,self).__init__(parent, wx.ID_ANY, title,style=style, size=(-1,-1))
        self.Bind(wx.EVT_CLOSE, self._onClose)
        mainSizer = wx.BoxSizer(wx.VERTICAL)
        self.startTime = time.time()
        self.abortStatus = False
        self.SetSizer(mainSizer)
        mainSizer.Add((-1,3))
        self.msgLine1 = wx.StaticText(self,wx.ID_ANY,message)
        mainSizer.Add(self.msgLine1)
        mainSizer.Add((-1,3))
        self.msgLine2 = wx.StaticText(self,wx.ID_ANY,'')
        mainSizer.Add(self.msgLine2)

        hSizer = wx.BoxSizer(wx.HORIZONTAL)
        vSizer = wx.BoxSizer(wx.VERTICAL)
        lblSizer = self._makeLabeledTable()   # make the Table for Rfactors in the RwPanel
        vSizer.Add((-1,-1),1,wx.EXPAND,1)
        vSizer.Add(lblSizer,0,wx.EXPAND)
        vSizer.Add((-1,-1),1,wx.EXPAND,1)
        hSizer.Add(vSizer,1,wx.EXPAND,1)
        pltPanel = wx.Panel(self,size=(-1,-1))
        self.figure = mplfig.Figure(dpi=100,figsize=(3,2))
        self.figure.subplots_adjust(right=0.99,top=0.99)
        Canvas(pltPanel, wx.ID_ANY, self.figure) # no need to save, get this from self.figure.canvas
        self.plotaxis = self.figure.add_subplot()
        hSizer.Add(pltPanel,0,wx.EXPAND,0)
        mainSizer.Add(hSizer,1,wx.EXPAND,1)
        mainSizer.Add((-1,5))

        hSizer = wx.BoxSizer(wx.HORIZONTAL)
        vSizer = wx.BoxSizer(wx.VERTICAL)
        self.gaugemaximum = int(maximum)
        self.gauge = wx.Gauge(self,wx.ID_ANY,range=int(self.gaugemaximum))
        self.gauge.SetValue(0)
        vSizer.Add(self.gauge,1,wx.EXPAND,1)
        vSizer.Add((-1,3))
        tSizer = wx.BoxSizer(wx.HORIZONTAL)
        tSizer.Add((-1,-1),1,wx.EXPAND,1)
        tSizer.Add(wx.StaticText(self,wx.ID_ANY,'Elapsed time:  '))
        self.elapsed = wx.StaticText(self,wx.ID_ANY,'0:00:00.0')
        tSizer.Add(self.elapsed)
        tSizer.Add((-1,-1),1,wx.EXPAND,1)
        vSizer.Add(tSizer)
        hSizer.Add(vSizer,1,wx.EXPAND,1)
        hSizer.Add((10,-1))
        btn = wx.Button(self, wx.ID_CLOSE,"Abort refinement")
        btn.Bind(wx.EVT_BUTTON,self._onClose)
        hSizer.Add(btn,0,wx.ALIGN_CENTER_VERTICAL)
        mainSizer.Add(hSizer,0,wx.EXPAND,5)

        self.Labels.label[2].SetLabel('Start')
        self.cycleLbl = self.Labels.label[3]
        self.cycleLbl.SetLabel('Cycle ?')
        if self.trialRw:
            self.Labels.label[4].SetLabel('trial parms')

        self.Show()
        self.Layout()
        self.SetSizer(mainSizer)
        mainSizer.Fit(self)
        self.CenterOnParent()
        self.SendSizeEvent()

        self.tblCols = {}
        self.tblLbls = {}
        self.fitVals = {}
        self.trialVals = {} # used when self.trialRw is True
        self.trialcount = 0
        self.cols = 0
        self.maxCycle = 10
        self.curHist = None # number of current histogram (may be <0 for overall)
        self.seqHist = None # number of current sequential histogram (never <0)
        self.prevSeqHist = [] # previous sequential histograms that are still shown
        self.plotted = []
        self.histOff = {}

    def _onClose(self,event):
        '''Respond to abort button or close of window
        '''
        self.abortStatus = True
        self.Show(False)

    def Destroy(self):
        '''Destroy the window, but allow events to clear before doing so
        '''
        wx.CallAfter(wx.Dialog.Destroy,self)

    def _makeLabeledTable(self):
        '''Create two grid sizers, one with row labels and one scrolled.
        Use _xferLabeledTable to make the row heights match.
        '''
        lblSizer = wx.BoxSizer(wx.HORIZONTAL)
        self.Labels = wx.GridBagSizer(2,2)
        lblSizer.Add(self.Labels)
        self.RwPanel = wx.lib.scrolledpanel.ScrolledPanel(self, wx.ID_ANY, size=(180, 130),
            style = wx.SUNKEN_BORDER)
        lblSizer.Add(self.RwPanel,1,wx.EXPAND,1)

        self.Labels.label = {}
        for i in range(self.rows):
            self.Labels.label[i] = wx.StaticText(self,wx.ID_ANY,'',style=wx.ALIGN_CENTER_VERTICAL)
            self.Labels.Add(self.Labels.label[i],(i,0))
        mainsizer = wx.BoxSizer(wx.VERTICAL)
        tblsizer = wx.BoxSizer(wx.HORIZONTAL)
        self.gridSiz = wx.GridBagSizer(2,2)
        tblsizer.Add(self.gridSiz)
        mainsizer.Add(tblsizer)
        self.RwPanel.SetSizer(mainsizer)
        self.RwPanel.SetAutoLayout(1)
        self.RwPanel.SetupScrolling()
        return lblSizer

    def _xferLabeledTable(self):
        '''Matches the row sizes of the labels to the row heights in the table
        '''
        for i,h in enumerate(self.gridSiz.GetRowHeights()):
            self.Labels.label[i].SetMinSize((-1,h))
        self.Labels.Layout()

    def SetMaxCycle(self,value):
        '''Set the maximum number of cycles or histograms (sequential fit).
        Used to scale settings so the gauge bar completes close to 100%.
        Ignored for sequential refinements.
        '''
        if self.SeqLen: return
        self.maxCycle = value

    def _AddTableColumn(self,label='',col=None):
        'add a column to the Rfactor table'
        if col is None:
            self.cols += 1
            col = self.cols
        lbls = []
        for i in range(self.rows-1):
            lbls.append(wx.StaticText(self.RwPanel,wx.ID_ANY,'',style=wx.ALIGN_CENTER))
            self.gridSiz.Add(lbls[-1],(1+i,col))
        return col,lbls

    def SetHistogram(self,nextHist,histLbl):
        '''Set this before beginning processing of each histogram
        '''
        if nextHist is None:
            self.curHist = None
            self.msgLine1.SetLabel(histLbl)
            return
        if self.SeqLen:
            self._SetSeqHistogram(nextHist,histLbl)
            return
        col = None
        lbl = 'Hist {}'.format(nextHist)
        if nextHist == -1:  # overall fit goes in the 1st column, if shown
            col = 0
            lbl = 'Overall'
        elif nextHist == -2:  # Restraint Chi2 contribution goes in the last col
            lbl = 'Restraints'

        if nextHist not in self.tblCols:
            self.tblCols[nextHist],lbls = self._AddTableColumn(lbl,col)
            self.tblLbls[nextHist] = lbls
            self.tblLbls[nextHist][0].SetLabel(lbl)
            self.fitVals[nextHist] = []
        if nextHist >= 0:
            self.msgLine1.SetLabel('Fitting '+histLbl)
        self.curHist = nextHist

    def _SetSeqHistogram(self,nextHist,histLbl):
        '''Set this before beginning processing of each histogram in a sequential fit.
        Advances the completion gauge.
        '''
        if nextHist == -1:  # overall fit is not shown
            self.curHist = nextHist
            return
        elif nextHist == -2:  # Restraint Chi2 contribution goes in the 1st col
            if nextHist not in self.tblCols:
                self.tblCols[-2],lbls = self._AddTableColumn('Restraints',0)
                self.tblLbls[-2] = lbls
                self.tblLbls[-2][0].SetLabel('Restraints')
                self.fitVals[-2] = []
        elif self.seqHist != nextHist and nextHist >= 0:
            if nextHist not in self.tblCols:
                lbl = 'Hist {}'.format(nextHist)
                self.tblCols[nextHist],lbls = self._AddTableColumn(lbl,None)
                self.tblLbls[nextHist] = lbls
                self.tblLbls[nextHist][0].SetLabel(lbl)
                if len(self.prevSeqHist) < self.seqShow:
                    self.prevSeqHist.append(nextHist)
                else:
                    del self.fitVals[self.prevSeqHist[0]]
                    del self.prevSeqHist[0]
                    self.prevSeqHist.append(nextHist)
            self.fitVals[nextHist] = []
            if -2 in self.fitVals: self.fitVals[-2] = []

        if nextHist >= 0:
            self.msgLine1.SetLabel('Fitting '+histLbl)
        self.curHist = nextHist
        if nextHist >= 0 and self.seqHist != nextHist:
            self.seqHist = nextHist
            self.SeqCount += 1
            self.gauge.SetValue(int(min(self.gaugemaximum,100.*self.SeqCount/self.SeqLen)))

    def _plotBar(self,h):
        'plot a vertical bar for a histogram'
        sym,lbl = self._getPlotSetting(h)
        l = len(self.fitVals[h])
        wid = 10.
        if h < 0:
            if h == -2 and -1 in self.fitVals:
                self.histOff[h] = h/wid
            else:
                self.histOff[h] = -1/wid
        else:
            self.histOff[h] = len([i for i in self.plotted if i >= 0])/wid
        self.plotaxis.bar(np.array(range(l))+self.histOff[h],self.fitVals[h],
            width=1/wid,label=lbl,color=sym)
        self.plotted.append(h)

    def _getPlotSetting(self,h):
        'determines how a plot is drawn'
        if h == -1:
            sym = "m" # magenta
            lbl = 'o'
        elif h == -2:
            sym = "c" # cyan
            lbl = 'r'
        else:
            symbols = ['b','r','g']
            sym = symbols[h%3]
            lbl = str(h)
        return sym,lbl

    def _SetCycleRw(self,value):
        '''Used to process an Rwp value from the :meth:`Update` method.
        The value will be associated with the current histogram (as set
        in :meth:`SetHistogram`). If this is the 1st supplied value for
        that histogram, the value is set and displayed as as the starting
        Rwp. If :data`:self.trialRw` is False, the values are saved to a
        list specific to the current histogram, and are displayed and
        plotted. When :data`:self.trialRw` is True, the Rwp values are
        considered trial values and are only saved and plotted when
        :meth:`AdvanceCycle` is called.
        '''
        if self.curHist in self.fitVals:
            cycle = len(self.fitVals[self.curHist])
        else:
            return
        if self.maxCycle and not self.SeqLen:
            self.gauge.SetValue(int(min(self.gaugemaximum,100.*cycle/self.maxCycle)))
        self.cycleLbl.SetLabel('Cycle {:}'.format(cycle))
        if cycle == 0:
            self.tblLbls[self.curHist][1].SetLabel('{:8.3g}'.format(value))
            self.RwPanel.SetupScrolling()
            self._xferLabeledTable()
        if not self.trialRw:  # show & plot current status here
            self.fitVals[self.curHist].append(value)
            self.tblLbls[self.curHist][2].SetLabel('{:8.3g}'.format(value))
            self.plotaxis.clear()
            self.plotted = []
            if self.SeqLen:
                for h in self.fitVals:   # loop over all histograms but not all get plotted
                    if h == -1: continue
                    if h in self.prevSeqHist:
                        self._plotBar(h)
            else:
                for h in self.fitVals:   # loop over all histograms but not all get plotted
                    if h < 0 or h == self.curHist or len(self.fitVals) < 6 or (
                        self.curHist < 0 and  h==0): # plot overall & restraints, or p to 5 histograms
                        self._plotBar(h)
            if self.plotted: self.plotaxis.legend(loc=3)
            self.figure.canvas.draw()
        else: # save as trial value
            self.trialVals[self.curHist] = value
            self.tblLbls[self.curHist][3].SetLabel('{:8.3g}'.format(value))
            if self.curHist in self.plotted:
                sym,lbl = self._getPlotSetting(self.curHist)
                c = len(self.fitVals[self.curHist]) - 1 + self.histOff[self.curHist]
                self.plotaxis.plot(c,value,'o'+sym)
                self.figure.canvas.draw()
            if (self.curHist ==-1 and -2 not in self.fitVals) or self.curHist == -2:
                self.trialcount += 1
        self.Layout() # in case sizes change
        self.RwPanel.ScrollChildIntoView(self.tblLbls[self.curHist][1])

    def AdvanceCycle(self,cycle=None):
        '''Call this directly with Levenberg-Marquardt fitting after a
        cycle completes.
        Plots the results.
        '''
        self.plotaxis.clear()
        self.trialcount = 0
        self.plotted = []
        for h,value in self.trialVals.items():
            if h not in self.fitVals or h not in self.tblLbls: continue
            self.fitVals[h].append(value)
            self.tblLbls[h][2].SetLabel('{:8.3g}'.format(value))
            self.tblLbls[h][3].SetLabel('')
            if self.SeqLen or h < 3 or len(self.trialVals) < 6: # plot overall & restraints, or p to 5 histograms
                self._plotBar(h)
        if self.plotted: self.plotaxis.legend(loc=3)
        self.figure.canvas.draw()

    def Update(self, value=None, newmsg=""):
        '''designed to work with calls intended for wx.ProgressDialog.Update
        the value is assumed to be the current wR value for the histogram
        selected with SetHistogram and newmsg goes into the 2nd status line.
        '''
        if self.curHist is not None and value != 101.:
            self._SetCycleRw(value)
        if newmsg:
            self.msgLine2.SetLabel(newmsg)
        m,s = divmod(time.time()-self.startTime,60)
        h,m = divmod(m,60)
        self.elapsed.SetLabel('{:0d}:{:02d}:{:04.1f}'.format(int(h), int(m), s))
        wx.GetApp().Yield()
        return (not self.abortStatus, True)

################################################################################
class gitVersionSelector(wx.Dialog):
    '''Dialog to allow a user to select a version of GSAS-II to install
    from a git repository
    '''
    def __init__(self,parent=None):
        import git
        self.g2repo = GSASIIpath.openGitRepo(path2GSAS2)
        self.githistory = GSASIIpath.gitHistory('hash',self.g2repo)
        # patch Feb 2024: don't allow access to versions that are too old
        # since they are hard-coded to use svn
        import datetime
        tz = self.g2repo.commit(self.githistory[0]).committed_datetime.tzinfo
        cutoff = datetime.datetime(2024,2,20,tzinfo=tz)   # 20-feb-2024
        self.githistory = [h for h in self.githistory if
                        self.g2repo.commit(h).committed_datetime > cutoff]
        # end patch
        self.initial_commit = self.g2repo.commit('HEAD')
        self.initial_commit_info = self.docCommit(self.initial_commit)
        if parent is None:
            parent = wx.GetApp().GetMainTopWindow()
        wx.Dialog.__init__(self, parent, wx.ID_ANY, 'Select GSAS-II Version',
                            style=wx.DEFAULT_DIALOG_STYLE | wx.RESIZE_BORDER)
        sizer = wx.BoxSizer(wx.VERTICAL)
        remoteupdates,localupdates = GSASIIpath.gitCountRegressions(self.g2repo)
        self.verselection = remoteupdates
        sizer.Add((-1,10))
        #label = wx.StaticText(
        #    self,  wx.ID_ANY,
        #    'Select a specific GSAS-II version to install'
        #    )
        msg = 'This allows you to revert back to a previous GSAS-II version '
        msg += 'to compare results between versions and temporarily bypass '
        msg += 'bugs. If there is something that works better in an older '
        msg += 'GSAS-II version, be sure to test the latest version and '
        msg += 'if the problem remains, report it so that it can be fixed.'
        label = wx.StaticText(self, wx.ID_ANY, msg)
        label.Wrap(400)
        sizer.Add(label, 0, wx.ALIGN_CENTRE|wx.ALL, 5)
        sizer.Add((-1,20))

        sizer.Add(wx.StaticText(self, wx.ID_ANY,
                                    '      Currently installed version:'))
        sizer1 = wx.BoxSizer(wx.HORIZONTAL)
        sizer1.Add((50,-1))

        initpnl = wxscroll.ScrolledPanel(self, wx.ID_ANY,size=(450,90),
            style = wx.SUNKEN_BORDER)
        ssizer = wx.BoxSizer(wx.HORIZONTAL)
        txt = wx.StaticText(initpnl,  wx.ID_ANY, self.initial_commit_info)
        txt.Wrap(435)
        ssizer.Add(txt)
        initpnl.SetSizer(ssizer)
        initpnl.SetAutoLayout(1)
        initpnl.SetupScrolling()
        sizer1.Add(initpnl)
        sizer.Add(sizer1)

        sizer.Add((-1,20))
        sizer1 = wx.BoxSizer(wx.HORIZONTAL)
        sizer1.Add(
            wx.StaticText(self,  wx.ID_ANY,
                          'Select how many versions to regress: '),
            0, wx.ALIGN_CENTRE|wx.ALL, 5)
        self.spin = wx.SpinCtrl(self, wx.ID_ANY,size=(150,-1))
        self.spin.SetRange(-len(self.githistory)+1, 0)
        self.spin.SetValue(-self.verselection)
        self.Bind(wx.EVT_SPINCTRL, self._onSpin, self.spin)
        self.Bind(wx.EVT_KILL_FOCUS, self._onSpin, self.spin)
        sizer1.Add(self.spin)
        sizer.Add(sizer1)
        sizer.Add((-1,20))

        sizer.Add(wx.StaticText(self, wx.ID_ANY,
                                    '      Selected version to install:'))
        sizer1 = wx.BoxSizer(wx.HORIZONTAL)
        sizer1.Add((50,-1))

        self.spanel = wxscroll.ScrolledPanel(self, wx.ID_ANY,size=(450,90),
            style = wx.SUNKEN_BORDER)
        ssizer = wx.BoxSizer(wx.HORIZONTAL)
        self.text = wx.StaticText(self.spanel, wx.ID_ANY, "")
        ssizer.Add(self.text)
        self.spanel.SetSizer(ssizer)
        self.spanel.SetAutoLayout(1)
        self.spanel.SetupScrolling()
        sizer1.Add(self.spanel)
        sizer.Add(sizer1)

        sizer.Add((-1,20))
        sizer.Add(
            wx.StaticText(
                self,  wx.ID_ANY,
                'Press "Continue" after selecting a version to continue;\n'
                'Press "Cancel" to stop regression.'),
            0, wx.EXPAND|wx.ALL, 10)
        sizer.Add((-1,5))
        btnsizer = wx.StdDialogButtonSizer()
        btn = wx.Button(self, wx.ID_OK, "Continue")
        btn.SetDefault()
        btnsizer.AddButton(btn)
        btn = wx.Button(self, wx.ID_CANCEL)
        btnsizer.AddButton(btn)
        btnsizer.Realize()
        sizer.Add(btnsizer, 0, wx.ALIGN_CENTER|wx.ALL, 5)
        self.SetSizer(sizer)
        sizer.Fit(self)
        siz = self.GetSize()
        siz[0] = max(siz[0],500)
        self.SetSize(siz)
        self.CenterOnParent()
        self._onSpin(None)

    def _onSpin(self,event):
        'Called to load info about the selected version in the dialog'
        if event: event.Skip()
        try:
            commit_info = self.docCommit(self.githistory[-self.spin.GetValue()])
            self.text.SetLabel(commit_info)
            self.text.Wrap(435)
        except IndexError:
            return
        self.spanel.SetAutoLayout(1)
        self.spanel.SetupScrolling()

    def getVersion(self):
        '''Gets the selected version that should be installed

        :return: returns one of three values:

         * 0: if the newest version is selected, so that the
           installation should be updated rather than regressed
         * None: if the currently installed version is selected,
           so that nothing need be done
         * A hexsha string: the regressed version that should be
           selected.
        '''
        if self.spin.GetValue() == 0:
            return 0
        commit = self.githistory[-self.spin.GetValue()]
        if self.g2repo.commit(commit) == self.initial_commit:
            return None
        return commit

    def docCommit(self,commit):
        '''Provides a string with information about a specific git commit.

        :returns: a multi-line string
        '''
        import datetime
        fmtdate = lambda c:"{:%d-%b-%Y %H:%M}".format(c.committed_datetime)
        commit = self.g2repo.commit(commit)  # converts a hash, if supplied
        msg = f'git {commit.hexsha[:10]} from {fmtdate(commit)}'
        tags = self.g2repo.git.tag('--points-at',commit).split('\n')
        if tags != ['']:
            msg += f"\ntags: {', '.join(tags)}"
        msg += '\ncomment: ' + commit.message
        return msg


################################################################################
class SortableLstCtrl(wx.Panel):
    '''Creates a read-only table with sortable columns. Sorting is done by
    clicking on a column label. A triangle facing up or down is added to
    indicate the column is sorted.

    To use, the header is labeled using
    :meth:`PopulateHeader`, then :meth:`PopulateLine` is called for every
    row in table and finally :meth:`SetColWidth` is called to set the column
    widths.

    :param wx.Frame parent: parent object for control
    '''
    def __init__(self, parent):
        wx.Panel.__init__(self, parent, wx.ID_ANY)#, style=wx.WANTS_CHARS)
        sizer = wx.BoxSizer(wx.VERTICAL)
        self.list = G2LstCtrl(self, wx.ID_ANY, style=wx.LC_REPORT| wx.BORDER_SUNKEN)
        sizer.Add(self.list, 1, wx.EXPAND)
        self.SetSizer(sizer)
        self.SetAutoLayout(True)
        #self.SortListItems(0, True)

    def PopulateHeader(self, header, justify):
        '''Defines the column labels

        :param list header: a list of strings with header labels
        :param list justify: a list of int values where 0 causes left justification,
          1 causes right justification, and -1 causes centering
        '''
        info = wx.ListItem()
        info.Mask = wx.LIST_MASK_TEXT | wx.LIST_MASK_IMAGE | wx.LIST_MASK_FORMAT
        info.Image = -1
        for i,(h,j) in enumerate(zip(header, justify)):
            info.Text = h
            if j > 0:
                info.Align =  wx.LIST_FORMAT_RIGHT
            elif j < 0:
                info.Align =  wx.LIST_FORMAT_CENTER
            else:
                info.Align = 0
            self.list.InsertColumn(i, info)
        listmix.ColumnSorterMixin.__init__(self.list, len(header))
        self.list.itemDataMap = {}

    def PopulateLine(self, key, data):
        '''Enters each row into the table

        :param int key: a unique int value for each line, probably should
          be sequential
        :param list data: a list of strings for each column in that row
        '''
        index = self.list.InsertItem(self.list.GetItemCount(), data[0])
        for i,d in enumerate(data[1:]):
            self.list.SetItem(index, i+1, d)
        self.list.SetItemData(index, key)
        self.list.itemDataMap[key] = data

    def SetColWidth(self,col,width=None,auto=True,minwidth=0,maxwidth=None):
        '''Sets the column width.

        :param int width: the column width in pixels
        :param bool auto: if True (default) and width is None (default) the
          width is set by the maximum width entry in the column
        :param int minwidth: used when auto is True, sets a minimum
          column width
        :param int maxwidth: used when auto is True, sets a maximum
          column width. Do not use with minwidth
        '''
        if width:
            self.list.SetColumnWidth(col, width)
        elif auto:
            self.list.SetColumnWidth(col, wx.LIST_AUTOSIZE)
            if minwidth and self.list.GetColumnWidth(col) < minwidth:
                self.list.SetColumnWidth(col, minwidth)
            elif maxwidth and self.list.GetColumnWidth(col) > maxwidth:
                self.list.SetColumnWidth(col, maxwidth)
        else:
            print('Error in SetColWidth: use either auto or width')

try:
    class G2LstCtrl(wx.ListCtrl, listmix.ListCtrlAutoWidthMixin, listmix.ColumnSorterMixin):
        '''Creates a custom ListCtrl with support for images in column labels
        '''
        def __init__(self, parent, ID=wx.ID_ANY, pos=wx.DefaultPosition,
                     size=wx.DefaultSize, style=0):
            wx.ListCtrl.__init__(self, parent, ID, pos, size, style)
            listmix.ListCtrlAutoWidthMixin.__init__(self)
            from wx.lib.embeddedimage import PyEmbeddedImage
            # from demo/images.py
            SmallUpArrow = PyEmbeddedImage(
                b"iVBORw0KGgoAAAANSUhEUgAAABAAAAAQCAYAAAAf8/9hAAAABHNCSVQICAgIfAhkiAAAADxJ"
                b"REFUOI1jZGRiZqAEMFGke2gY8P/f3/9kGwDTjM8QnAaga8JlCG3CAJdt2MQxDCAUaOjyjKMp"
                b"cRAYAABS2CPsss3BWQAAAABJRU5ErkJggg==")
            SmallDnArrow = PyEmbeddedImage(
                b"iVBORw0KGgoAAAANSUhEUgAAABAAAAAQCAYAAAAf8/9hAAAABHNCSVQICAgIfAhkiAAAAEhJ"
                b"REFUOI1jZGRiZqAEMFGke9QABgYGBgYWdIH///7+J6SJkYmZEacLkCUJacZqAD5DsInTLhDR"
                b"bcPlKrwugGnCFy6Mo3mBAQChDgRlP4RC7wAAAABJRU5ErkJggg==")
            self.il = wx.ImageList(16, 16)
            self.UpArrow = self.il.Add(SmallUpArrow.GetBitmap())
            self.DownArrow = self.il.Add(SmallDnArrow.GetBitmap())
            self.parent=parent
            self.SetImageList(self.il, wx.IMAGE_LIST_SMALL)

        def GetListCtrl(self): # needed for sorting
            return self
        def GetSortImages(self):
            #return (self.parent.DownArrow, self.parent.UpArrow)
            return (self.DownArrow, self.UpArrow)
except TypeError:
    # avoid "duplicate base class _MockObject" error in class G2LstCtrl():
    # where listmix.ListCtrlAutoWidthMixin, listmix.ColumnSorterMixin are same
    # in docs build
    class G2LstCtrl(wx.ListCtrl):
        '''Creates a custom ListCtrl with support for images in column labels
        '''
        pass
    print('docs build kludge for G2LstCtrl')

#### Display Help information ################################################################################
# define some globals
htmlPanel = None
htmlFrame = None
htmlFirstUse = True
#helpLocDict = {}  # to be implemented if we ever split gsasii.html over multiple files
path2GSAS2 = os.path.dirname(os.path.realpath(__file__)) # save location of this file
def ShowHelp(helpType,frame,helpMode=None):
    '''Called to bring up a web page for documentation.'''
    global htmlFirstUse,htmlPanel,htmlFrame
    # no defined link to use, create a default based on key
    if helpType.lower().startswith('pwdr'):
        helplink = 'gsasII-pwdr.html#'+helpType.replace(')','').replace('(','_').replace(' ','_')
    elif helpType.lower().startswith('phase'):
        helplink = 'gsasII-phase.html#'+helpType.replace(')','').replace('(','_').replace(' ','_')
    elif helpType.lower().startswith('hist/phase'):
        helplink = 'gsasII-phase.html#Phase-Data'
    elif helpType:
        helplink = 'gsasII.html#'+helpType.replace(')','').replace('(','_').replace(' ','_')
    else:
        helplink = 'gsasII.html'
    # determine if a web browser or the internal viewer should be used for help info
    if helpMode:
        pass
    elif GSASIIpath.GetConfigValue('Help_mode'):
        helpMode = GSASIIpath.GetConfigValue('Help_mode')
    else:
        helpMode = 'browser'
    if helpMode == 'internal':
        helplink = 'file://' + os.path.abspath(os.path.join(path2GSAS2,'help',helplink))
        viewWebPage(frame,helplink)
    else:
        import webbrowser     # postpone this until now for quicker startup
        wb = webbrowser
        if sys.platform == "darwin": # on Mac, use a OSXscript so that file anchors work
            # Get the default browser, this will fail in py2.7 and might fail, so
            # use safari as a backup
            appleScript = '''
    use framework "AppKit"
    use AppleScript version "2.4"
    use scripting additions

    property NSWorkspace : a reference to current application's NSWorkspace
    property NSURL : a reference to current application's NSURL

    set wurl to NSURL's URLWithString:"https://www.apple.com"
    set thisBrowser to (NSWorkspace's sharedWorkspace)'s ¬
                        URLForApplicationToOpenURL:wurl
    set appname to (thisBrowser's absoluteString)'s lastPathComponent()'s ¬
                    stringByDeletingPathExtension() as text
    return appname as text
            '''
            import subprocess
            try:
                browser = subprocess.check_output(["osascript","-e",appleScript], encoding='UTF-8').strip()
                wb = webbrowser.MacOSXOSAScript(browser)
            except:
                wb = webbrowser.MacOSXOSAScript('safari')
        # open the link
        helplink = os.path.join(path2GSAS2,'help',helplink)
        pfx = "file://"
        if sys.platform.lower().startswith('win'):
            pfx = ''
        #if GSASIIpath.GetConfigValue('debug'): print 'DBG_Help link=',pfx+helplink
        if htmlFirstUse:
            wb.open_new(pfx+helplink)
            htmlFirstUse = False
        else:
            wb.open(pfx+helplink, new=0, autoraise=True)

def ShowWebPage(URL,frame,browser=False,internal=False):
    '''Called to show a tutorial web page.

    :param str URL: web page URL
    :param wx.Frame frame: parent window (or None)
    :param bool browser: If True, forces the page to be opened in a web
      browser, regardless of the ``Help_mode`` config setting.
    '''
    global htmlFirstUse,htmlPanel,htmlFrame
    # determine if a web browser or the internal viewer should be used for help info
    if GSASIIpath.GetConfigValue('Help_mode') and not browser and not internal:
        helpMode = GSASIIpath.GetConfigValue('Help_mode')
    elif internal:
        helpMode = 'internal'
    else:
#    elif browser:
        helpMode = 'browser'

    if helpMode == 'internal':
        viewWebPage(frame,URL)
    else:
        import webbrowser     # postpone this until now for quicker startup
        if URL.startswith('http'):
            pfx = ''
        elif sys.platform.lower().startswith('win'):
            pfx = ''
        else:
            pfx = "file://"
        if htmlFirstUse:
            webbrowser.open_new(pfx+URL)
            htmlFirstUse = False
        else:
            webbrowser.open(pfx+URL, new=0, autoraise=True)

#### Tutorials support ################################################################################
G2TutURL = "https://advancedphotonsource.github.io/GSAS-II-tutorials/"

tutorialCatalog = [l for l in tutorialIndex if len(l) >= 3]
# A catalog of GSAS-II tutorials generated from the table in :data:`tutorialIndex`
def OpenTutorial(parent):
#    how_install = GSASIIpath.HowIsG2Installed()
#    if how_install.startswith('git'):
#        return OpenGitTutorial(parent)
#    else:
    return OpenGitTutorial(parent)


class OpenGitTutorial(wx.Dialog):
    '''Open a tutorial web page from the git repository,
    optionally copying the tutorial's exercise data file(s) to
    the local disk.
    '''

    def __init__(self,parent):
        style=wx.DEFAULT_DIALOG_STYLE | wx.RESIZE_BORDER
        wx.Dialog.__init__(self, parent, wx.ID_ANY, 'Open Tutorial', style=style)
        self.G2frame = self.frame = parent
        pnl = wx.Panel(self)
        sizer = wx.BoxSizer(wx.VERTICAL)
        sizer1 = wx.BoxSizer(wx.HORIZONTAL)
        msg = ('To open a tutorial, select below the mode to be used. '+
               'With either choice you can select a tutorial and view it '+
               'in a web browser, but the 2nd option offers the option '+
               'to automatically download the data files needed to run '+
               'that tutorial.')
        label = wx.StaticText(pnl,  wx.ID_ANY, msg)
        label.Wrap(450)
        msg = '''The data files needed to run the GSAS-II tutorials
        require a fair amount of storage space; few users will
        use all of them. This dialog allows you to open a
        tutorial in a web browser and select if you want the data
        needed to run that exercise to be downloaded to your computer.

        The location used to download tutorials is set using the
        "Set download location" which is saved as the "Tutorial_location"
        configuration option see File/Preference or the
        config_example.py file.
        '''
        self.SetTutorialPath()
        hlp = HelpButton(pnl,msg)
        sizer1.Add((-1,-1),1, wx.EXPAND, 0)
        sizer1.Add(label, 0, wx.ALIGN_CENTRE|wx.ALL, 5)
        sizer1.Add((-1,-1),1, wx.EXPAND, 0)
        sizer1.Add(hlp)
        sizer.Add(sizer1,0,wx.EXPAND|wx.ALL,0)
        sizer.Add((10,10))
        sizer0 = wx.BoxSizer(wx.HORIZONTAL)
        sizer1 = wx.BoxSizer(wx.VERTICAL)
        btn = wx.Button(pnl, wx.ID_ANY, "Select a tutorial to view")
        btn.Bind(wx.EVT_BUTTON, self.onWebBrowse)
        sizer1.Add(btn,0)
        btn = wx.Button(pnl, wx.ID_ANY, "Select a tutorial to view and download its data files")
        btn.Bind(wx.EVT_BUTTON, self.SelectAndDownload)
        sizer1.Add(btn,0,wx.TOP,5)
        sizer0.Add(sizer1,0,wx.EXPAND|wx.ALL,0)
        sizer.Add(sizer0,5,wx.EXPAND|wx.ALL,5)

        sizer.Add((10,10))
        sizer1 = wx.BoxSizer(wx.HORIZONTAL)
        btn = wx.Button(pnl, wx.ID_ANY, "Set download location")
        btn.Bind(wx.EVT_BUTTON, self.SelectDownloadLoc)
        sizer1.Add(btn,0,WACV|wx.RIGHT|wx.LEFT,5)
        self.dataLoc = wx.StaticText(pnl, wx.ID_ANY,self.tutorialPath)
        sizer1.Add(self.dataLoc,0,WACV)
        sizer.Add(sizer1)

        btnsizer = wx.StdDialogButtonSizer()
        btn = wx.Button(pnl, wx.ID_CANCEL,"Close")
        btnsizer.AddButton(btn)
        btnsizer.Realize()
        sizer.Add(btnsizer, 0, wx.ALIGN_CENTER|wx.ALL, 5)
        pnl.SetSizer(sizer)
        sizer.Fit(self)
        self.topsizer=sizer
        self.CenterOnParent()

    def SetTutorialPath(self):
        '''Get the tutorial location if set; if not pick a default
        directory in a logical place
        '''
        # has the user set a location and is it valid?
        if GSASIIpath.GetConfigValue('Tutorial_location'):
            tutorialPath = os.path.abspath(GSASIIpath.GetConfigValue('Tutorial_location'))
            if os.path.exists(tutorialPath):
                self.tutorialPath = tutorialPath
                return
            try:
                os.makedirs(tutorialPath)
                if os.path.exists(tutorialPath):
                    self.tutorialPath = tutorialPath
                    return
            except:
                print('Unable to use Tutorial_location config setting',
                          tutorialPath)
        # try a system-specific location
        if (sys.platform.lower().startswith('win')):
            for p in ('Documents','My Documents',''):
                if os.path.exists(os.path.abspath(os.path.expanduser(
                      os.path.join('~',p)))):
                    tutorialPath = os.path.abspath(os.path.expanduser(
                      os.path.join('~',p,'G2tutorials')))
                    if os.path.exists(tutorialPath):
                        self.tutorialPath = tutorialPath
                        return
                    try:
                        os.makedirs(tutorialPath)
                        if os.path.exists(tutorialPath):
                            self.tutorialPath = tutorialPath
                            return
                    except:
                        pass
        else:
            tutorialPath = os.path.abspath(os.path.expanduser(
                    os.path.join('~','G2tutorials')))
            if os.path.exists(tutorialPath):
                self.tutorialPath = tutorialPath
                return
            try:
                os.makedirs(tutorialPath)
                if os.path.exists(tutorialPath):
                    self.tutorialPath = tutorialPath
                    return
            except:
                pass
        # no success so far, use current working directory
        tutorialPath = os.path.abspath(os.path.join(os.getcwd(),'G2tutorials'))
        if os.path.exists(tutorialPath):
            self.tutorialPath = tutorialPath
            return
        try:
            os.makedirs(tutorialPath)
            if os.path.exists(tutorialPath):
                self.tutorialPath = tutorialPath
                return
        except:
            pass
        # nothing worked, set self.tutorialPath with os.getcwd() and hope for the best
        print('Warning: Unable to set a TutorialPath, using',os.getcwd())
        tutorialPath = os.getcwd()

    def SelectAndDownload(self,event):
        '''Shows a list of all tutorials so user can select one to view.
        The data files associated with that directory are then downloaded.
        '''
        tutdir = self.onWebBrowse(event)
        if tutdir is None: return
        GSASIIpath.downloadDirContents([tutdir,'data'],self.tutorialPath)

    def onWebBrowse(self,event):
        '''Shows a list of all tutorials so user can select one to view.

        :returns: the name of the directory where the tutorial is located,
          which is used if called from :meth:`SelectAndDownload`.
        '''
        choices2 = [i[2:4] for i in tutorialCatalog]
        selected = self.ChooseTutorial2(choices2)
        if selected is None: return
        tutdir = tutorialCatalog[selected][0]
        tutfil = tutorialCatalog[selected][1]
        # open web page remotely, don't worry about data
        #URL = G2BaseURL+'/Tutorials/'+tutdir+'/'+tutfil
        URL = G2TutURL + tutdir + '/' + tutfil
        wx.CallAfter(self.EndModal,wx.ID_OK)
        ShowWebPage(URL,self.frame)
        return tutdir

    def ChooseTutorial2(self,choices):
        '''Select tutorials from a two-column table, when possible
        '''
        lbls = ('tutorial name (indent indicates previous is required)','description')
        colWidths=[400,400]
        dlg = MultiColumnSelection(self,'select tutorial',lbls,choices,colWidths)
        selection = dlg.Selection
        dlg.Destroy()
        if selection is not None:
            if selection == -1: return
            return selection

    def SelectDownloadLoc(self,event):
        '''Select a download location,
        Cancel resets to the default
        '''
        dlg = wx.DirDialog(self, "Choose a directory for tutorial downloads:",
            defaultPath=self.tutorialPath)#,style=wx.DD_DEFAULT_STYLE)
        try:
            if dlg.ShowModal() != wx.ID_OK:
                return
            pth = dlg.GetPath()
        finally:
            dlg.Destroy()

        if not os.path.exists(pth):
            try:
                os.makedirs(pth)    #failing for no obvious reason
            except OSError:
                msg = 'The selected directory is not valid.\n\t'
                msg += pth
                msg += '\n\nAn attempt to create the directory failed'
                G2MessageBox(self.frame,msg)
                return
        if os.path.exists(os.path.join(pth,"help")) and os.path.exists(os.path.join(pth,"Exercises")):
            print("Note that you may have old tutorial files in the following directories")
            print('\t'+os.path.join(pth,"help"))
            print('\t'+os.path.join(pth,"Exercises"))
            print('Subdirectories in the above can be deleted to save space\n\n')
        self.tutorialPath = pth
        self.dataLoc.SetLabel(self.tutorialPath)
        if GSASIIpath.GetConfigValue('Tutorial_location') == pth: return
        vars = GetConfigValsDocs()
        try:
            vars['Tutorial_location'][1] = pth
            if GSASIIpath.GetConfigValue('debug'): print('DBG_Saving Tutorial_location: '+pth)
            GSASIIpath.SetConfigValue(vars)
            SaveConfigVars(vars)
        except KeyError:
            pass

### Autoload PWDR files ################################################################################
AutoLoadWindow = None

def AutoLoadFiles(G2frame,FileTyp='pwd'):
    from . import GSASIIscriptable as G2sc
    def OnBrowse(event):
        '''Responds when the Browse button is pressed to load a file.
        The routine determines which button was pressed and gets the
        appropriate file type and loads it into the appropriate place
        in the dict.
        '''
        if btn3 == event.GetEventObject():
            d = wx.DirDialog(dlg,
                    'Select directory for input files',
                    Settings['indir'],wx.DD_DEFAULT_STYLE)
            d.CenterOnParent()
            try:
                if d.ShowModal() == wx.ID_OK:
                    Settings['indir'] = d.GetPath()
                    fInp3.SetValue(Settings['indir'])
            finally:
                d.Destroy()
        elif btn4 == event.GetEventObject():
            extList = 'GSAS iparm file (*.prm,*.inst,*.ins,.instprm)|*.prm;*.inst;*.ins;*.instprm'
            d = wx.FileDialog(dlg,
                'Choose instrument parameter file',
                '', '',extList, wx.FD_OPEN)
            if os.path.exists(Settings['instfile']):
                dr,f = os.path.split(Settings['instfile'])
                d.SetDirectory(dr)
                d.SetFilename(f)
            try:
                if d.ShowModal() == wx.ID_OK:
                    Settings['instfile'] = d.GetPath()
                    fInp4.SetValue(Settings['instfile'])
                    # change the "read from" directory if defaulted
                    if Settings['indir'] == os.getcwd():
                        Settings['indir'] = os.path.dirname(d.GetPath())
                        fInp3.SetValue(Settings['indir'])
            finally:
                d.Destroy()
        TestInput()

    def OnFileOfFiles(event):
        '''Read from a list of files and add those files in the order
        specified in that file.
        '''
        # get a list of existing histograms
        if FileTyp == 'pwd':
            treePrfx = 'PWDR '
        else:
            treePrfx = 'PDF  '
        ReadList = []
        if G2frame.GPXtree.GetCount():
            item, cookie = G2frame.GPXtree.GetFirstChild(G2frame.root)
            while item:
                name = G2frame.GPXtree.GetItemText(item)
                if name.startswith(treePrfx) and name not in ReadList:
                    ReadList.append(name)
                item, cookie = G2frame.GPXtree.GetNextChild(G2frame.root, cookie)
        Settings['ReadList'] = ReadList
        extList = 'text file (*.txt,*.csv)|*.txt;*.csv'
        d = wx.FileDialog(dlg,
                'Choose a text file with file names',
                '', '',extList, wx.FD_OPEN)
        filelist = []
        try:
            if d.ShowModal() == wx.ID_OK:
                if not os.path.exists(Settings['instfile']): return
                if not os.path.exists(d.GetPath()): return
                with open(d.GetPath(),'r') as fp:
                    for line in fp: # split lines at comma/tab, strip quotes, etc
                        if line.startswith('#'): continue
                        line = line.split(',')[0]
                        line = line.split('\t')[0]
                        f = line.replace('"','').replace("'",'').strip()
                        if not os.path.exists(f) and not os.path.abspath(f):
                            f = os.path.join(Settings['indir'],f)
                        if not os.path.exists(f):
                            print(f'Skipping file {f}, not found')
                        else:
                            filelist.append(f)
                G2frame.CheckNotebook()
                RunTimerPWDR(None,filelist)
                wx.CallAfter(dlg.Destroy)
        finally:
            d.Destroy()
    def onSetFmtSelection():
        extSel.Clear()
        extSel.AppendItems(fileReaders[Settings['fmt']].extensionlist)
        Settings['extStr'] = fileReaders[Settings['fmt']].extensionlist[0]
        extSel.SetSelection(0)
        onSetExtSelection()
    def onSetExtSelection():
        Settings['filter'] = os.path.splitext(Settings['filter'])[0] + Settings['extStr']
        flterInp.SetValue(Settings['filter'])
        TestInput()
    def OnQuit(event):
        Settings['timer'].Stop()
        wx.CallAfter(dlg.Destroy)
    def TestInput(*args,**kwargs):
        valid = True
        if not os.path.exists(Settings['indir']):
            valid = False
        if FileTyp == 'pwd' and not os.path.exists(Settings['instfile']):
            valid = False
        btnstart.Enable(valid)
        FofFbtn.Enable(valid)
    def OnStart(event):
        if btnstart.GetLabel() == 'Pause':
            Settings['timer'].Stop()
            btnstart.SetLabel('Continue')
            return
        else:
            btnstart.SetLabel('Pause')
        if Settings['timer'].IsRunning(): return
        PollTime = 1 # sec
        G2frame.CheckNotebook()
        Settings['timer'].Start(int(1000*PollTime),oneShot=False)

        # get a list of existing histograms
        if FileTyp == 'pwd':
            treePrfx = 'PWDR '
        else:
            treePrfx = 'PDF  '
        ReadList = []
        if G2frame.GPXtree.GetCount():
            item, cookie = G2frame.GPXtree.GetFirstChild(G2frame.root)
            while item:
                name = G2frame.GPXtree.GetItemText(item)
                if name.startswith(treePrfx) and name not in ReadList:
                    ReadList.append(name)
                item, cookie = G2frame.GPXtree.GetNextChild(G2frame.root, cookie)
        Settings['ReadList'] = ReadList
    def RunTimerPWDR(event,filelist=None):
        if filelist is None:
            if GSASIIpath.GetConfigValue('debug'):
                import datetime
                print ("DBG_Timer tick at {:%d %b %Y %H:%M:%S}\n".format(datetime.datetime.now()))
            filelist = glob.glob(os.path.join(Settings['indir'],Settings['filter']))
            if not filelist: return
        #if GSASIIpath.GetConfigValue('debug'): print(filelist)
        Id = None
        for f in filelist:
            if f in Settings['filesread']: continue
            Settings['filesread'].append(f)
            rd = fileReaders[Settings['fmt']]
            rd.ReInitialize()
            if not rd.ContentsValidator(f):
                Settings['timer'].Stop()
                btnstart.SetLabel('Continue')
                G2MessageBox(dlg,'Error in reading file {}: {}'.format(
                    f, rd.errors))
                return
            #if len(rd.selections) > 1:
            #    G2fil.G2Print('Warning: Skipping file {}: multibank not yet implemented'.format(f))
            #    continue
            block = 0
            rdbuffer = {}
            repeat = True
            while repeat:
                repeat = False
                try:
                    flag = rd.Reader(f,buffer=rdbuffer, blocknum=block)
                except:
                    flag = False
                if flag:
                    rd.readfilename = f
                    if rd.warnings:
                        G2fil.G2Print("Read warning by", rd.formatName,
                                          "reader:",
                                          rd.warnings)
                    elif not block:
                        G2fil.G2Print("{} read by Reader {}"
                              .format(f,rd.formatName))
                    else:
                        G2fil.G2Print("{} block # {} read by Reader {}"
                                .format(f,block,rd.formatName))
                    block += 1
                    repeat = rd.repeat
                else:
                    G2fil.G2Print("Warning: {} Reader failed to read {}"
                                      .format(rd.formatName,f))
                Iparm1, Iparm2 = G2sc.load_iprms(Settings['instfile'],rd)
                if 'phoenix' in wx.version():
                    HistName = 'PWDR '+rd.idstring
                else:
                    HistName = 'PWDR '+G2obj.StripUnicode(rd.idstring,'_')
                # make new histogram names unique
                HistName = G2obj.MakeUniqueLabel(HistName,Settings['ReadList'])
                Settings['ReadList'].append(HistName)
                # put into tree
                Id = G2frame.GPXtree.AppendItem(parent=G2frame.root,text=HistName)
                if 'T' in Iparm1['Type'][0]:
                    if not rd.clockWd and rd.GSAS:
                        rd.powderdata[0] *= 100.        #put back the CW centideg correction
                    cw = np.diff(rd.powderdata[0])
                    rd.powderdata[0] = rd.powderdata[0][:-1]+cw/2.
                    if rd.GSAS:     #NB: old GSAS wanted intensities*CW even if normalized!
                        npts = min(len(rd.powderdata[0]),len(rd.powderdata[1]),len(cw))
                        rd.powderdata[1] = rd.powderdata[1][:npts]/cw[:npts]
                        rd.powderdata[2] = rd.powderdata[2][:npts]*cw[:npts]**2  #1/var=w at this point
                    else:       #NB: from topas/fullprof type files
                        rd.powderdata[1] = rd.powderdata[1][:-1]
                        rd.powderdata[2] = rd.powderdata[2][:-1]
                    if 'Itype' in Iparm2:
                        Ibeg = np.searchsorted(rd.powderdata[0],Iparm2['Tminmax'][0])
                        Ifin = np.searchsorted(rd.powderdata[0],Iparm2['Tminmax'][1])
                        rd.powderdata[0] = rd.powderdata[0][Ibeg:Ifin]
                        YI,WYI = G2pwd.calcIncident(Iparm2,rd.powderdata[0])
                        rd.powderdata[1] = rd.powderdata[1][Ibeg:Ifin]/YI
                        var = 1./rd.powderdata[2][Ibeg:Ifin]
                        var += WYI*rd.powderdata[1]**2
                        var /= YI**2
                        rd.powderdata[2] = 1./var
                    rd.powderdata[3] = np.zeros_like(rd.powderdata[0])
                    rd.powderdata[4] = np.zeros_like(rd.powderdata[0])
                    rd.powderdata[5] = np.zeros_like(rd.powderdata[0])
                Ymin = np.min(rd.powderdata[1])
                Ymax = np.max(rd.powderdata[1])
                valuesdict = {
                    'wtFactor':1.0,
                    'Dummy':False,
                    'ranId':ran.randint(0,sys.maxsize),
                    'Offset':[0.0,0.0],'delOffset':0.02*Ymax,'refOffset':-.1*Ymax,'refDelt':0.1*Ymax,
                    'Yminmax':[Ymin,Ymax]
                    }
                # apply user-supplied corrections to powder data
                if 'CorrectionCode' in Iparm1:
                    print('Warning: CorrectionCode from instprm file not applied')
                rd.Sample['ranId'] = valuesdict['ranId'] # this should be removed someday
                G2frame.GPXtree.SetItemPyData(Id,[valuesdict,rd.powderdata])
                G2frame.GPXtree.SetItemPyData(
                    G2frame.GPXtree.AppendItem(Id,text='Comments'),
                    rd.comments)
                Tmin = min(rd.powderdata[0])
                Tmax = max(rd.powderdata[0])
                Tmin1 = Tmin
                if 'NT' in Iparm1['Type'][0] and G2lat.Pos2dsp(Iparm1,Tmin) < 0.4:
                    Tmin1 = G2lat.Dsp2pos(Iparm1,0.4)
                G2frame.GPXtree.SetItemPyData(
                    G2frame.GPXtree.AppendItem(Id,text='Limits'),
                    rd.pwdparms.get('Limits',[(Tmin,Tmax),[Tmin1,Tmax]])
                    )
                G2frame.PatternId = G2gd.GetGPXtreeItemId(G2frame,Id,'Limits')
                G2frame.GPXtree.SetItemPyData(
                    G2frame.GPXtree.AppendItem(Id,text='Background'),
                    rd.pwdparms.get('Background',
                        [['chebyschev-1',True,3,1.0,0.0,0.0],{'nDebye':0,'debyeTerms':[],'nPeaks':0,'peaksList':[],
                        'background PWDR':['',1.0,False]}]))
                G2frame.GPXtree.SetItemPyData(
                    G2frame.GPXtree.AppendItem(Id,text='Instrument Parameters'),
                    [Iparm1,Iparm2])
                G2frame.GPXtree.SetItemPyData(
                    G2frame.GPXtree.AppendItem(Id,text='Sample Parameters'),
                    rd.Sample)
                G2frame.GPXtree.SetItemPyData(
                    G2frame.GPXtree.AppendItem(Id,text='Peak List')
                    ,{'peaks':[],'sigDict':{}})
                G2frame.GPXtree.SetItemPyData(
                    G2frame.GPXtree.AppendItem(Id,text='Index Peak List'),
                    [[],[]])
                G2frame.GPXtree.SetItemPyData(
                    G2frame.GPXtree.AppendItem(Id,text='Unit Cells List'),
                    [])
                G2frame.GPXtree.SetItemPyData(
                    G2frame.GPXtree.AppendItem(Id,text='Reflection Lists'),
                    {})
                # if any Control values have been set, move them into tree
                Controls = G2frame.GPXtree.GetItemPyData(G2gd.GetGPXtreeItemId(G2frame,G2frame.root, 'Controls'))
                Controls.update(rd.Controls)
                # Tree entries complete
        # select and show last PWDR file to be read
        if Id:
            G2frame.EnablePlot = True
            G2frame.GPXtree.Expand(Id)
            G2frame.GPXtree.SelectItem(Id)
        dlg.Raise()

    def RunTimerGR(event):
        if GSASIIpath.GetConfigValue('debug'):
            import datetime
            print ("DBG_Timer tick at {:%d %b %Y %H:%M:%S}\n".format(datetime.datetime.now()))
        filelist = glob.glob(os.path.join(Settings['indir'],Settings['filter']))
        if not filelist: return
        #if GSASIIpath.GetConfigValue('debug'): print(filelist)
        Id = None
        for f in filelist:
            if f in Settings['filesread']: continue
            Settings['filesread'].append(f)
            rd = fileReaders[Settings['fmt']]
            rd.ReInitialize()
            if not rd.ContentsValidator(f):
                Settings['timer'].Stop()
                btnstart.SetLabel('Continue')
                G2MessageBox(dlg,'Error in reading file {}: {}'.format(
                    f, rd.errors))
                return
            #if len(rd.selections) > 1:
            #    G2fil.G2Print('Warning: Skipping file {}: multibank not yet implemented'.format(f))
            #    continue
            block = 0
            rdbuffer = {}
            repeat = True
            while repeat:
                repeat = False
                try:
                    flag = rd.Reader(f,buffer=rdbuffer, blocknum=block)
                except:
                    flag = False
                if flag:
                    rd.readfilename = f
                    if rd.warnings:
                        G2fil.G2Print("Read warning by", rd.formatName,
                                          "reader:",
                                          rd.warnings)
                    elif not block:
                        G2fil.G2Print("{} read by Reader {}"
                              .format(f,rd.formatName))
                    else:
                        G2fil.G2Print("{} block # {} read by Reader {}"
                                .format(f,block,rd.formatName))
                    block += 1
                    repeat = rd.repeat
                else:
                    G2fil.G2Print("Warning: {} Reader failed to read {}"
                                      .format(rd.formatName,f))
                if 'phoenix' in wx.version():
                    HistName = 'PDF  '+rd.idstring
                else:
                    HistName = 'PDF  '+G2obj.StripUnicode(rd.idstring,'_')
                HistName = G2obj.MakeUniqueLabel(HistName,Settings['ReadList'])
                Settings['ReadList'].append(HistName)
                # put into tree
                Id = G2frame.GPXtree.AppendItem(parent=G2frame.root,text=HistName)
                Ymin = np.min(rd.pdfdata[1])
                Ymax = np.max(rd.pdfdata[1])
                valuesdict = {
                    'wtFactor':1.0,'Dummy':False,'ranId':ran.randint(0,sys.maxsize),
                    'Offset':[0.0,0.0],'delOffset':0.02*Ymax,
                    'Yminmax':[Ymin,Ymax],
                    }
                G2frame.GPXtree.SetItemPyData(
                    G2frame.GPXtree.AppendItem(Id,text='PDF Controls'),
                    {'G(R)':[valuesdict,rd.pdfdata,HistName],
                         'diffGRname':'','diffMult':1.0,'Rmax':Ymax,})
                G2frame.GPXtree.SetItemPyData(G2frame.GPXtree.AppendItem(Id,text='PDF Peaks'),
                    {'Limits':[1.,5.],'Background':[2,[0.,-0.2*np.pi],False],'Peaks':[]})

        # select and show last PWDR file to be read
        if Id:
            G2frame.EnablePlot = True
            G2frame.GPXtree.Expand(Id)
            G2frame.GPXtree.SelectItem(Id)

    global AutoLoadWindow
    Settings = {}
    if AutoLoadWindow: # make sure only one window is open at a time
        try:
            AutoLoadWindow.Destroy()
        except:
            pass
        AutoLoadWindow = None
    if FileTyp == 'pwd':
        fileReaders = [i for i in G2fil.LoadImportRoutines("pwd", "Powder_Data")
                       if i.scriptable]
        fmtchoices = [p.longFormatName for p in fileReaders]
        Settings['fmt'] = [i for i,v in enumerate(fmtchoices) if 'fxye' in v][0]
    else:
        fileReaders = [i for i in G2frame.ImportPDFReaderlist]
#                       if i.scriptable]
        fmtchoices = [p.longFormatName for p in fileReaders]
        Settings['fmt'] = 0
    Settings['ext'] = 0
    Settings['extStr'] = ''
    Settings['filter'] = '*.*'
    Settings['indir'] = os.getcwd()
    Settings['instfile'] = ''
    Settings['timer'] = wx.Timer()
    if FileTyp == 'pwd':
        Settings['timer'].Bind(wx.EVT_TIMER,RunTimerPWDR)
    else:
        Settings['timer'].Bind(wx.EVT_TIMER,RunTimerGR)
    Settings['filesread'] = []
    dlg = wx.Frame(G2frame,title='Automatic Data Loading',
                       style=wx.DEFAULT_FRAME_STYLE ^ wx.CLOSE_BOX)
    mnpnl = wx.Panel(dlg)
    mnsizer = wx.BoxSizer(wx.VERTICAL)
    sizer = wx.BoxSizer(wx.HORIZONTAL)
    sizer.Add(wx.StaticText(mnpnl, wx.ID_ANY,'Select format:'))
    fmtSel = G2ChoiceButton(mnpnl,fmtchoices,Settings,'fmt',onChoice=onSetFmtSelection)
    sizer.Add(fmtSel)
    sizer.Add((-1,-1),1,wx.EXPAND,1)
    msg = '''This window serves two purposes. It can be used to read files
as they are added to a directory or it can be used to read files from an
externally-created file list. For either, set the file format and an
instrument parameter file must be specified.
%%
* For automatic reading, the files must be found in the directory specified by
"Read from:" and the selected extension. The "File filter:" can be used to
limit the files to those matching a wildcard, (for example, if
"202408*pow*.*" is used as a filter, then files must begin with "202408"
and must also contain the string "pow".)
%%
* For reading from a list of files, press the "Read from file with a list
of files" button. The input file must contain a list of files, one per line.
Lines beginning in '#' are ignored. If more than one column is used
(separated by commas or tabs), the file name should be the first column.
File names can be in quotes, but this is not required. The extension
is ignored, as is the "File filter". The "Read from" directory will be used
if the file name does not contain a full path and the file is not in the
current working directory.
'''
    sizer.Add(HelpButton(mnpnl,msg,wrap=400),0,wx.RIGHT,5)
    mnsizer.Add(sizer,0,wx.EXPAND)

    sizer = wx.BoxSizer(wx.HORIZONTAL)
    sizer.Add(wx.StaticText(mnpnl, wx.ID_ANY,'Select extension:'))
    extSel = G2ChoiceButton(mnpnl,[],Settings,'ext',Settings,'extStr',onChoice=onSetExtSelection)
    sizer.Add(extSel,0)
    sizer.Add((-1,-1),1,wx.EXPAND,1)
    sizer.Add(wx.StaticText(mnpnl, wx.ID_ANY,'  File filter: '))
    flterInp = ValidatedTxtCtrl(mnpnl,Settings,'filter')
    sizer.Add(flterInp)
    mnsizer.Add(sizer,0,wx.EXPAND,0)

    sizer = wx.BoxSizer(wx.HORIZONTAL)
    sizer.Add(wx.StaticText(mnpnl, wx.ID_ANY,'Read from: '),0,wx.ALIGN_CENTER_VERTICAL)
    fInp3 = ValidatedTxtCtrl(mnpnl,Settings,'indir',size=(300,-1),OnLeave=TestInput)
    sizer.Add(fInp3,1,wx.EXPAND)
    btn3 = wx.Button(mnpnl,  wx.ID_ANY, "Browse")
    btn3.Bind(wx.EVT_BUTTON, OnBrowse)
    sizer.Add(btn3,0,wx.ALIGN_CENTER_VERTICAL)
    mnsizer.Add(sizer,0,wx.EXPAND)

    if FileTyp == 'pwd':
        sizer = wx.BoxSizer(wx.HORIZONTAL)
        sizer.Add(wx.StaticText(mnpnl, wx.ID_ANY,'Instrument parameter file from: '),0,wx.ALIGN_CENTER_VERTICAL)
        fInp4 = ValidatedTxtCtrl(mnpnl,Settings,'instfile',size=(300,-1),OnLeave=TestInput)
        sizer.Add(fInp4,1,wx.EXPAND)
        btn4 = wx.Button(mnpnl,  wx.ID_ANY, "Browse")
        btn4.Bind(wx.EVT_BUTTON, OnBrowse)
        sizer.Add(btn4,0,wx.ALIGN_CENTER_VERTICAL)
        mnsizer.Add(sizer,0,wx.EXPAND)
        # read a list of files
        FofFbtn = wx.Button(mnpnl,  wx.ID_ANY, 'Read from file with a list of files')
        FofFbtn.Bind(wx.EVT_BUTTON, OnFileOfFiles)
        mnsizer.Add(FofFbtn)
    # buttons on bottom
    sizer = wx.BoxSizer(wx.HORIZONTAL)
    sizer.Add((-1,-1),1,wx.EXPAND)
    btnstart = wx.Button(mnpnl,  wx.ID_ANY, "Start")
    btnstart.Bind(wx.EVT_BUTTON, OnStart)
    sizer.Add(btnstart)
    sizer.Add((20,-1),0,wx.EXPAND)
    btnclose = wx.Button(mnpnl,  wx.ID_ANY, "Close")
    onSetFmtSelection()
    btnclose.Bind(wx.EVT_BUTTON, OnQuit)
    sizer.Add(btnclose)
    sizer.Add((-1,-1),1,wx.EXPAND)
    mnsizer.Add(sizer,0,wx.EXPAND|wx.BOTTOM|wx.TOP,5)
    mnpnl.SetSizer(mnsizer)
    mnsizer.Fit(dlg)
    dlg.CenterOnParent()
    dlg.Show()
    AutoLoadWindow = dlg # save window reference

# Deal with Origin 1/2 ambiguities ################################################################################
def ChooseOrigin(G2frame,rd):
    G2elem.SetupGeneral(rd.Phase,G2frame.dirname)
    # make copy of Phase but shift atoms Origin 1->2
    O2Phase = copy.deepcopy(rd.Phase)
    # make copy of atoms, shift to alternate origin
    T = G2spc.spg2origins[rd.Phase['General']['SGData']['SpGrp']]
    O2atoms = O2Phase['Atoms']
    cx,ct,cs,cia = rd.Phase['General']['AtomPtrs']
    SGData = rd.Phase['General']['SGData']
    for atom in O2atoms:
        for i in [0,1,2]:
            atom[cx+i] += T[i]
            atom[cs:cs+2] = G2spc.SytSym(atom[3:6],SGData)[0:2] # update symmetry & mult
    #get density & distances
    DisAglData = {}
    DisAglData['SGData'] = rd.Phase['General']['SGData']
    DisAglData['Cell'] = rd.Phase['General']['Cell'][1:] #+ volume
    DisAglCtls = {'Factors': [0.85, 0],
                 'BondRadii': [], 'AngleRadii': [], 'AtomTypes': []}
    for atom in rd.Phase['Atoms']:
        DisAglCtls['BondRadii'].append(1.5)
        DisAglCtls['AngleRadii'].append(0)
        DisAglCtls['AtomTypes'].append(atom[ct])
    txt = ''
    for i,phObj in enumerate([rd.Phase,O2Phase]):
        if i:
            txt += "\n\nWith origin shift applied\n"
        else:
            txt += "\nWith current coordinates and original origin\n"
        cellContents = {}
        for atom in phObj['Atoms']:
            if atom[ct] in cellContents:
                cellContents[atom[ct]] += atom[cs+1]
            else:
                cellContents[atom[ct]] = atom[cs+1]
        txt += '   Unit cell Contents: '
        for i,k in enumerate(cellContents):
            if i: txt += ', '
            txt += '{}*{}'.format(cellContents[k],k)
        den,_ = G2mth.getDensity(phObj['General'])
        txt += "\n   Density {:.2f} g/cc\n".format(den)

        DisAglData['OrigAtoms'] = DisAglData['TargAtoms'] = [
                        [i,]+atom[ct-1:ct+1]+atom[cx:cx+3] for
                        i,atom in enumerate(phObj['Atoms'])]
        # lbl,dis,angle = G2stMn.RetDistAngle(DisAglCtls,DisAglData)
        # # get unique distances
        # minDis = {}
        # for i in dis:
        #     for j,o,s,d,e in dis[i]:
        #         key = '-'.join(sorted([lbl[i],lbl[j]]))
        #         if key not in minDis:
        #             minDis[key] = d
        #         elif d < minDis[key]:
        #             minDis[key] = d
        # thirdShortest = sorted([minDis[k] for k in minDis])[:3][-1]
        # shortTxt = ''
        # for k in minDis:
        #     if minDis[k] <= thirdShortest:
        #         if shortTxt: shortTxt += ', '
        #         shortTxt += "{}: {:.2f}".format(k,minDis[k])
        # txt += "   Shortest distances are "+shortTxt

    # do we know if there is a center of symmetry at origin?
    centro = None
    if 'xyz' in rd.SymOps:
        centro = False
        if '-x,-y,-z' in [i.replace(' ','').lower() for i in rd.SymOps['xyz']]:
            centro = True

    msg = 'Be careful here. This space group has two origin settings. GSAS-II requires the origin to be placed at a center of symmetry (Origin 2). You must choose the correct option below or all subsequent results will be *wrong*. For more info, press the help button (bottom right).\n'
    if centro:
        msg += '\nThere is an -x,-y,-z symmetry op in the file input, so this is likely already in Origin 2.\n'
    elif centro is None:
        msg += '\nNo symmetry operations are provided in the input file; you must review this yourself. You are recommended to review a plot of the structure to make sure the symmetry is correct.\n'
    else:
        msg += '\nSymmetry operations in the input file do not contain -x,-y,-z, indicating an origin shift is likely needed.\n'

    msg += '\nNote that the stoichometry computations below, made from the coordinates, may help indicate the correct origin choice:'

    width = 600
    dlg = wx.Dialog(G2frame,wx.ID_ANY,'Warning: Shift origin?',
                pos=wx.DefaultPosition,style=wx.DEFAULT_DIALOG_STYLE,
                size=(width,-1))
    dlg.CenterOnParent()
    mainSizer = wx.BoxSizer(wx.VERTICAL)
    txtbox = wx.StaticText(dlg,wx.ID_ANY,msg)
    txtbox.Wrap(width-10)
    mainSizer.Add(txtbox,0)
    mainSizer.Add((5,5))
    txtbox = wx.StaticText(dlg,wx.ID_ANY,txt)
    mainSizer.Add(txtbox,0,wx.ALIGN_CENTER,1)
    mainSizer.Add((10,10))

    O1Btn = wx.Button(dlg,wx.ID_ANY,"Apply origin shift")
    O1Btn.Bind(wx.EVT_BUTTON, lambda x: dlg.EndModal(wx.ID_OK))
    O2Btn = wx.Button(dlg,wx.ID_ANY,"Keep current coordinates")
    O2Btn.Bind(wx.EVT_BUTTON, lambda x: dlg.EndModal(wx.ID_YES))
    if centro:
        O2Btn.SetDefault()
    elif centro is not None:
        O1Btn.SetDefault()
    btnSizer = wx.BoxSizer(wx.HORIZONTAL)
    btnSizer.Add((20,20),1)
    btnSizer.Add(O1Btn)
    btnSizer.Add((10,10),0)
    btnSizer.Add(O2Btn)
    btnSizer.Add((20,20),1)
    btnSizer.Add(HelpButton(dlg,helpIndex='Origin1'),0,wx.RIGHT,5)
    mainSizer.Add(btnSizer,0,wx.EXPAND|wx.BOTTOM|wx.TOP, 10)
    dlg.SetSizer(mainSizer)
    dlg.Fit()
    ans = dlg.ShowModal()
    if ans == wx.ID_OK:
        dlg.Destroy()
        return O2Phase
    elif ans == wx.ID_YES:
        dlg.Destroy()
        return rd.Phase
    else:
        dlg.Destroy()
        return None

def makeContourSliders(G2frame,Ymax,PlotPatterns,newPlot,plottype):
    '''Create a non-modal dialog for sliders to set contour plot
    intensity thresholds.
    '''
    def updatePlot():
        'updates plot after a change in values'
        wx.CallAfter(PlotPatterns,G2frame,newPlot=newPlot,plotType=plottype)
    def OnSlider(event):
        'respond when min or max slider is moved'
        obj = event.GetEventObject()
        val = obj.GetValue()/100.
        if obj.mode == 'max':
            G2frame.Cmax = val
        else:
            G2frame.Cmin = val
        obj.txt.SetValue(int(Ymax*val))
        updatePlot()
    def OnNewVal(*args,**kwargs):
        'respond when a value is placed in the min or max text box'
        obj = kwargs['tc']
        if obj.mode == 'max':
            val = Range[1]
            G2frame.Cmax = val/Ymax
        else:
            val = Range[0]
            G2frame.Cmin = val/Ymax
        obj.slider.SetValue(int((100*val/Ymax) + 0.5))
        updatePlot()
    # makeContourSliders starts here
    Range = [Ymax*G2frame.Cmin,Ymax*G2frame.Cmax]
    dlg = wx.Dialog(G2frame.plotFrame,style=wx.DEFAULT_DIALOG_STYLE | wx.RESIZE_BORDER)
    vbox = wx.BoxSizer(wx.VERTICAL)
    vbox.Add((-1,5))
    hbox = wx.BoxSizer(wx.HORIZONTAL)
    hbox.Add((-1,-1),1,wx.EXPAND,1)
    hbox.Add(wx.StaticText(
                dlg,wx.ID_ANY,'Set Contour Intensity Limits'),1,wx.ALL)
    hbox.Add((-1,-1),1,wx.EXPAND,1)
    vbox.Add(hbox)
    vbox.Add((-1,10))
    dlg.slideSizer = wx.FlexGridSizer(2,3,5,5)
    dlg.slideSizer.AddGrowableCol(2)

    dlg.slideSizer.Add(wx.StaticText(parent=dlg,label=' Min intensity'),0,WACV)
    minSel = wx.Slider(parent=dlg,style=wx.SL_HORIZONTAL,
                           value=int(100*G2frame.Cmin+0.5))
    minSel.Bind(wx.EVT_SLIDER, OnSlider)
    minVal = ValidatedTxtCtrl(dlg,Range,0,xmin=0,
                xmax=Ymax-1, OnLeave=OnNewVal)
    minVal.slider = minSel
    minVal.mode = 'min'
    minSel.txt = minVal
    minSel.mode = 'min'
    dlg.slideSizer.Add(minVal,0,WACV)
    dlg.slideSizer.Add(minSel,0,wx.EXPAND|wx.ALL,3)

    dlg.slideSizer.Add(wx.StaticText(parent=dlg,label=' Max intensity'),0,WACV)
    maxSel = wx.Slider(parent=dlg,style=wx.SL_HORIZONTAL,
                           value=int(100*G2frame.Cmax+0.5))
    maxSel.Bind(wx.EVT_SLIDER, OnSlider)
    maxVal = ValidatedTxtCtrl(dlg,Range,1,xmin=1,
                xmax=Ymax, OnLeave=OnNewVal)
    maxVal.slider = maxSel
    maxVal.mode = 'max'
    maxSel.txt = maxVal
    maxSel.mode = 'max'
    dlg.slideSizer.Add(maxVal,0,WACV)
    dlg.slideSizer.Add(maxSel,0,wx.EXPAND|wx.ALL,3)

    vbox.Add(dlg.slideSizer,0,wx.EXPAND,0)
    vbox.Add((-1,15))

    hbox = wx.BoxSizer(wx.HORIZONTAL)
    hbox.Add((-1,-1),1,wx.EXPAND,1)
    btn = wx.Button(dlg, wx.ID_CLOSE)
    hbox.Add(btn,0,wx.ALL,0)
    btn.Bind(wx.EVT_BUTTON,lambda x: dlg.Destroy())
    hbox.Add((-1,-1),1,wx.EXPAND,1)
    vbox.Add(hbox,0,wx.EXPAND,0)
    vbox.Add((-1,5))

    dlg.SetSizer(vbox)
    vbox.Fit(dlg)
    wx.CallLater(100,minVal.SetValue,Range[0])
    dlg.Show()

################################################################################
# GPX browser routines
def skimGPX(fl):
    '''pull out fit information from a .gpx file quickly

    :returns: dict with status info
    '''
    if fl is None: return {}
    result = {'other':[]}
    if not os.path.exists(fl):
        return {'error':'File does not exist!'}
    cnt = 0
    hist = 0
    fp = open(fl,'rb')
    result['last saved'] = time.ctime(os.stat(fl).st_mtime)
    try:
        while True:
            cnt += 1
            note = None
            try:
                data = G2IO.cPickleLoad(fp)
            except EOFError:
                #print(cnt,'entries read')
                break
            if cnt > 50:  # don't spend too long on this file, if big
                result['PWDR'] += 3*['   .']
                break
            datum = data[0]
            if datum[0] == 'Notebook':
                result[datum[0]] = datum[1][-1]
            elif 'Controls' in datum[0]:
#                datum[0]['Seq Data']
                if 'LastSavedUsing' in datum[1]:
                    result['last saved'] += ' (v' + datum[1]['LastSavedUsing'] +')'

            elif datum[0] == 'Covariance':
                d = datum[1].get('Rvals')
                if d:
                    result[datum[0]] = 'Overall: Rwp={:.2f}, GOF={:.1f}'.format(
                        d.get('Rwp','?'),d.get('GOF','?'))
                    if d.get('converged',False): result[datum[0]] += '  **Converged**'
            elif datum[0].startswith('PWDR '):
                if 'Residuals' not in datum[1][0]: continue
                if 'PWDR' not in result: result['PWDR'] = []
                result['PWDR'].append(
                    "hist #{}: wR={:.2f} ({:})".format(
                        hist,datum[1][0]['Residuals'].get('wR','?'),datum[0]))
                hist += 1
            elif datum[0].startswith('HKLF '):
                note = 'Single crystal histogram(s)'
            elif datum[0].startswith('REFD '):
                note = 'Reflectivity histogram(s)'
            elif datum[0].startswith('SASD '):
                note = 'Small angle histogram(s)'
            elif datum[0].startswith('PDF  '):
                note = 'PDF histogram(s)'
            elif datum[0].startswith('IMG '):
                note = 'Image(s)'
            elif datum[0] == 'Sequential results':
                note = 'Sequential results'
            elif datum[0] in ('Constraints','Restraints','Rigid bodies'):
                pass
            else:
#                print(datum[0])
#                breakpoint()
                pass
            if note:
                if note not in result['other']:
                    result['other'].append(note)
    except Exception as msg:
        result['error'] = 'read error: '+str(msg)
    finally:
        fp.close()
    return result

class gpxFileSelector(wx.Dialog):
    '''Create a file selection widget for locating .gpx files as a modal
    dialog. Displays status information on selected files. After creating
    this use dlg.ShowModal() to wait for selection of a file.
    If dlg.ShowModal() returns wx.ID_OK, use dlg.Selection (multiple=False)
    to obtain the selected file or dlg.Selections (multiple=True) to
    obtain a list of multiple files.

    :param wx.Frame parent: name of panel or frame that will be
      the parent to the dialog. Can be None.

    :param path startdir: Specifies the initial directory that is
      opened when the window is initially opened. Default is '.'

    :param bool multiple: if True, checkboxes are used to allow
      selection of multiple files. Default is False

    '''
    def __init__(self,parent,startdir='.',multiple=False,*args,**kwargs):
        self.timer = None
        self.delay = 1500 # time to wait before applying filter (1.5 sec)
        self.Selection = None
        self.Selections = []
        self.startDir = startdir
        if startdir == '.':
            self.startDir = os.getcwd()
        self.multiple = multiple
        wx.Dialog.__init__(self, parent=parent,
                                 style=wx.DEFAULT_DIALOG_STYLE | wx.RESIZE_BORDER)
        self.CenterOnParent()

        topSizer = wx.BoxSizer(wx.VERTICAL)
        self.dirBtn = wxfilebrowse.DirBrowseButton(self,wx.ID_ANY, size=(650, -1),
                            changeCallback = self.DirSelected,
                            startDirectory = self.startDir
                    )
        topSizer.Add(self.dirBtn,0,wx.EXPAND,1)

        subSiz = wx.BoxSizer(wx.HORIZONTAL)
        self.opt = {'useBak':False, 'sort':0, 'filter':'*'}
        chk = G2CheckBoxFrontLbl(self,' Include .bakXX?',self.opt,'useBak',
                                     OnChange=self.DirSelected)
        subSiz.Add(chk,0,wx.ALIGN_CENTER_VERTICAL,0)
        subSiz.Add((10,-1),1,wx.EXPAND,1)
        subSiz.Add(wx.StaticText(self,wx.ID_ANY,'   Sort by: '),0,wx.ALIGN_CENTER_VERTICAL,1)
        choices = ['age','name (alpha+case)','name (alpha)']
        for w in G2RadioButtons(self,self.opt,'sort',choices,
                                    OnChange=self.DirSelected):
            subSiz.Add(w,0,wx.ALIGN_CENTER_VERTICAL,0)
        subSiz.Add((10,-1),1,wx.EXPAND,1)
        subSiz.Add(wx.StaticText(self,wx.ID_ANY,'Name \nFilter: '),0,wx.ALIGN_CENTER_VERTICAL,1)
        self.filterBox = ValidatedTxtCtrl(self, self.opt, 'filter',
                                size=(80,-1), style=wx.TE_PROCESS_ENTER,
                                OnLeave=self.DirSelected, notBlank=False)
        self.filterBox.Bind(wx.EVT_TEXT,self._startUpdateTimer)
        self.filterBox.Bind(wx.EVT_TEXT_ENTER,self.DirSelected)
        subSiz.Add(self.filterBox)
        subSiz.Add((2,-1))

        topSizer.Add(subSiz,0,wx.EXPAND,0)

        mainPanel = wx.SplitterWindow(self, wx.ID_ANY, style=wx.SP_LIVE_UPDATE|wx.SP_3D)
        mainPanel.SetMinimumPaneSize(100)

        if self.multiple:
            self.fileBox = wx.CheckListBox(mainPanel,wx.ID_ANY, size=(200, 200),
                                               style=wx.LB_SINGLE)
            self.fileBox.Bind(wx.EVT_CHECKLISTBOX,self.FileSelected)
        else:
            self.fileBox = wx.ListBox(mainPanel,wx.ID_ANY, size=(200, 200),
                                          style=wx.LB_SINGLE)
        self.fileBox.Bind(wx.EVT_LISTBOX,self.FileSelected)

        self.rtc = wxrt.RichTextCtrl(mainPanel, style=wx.VSCROLL|wx.HSCROLL|
                                       wx.NO_BORDER|wx.richtext.RE_READONLY)
        mainPanel.SplitVertically(self.fileBox, self.rtc, 200)
        topSizer.Add(mainPanel,1,wx.EXPAND)

        subSiz = wx.BoxSizer(wx.HORIZONTAL)
        subSiz.Add((-1,-1),1,wx.EXPAND,1)
        self.OKbtn = wx.Button(self, wx.ID_OK, label='Open')
        self.OKbtn.Enable(False)   # A file must be selected 1st
        btn = wx.Button(self, wx.ID_CANCEL)
        subSiz.Add(self.OKbtn)
        subSiz.Add((5,-1))
        subSiz.Add(btn)
        subSiz.Add((-1,-1),1,wx.EXPAND,1)
        topSizer.Add((-1,5))
        topSizer.Add(subSiz,0,wx.EXPAND)
        topSizer.Add((-1,5))
        self.SetSizer(topSizer)
        topSizer.Fit(self)
        self.dirBtn.SetValue(self.startDir)

    def _startUpdateTimer(self,event):
        if self.timer:
            self.timer.Restart(self.delay)
        else:
            self.timer = wx.CallLater(self.delay,self.DirSelected)

    def DirSelected(self,event=None,*args,**kwargs):
        '''Respond to a directory being selected. List files found in fileBox and
        clear any selections. Also clear any reference to a timer.
        '''
        import re
        try:
            if self.timer: self.timer.Stop()
        except:
            pass
        self.timer = None
        self.fileBox.Clear()
        self.rtc.Clear()
        self.Selection = None
        self.Selections = []
        self.OKbtn.Enable(False)
        glb = self.opt['filter'].strip()
        if not glb:
            glb = '*'
        elif not '*' in glb:
            glb = '*' + glb + '*'
        fullglob = os.path.join(self.dirBtn.GetValue(),glb+'.gpx')
        self.fl = glob.glob(fullglob)
        if self.opt['useBak']:
            self.sl = [(os.path.split(i)[1],os.stat(i).st_mtime,i) for i in self.fl]
        else:
            self.sl = [(os.path.split(i)[1],os.stat(i).st_mtime,i) for i in self.fl
                  if not re.match(r'.*\.bak\d+\.gpx.*',i)]
        if self.opt['sort'] == 0:
            self.sl.sort(key=lambda x: x[1],reverse=True)
        elif self.opt['sort'] == 1:
            self.sl.sort(key=lambda x: x[0])
        else:
            self.sl.sort(key=lambda x: x[0].lower())
        items = [i[0]+' ('+self._fmtTimeStampDelta(i[1])+')' for i in self.sl]
        if items:
            self.fileBox.InsertItems(items,0)

    def FileSelected(self,event):
        '''Respond to a file being selected (or checked in multiple mode)
        '''
        if self.multiple:  # disable  Open when nothing is selected
            self.Selections = []
            OK = False
            for i in self.fileBox.GetCheckedItems():
                self.Selections.append(self.sl[i][2])
                OK = True
            self.OKbtn.Enable(OK)
        else:
            self.OKbtn.Enable(True)
        self.Selection = self.sl[self.fileBox.GetSelection()][2]
        result = skimGPX(self.Selection)
        self.displayGPXrtc(result,self.Selection)

    def displayGPXrtc(self,result,fwp):
        '''Show info about selected file in a RichText display'''
        self.rtc.Clear()
        if fwp is None: return
        self.rtc.Freeze()
        self.rtc.BeginSuppressUndo()
        self.rtc.BeginAlignment(wx.TEXT_ALIGNMENT_CENTER)
        self.rtc.BeginFontSize(14)
        self.rtc.BeginBold()
        self.rtc.WriteText(os.path.split(fwp)[1])
        self.rtc.EndBold()
        self.rtc.Newline()
        self.rtc.EndFontSize()
        self.rtc.EndAlignment()
        self.rtc.WriteText('last saved on ')
        self.rtc.WriteText(result['last saved'])
        self.rtc.Newline()
        if 'Covariance' in result:
            self.rtc.BeginLeftIndent(0,40)
            self.rtc.WriteText(result['Covariance'])
            self.rtc.Newline()
            self.rtc.EndLeftIndent()
        if 'Notebook' in result and len(result.get('Notebook','').strip()):
            self.rtc.BeginLeftIndent(0,40)
            self.rtc.BeginItalic()
            self.rtc.WriteText('Last notebook entry: ')
            self.rtc.EndItalic()
            self.rtc.WriteText(result['Notebook'])
            self.rtc.Newline()
            self.rtc.EndLeftIndent()
        if len(result.get('other',[])) > 0:
            self.rtc.BeginParagraphSpacing(0,0)
            self.rtc.BeginLeftIndent(0)
            self.rtc.BeginBold()
            self.rtc.WriteText('Data types in project:')
            self.rtc.EndBold()
            self.rtc.EndLeftIndent()
            self.rtc.Newline()
            self.rtc.BeginLeftIndent(40)
            for line in result['other']:
                self.rtc.WriteText(line+'\n')
            self.rtc.EndLeftIndent()
            self.rtc.EndParagraphSpacing()

        if 'PWDR' in result:
            self.rtc.BeginParagraphSpacing(0,0)
            self.rtc.BeginLeftIndent(0)
            self.rtc.BeginBold()
            self.rtc.WriteText('Powder histograms:')
            self.rtc.EndBold()
            self.rtc.EndLeftIndent()
            self.rtc.Newline()
            self.rtc.BeginLeftIndent(40)
            for line in result['PWDR']:
                self.rtc.WriteText(line+'\n')
            self.rtc.EndLeftIndent()
            self.rtc.EndParagraphSpacing()

        if 'error' in result:
            self.rtc.Newline()
            self.rtc.BeginBold()
            self.rtc.WriteText('Error encountered: ')
            self.rtc.EndBold()
            self.rtc.WriteText(result['error'])
        self.rtc.EndSuppressUndo()
        self.rtc.Thaw()

    def _fmtTimeStampDelta(self,tm):
        'Show file age relative to now'
        delta = time.time() - tm
        if delta > 60*60*24*365:
            return "{:.2f} years".format(delta/(60*60*24*365))
        elif delta > 60*60*24*7:
            return "{:.1f} weeks".format(delta/(60*60*24*7))
        elif delta > 60*60*24:
            return "{:.1f} days".format(delta/(60*60*24))
        elif delta > 60*60:
            return "{:.1f} hours".format(delta/(60*60))
        else:
            return "{:.1f} minutes".format(delta/60)

def setColorButton(parent,array,key,callback=None,callbackArgs=[]):
    '''Define a button for setting colors
    This bypasses the bug in wx4.1.x in ColourSelect
    '''
    import wx.lib.colourselect as wcs
    def OnColor(event):
        array[key] = list(event.GetValue())[:3]
        if callback: callback(*callbackArgs)
    def onSetColour(event):
        dlg = wx.ColourDialog(parent.GetTopLevelParent())
        try:
            dlg.GetColourData().SetChooseFull(True)
            dlg.GetColourData().SetColour(array[key])
            if dlg.ShowModal() == wx.ID_OK:
                data = dlg.GetColourData()
                array[key] = data.GetColour().Get()
                print('OK',array[key])
        finally:
            dlg.Destroy()
    if wx.__version__.startswith('4.1'):
        colorButton = wx.Button(parent,wx.ID_ANY,'Set')
        colorButton.Bind(wx.EVT_BUTTON, onSetColour)
    else:
        colorButton = wcs.ColourSelect(parent,colour=array[key],size=wx.Size(25,25))
        colorButton.Bind(wcs.EVT_COLOURSELECT, OnColor)
    return colorButton

CitationDict = {}
def SaveCite(prog,text):
    '''Save citation information as it is referenced so that all of it can be
    displayed in the About GSAS-II window
    '''
    global CitationDict
    CitationDict[prog] = text

def GetCite(key,wrap=None,indent=None):
    '''Return citation information, optionally with text wrapping.
    '''
    if GSASIIpath.GetConfigValue('debug') and key not in CitationDict:
        print(f'Warning: GetCite citation ref {key!r} not defined.')
    txt = CitationDict.get(key,'')
    leftmargin = ''
    if indent:
        leftmargin=indent*' '
    if wrap:
        import textwrap
        txt = '\n'.join(textwrap.wrap(txt,wrap,
                    replace_whitespace=False,
                    break_long_words=False,
                    initial_indent=leftmargin, subsequent_indent=leftmargin))
    return txt
#########################
# Catalog citation refs #
#########################
# OK to call SaveCite anywhere in GSAS-II, but putting calls here allows control
# over their sequence. Calls anywhere else will show up after these.
SaveCite('small angle scattering',
         'R.B. Von Dreele, J. Appl. Cryst. 47, 1748-9 (2014)')
SaveCite('DIFFaX',
         'M.M.J. Treacy, J.M. Newsam & M.W. Deem, Proc. Roy. Soc. Lond. A 433, 499-520 (1991) doi: https://doi.org/10.1098/rspa.1991.0062')
SaveCite('NIST*LATTICE',
'''V. L. Karen and A. D. Mighell, NIST Technical Note 1290 (1991), https://nvlpubs.nist.gov/nistpubs/Legacy/TN/nbstechnicalnote1290.pdf; V. L. Karen & A. D. Mighell, U.S. Patent 5,235,523, https://patents.google.com/patent/US5235523A/en?oq=5235523''')
SaveCite('Parameter Impact',
             'Toby, B. H. (2024). "A simple solution to the Rietveld refinement recipe problem." J. Appl. Cryst. 57(1): 175-180.')
SaveCite('Fundamental parameter fitting',
'''MH Mendenhall, K Mullen && JP Cline (2015), J. Res. of NIST, 120, p223. DOI: 10.6028/jres.120.014;
For Incident Beam Mono model, also cite: MH Mendenhall, D Black && JP Cline (2019), J. Appl. Cryst., 52, p1087. DOI: 10.1107/S1600576719010951
''')
SaveCite('RMCProfile',
'"RMCProfile: Reverse Monte Carlo for polycrystalline materials", M.G. Tucker, D.A. Keen, M.T. Dove, A.L. Goodwin and Q. Hui, Jour. Phys.: Cond. Matter 2007, 19, 335218. doi: https://doi.org/10.1088/0953-8984/19/33/335218')
SaveCite('PDFfit2',
'"PDFfit2 and PDFgui: computer programs for studying nanostructures in crystals", C.L. Farrow, P.Juhas, J.W. Liu, D. Bryndin, E.S. Bozin, J. Bloch, Th. Proffen and S.J.L. Billinge, J. Phys, Condens. Matter 19, 335219 (2007)., https://doi.org/10.1088/0953-8984/19/33/335219')
SaveCite('ISOTROPY, ISODISTORT, ISOCIF...',
'H. T. Stokes, D. M. Hatch, and B. J. Campbell, ISOTROPY Software Suite, iso.byu.edu.; B. J. Campbell, H. T. Stokes, D. E. Tanner, and D. M. Hatch, "ISODISPLACE: An Internet Tool for Exploring Structural Distortions." J. Appl. Cryst. 39, 607-614 (2006).')
SaveCite('ISODISPLACE',
'D. E. Tanner, and D. M. Hatch, "ISODISPLACE: An Internet Tool for Exploring Structural Distortions." J. Appl. Cryst. 39, 607-614 (2006).')
SaveCite('fullrmc',
'''"Atomic Stochastic Modeling & Optimization with fullrmc", B. Aoun, J. Appl. Cryst. 2022, 55(6) 1664-1676, DOI: 10.1107/S1600576722008536.
"Fullrmc, a Rigid Body Reverse Monte Carlo Modeling Package Enabled with Machine Learning and Artificial Intelligence", B. Aoun, Jour. Comp. Chem. 2016, 37, 1102-1111. DOI: 10.1002/jcc.24304''')
SaveCite('Bilbao: PSEUDO',
'''C. Capillas, E.S. Tasci, G. de la Flor, D. Orobengoa, J.M. Perez-Mato and M.I. Aroyo. "A new computer tool at the Bilbao Crystallographic Server to detect and characterize pseudosymmetry". Z. Krist. (2011), 226(2), 186-196 DOI:10.1524/zkri.2011.1321.''')
SaveCite('Bilbao: k-SUBGROUPSMAG',
'Symmetry-Based Computational Tools for Magnetic Crystallography, J.M. Perez-Mato, S.V. Gallego, E.S. Tasci, L. Elcoro, G. de la Flor, and M.I. Aroyo, Annu. Rev. Mater. Res. 2015. 45,217-48. doi: 10.1146/annurev-matsci-070214-021008')
SaveCite('Bilbao: PSEUDOLATTICE',
'Bilbao Crystallographic Server I: Databases and crystallographic computing programs, M. I. Aroyo, J. M. Perez-Mato, C. Capillas, E. Kroumova, S. Ivantchev, G. Madariaga, A. Kirov & H. Wondratschek, Z. Krist. 221, 1, 15-27 (2006). doi: https://doi.org/doi:10.1524/zkri.2006.221.1.15''')
SaveCite('Bilbao+GSAS-II magnetism',
'Determining magnetic structures in GSAS-II using the Bilbao Crystallographic Server tool k-SUBGROUPSMAG, R.B. Von Dreele & L. Elcoro, Acta Cryst. 2024, B80. doi: https://doi.org/10.1107/S2052520624008436')
SaveCite('SHAPES',
'A New Algorithm for the Reconstruction of Protein Molecular Envelopes from X-ray Solution Scattering Data, J. Badger, Jour. of Appl. Chrystallogr. 2019, 52, 937-944. doi: https://doi.org/10.1107/S1600576719009774')
SaveCite('Scikit-Learn',
'"Scikit-learn: Machine Learning in Python", Pedregosa, F., Varoquaux, G., Gramfort, A., Michel, V., Thirion, B., Grisel, O., Blondel, M., Prettenhofer, P., Weiss, R., Dubourg, V., Vanderplas, J., Passos, A., Cournapeau, D., Brucher, M., Perrot, M. and Duchesnay, E., Journal of Machine Learning Research (2011) 12, 2825-2830.')
SaveCite('Dysnomia',
'Dysnomia, a computer program for maximum-entropy method (MEM) analysis and its performance in the MEM-based pattern fitting, K. Moma, T. Ikeda, A.A. Belik & F. Izumi, Powder Diffr. 2013, 28, 184-193. doi: https://doi.org/10.1017/S088571561300002X')

def NISTlatUse(msgonly=False):
        msg = f'Performing cell symmetry search using NIST*LATTICE.\n\nPlease cite: {GetCite("NIST*LATTICE")}'
        print(msg)
        if msgonly: return msg
        wx.MessageBox(msg,caption='Using NIST*LATTICE',style=wx.ICON_INFORMATION)

def Load2Cells(G2frame,phase):
    '''Accept two unit cells and use NIST*LATTICE to search for a relationship
    that relates them.

    The first unit cell is initialized as the currently selected phase and
    the second unit cell is set to the first different phase from the tree.
    The user can initialize the cell parameters to select a different phase
    for either cell or can type in the values themselves.

    :param wx.Frame G2frame: The main GSAS-II window
    :param dict phase: the currently selected frame
    '''
    def setRatioMax(*arg,**kwarg):
        '''Set the value for the max volume used in the search according
        to the type of search selected.
        '''
        if nistInput[2] == 'I':
            volRatW.Validator.xmax = 40
            volMaxLbl.SetLabel(' (ratio, 1 to 40)')
        else:
            volRatW.Validator.xmax = 10
            volMaxLbl.SetLabel(' (ratio, 1 to 10)')
        volRatW.SetValue(min(volRatW.Validator.xmax,nistInput[3]))
    def computeNISTlatCompare(event):
        'run NIST*LATTICE after the compute button is pressed'
        from . import nistlat
        out = nistlat.CompareCell(cellLen[0], cellCntr[0],
                                  cellLen[1], cellCntr[1],
                    tolerance=3*[nistInput[0]]+3*[nistInput[1]],
                    mode=nistInput[2], vrange=nistInput[3])
        if len(out):
            msg = str(len(out))+' Transformations were found. See console for matrices.'
            G2MessageBox(G2frame,msg,'Transforms found')
            print(len(out),'transform matrices found')
            for i in out:
                print(' ',i[5][0],'/',i[5][1],'/',i[5][2])
        else:
            G2MessageBox(G2frame,
                'No transforms were found within supplied limits',
                'No transforms found')
    def setCellFromPhase(event):
        '''respond to "set from phase" button. A phase is selected and
        the unit cell info is loaded from that phase into the appropriate
        cell widgets.
        '''
        cell = event.GetEventObject().cellNum
        widgets = event.GetEventObject().widgets
        phaseList = list(Phases.keys())
        if len(Phases) == 0:
            print('No phases in project')
            return
        elif len(Phases) == 1:
            p = phaseList[0]
        else:
            dlg = G2SingleChoiceDialog(G2frame,'Select a phase from list',
                                           'Select phase',phaseList)
            dlg.CenterOnParent()
            try:
                if dlg.ShowModal() == wx.ID_OK:
                    p = phaseList[dlg.GetSelection()]
                else:
                    return
            finally:
                dlg.Destroy()
        ph2 = Phases[p]
        cellLen[cell] = ph2['General']['Cell'][1:7]
        cellCntr[cell] = ph2['General']['SGData']['SpGrp'].strip()[0]
        for val,wid in zip(cellLen[cell],widgets[:6]):
            wid.SetValue(val)
        widgets[6].SetValue(cellCntr[cell])
        dlg.Raise() # needed to bring modal dialog to front, at least on Mac

    # Load2Cells starts here
    msg = NISTlatUse(True)
    nistInput=[0.2,1.,'I',8]
    cellLen = [None,None]
    cellCntr = [None,None]
    cellLen[0] = phase['General']['Cell'][1:7]
    cellCntr[0] = phase['General']['SGData']['SpGrp'].strip()[0]
    Histograms,Phases = G2frame.GetUsedHistogramsAndPhasesfromTree()
    cellLen[1] = 3*[1.]+3*[90.]
    cellCntr[1] = 'P'
    for p in Phases:
        ph2 = Phases[p]
        if ph2['ranId'] != phase['ranId']:
            cellLen[1] = ph2['General']['Cell'][1:7]
            cellCntr[1] = ph2['General']['SGData']['SpGrp'].strip()[0]
            break

    dlg = wx.Dialog(G2frame,style=wx.DEFAULT_DIALOG_STYLE|wx.RESIZE_BORDER)
    dlg.CenterOnParent()

    sizer = wx.BoxSizer(wx.VERTICAL)
    sizer.Add(wx.StaticText(dlg,label='NIST*LATTICE: Relate Two Unit Cells'),
                  0,wx.ALIGN_CENTER_HORIZONTAL,0)
    sizer.Add((-1,15))
    sizer.Add(wx.StaticText(dlg,label=msg))
    sizer.Add((-1,15))
    tableSizer = wx.FlexGridSizer(0,9,0,0)
    tableSizer.Add((-1,-1))
    for l in u'abc\u03B1\u03B2\u03B3':
        tableSizer.Add(wx.StaticText(dlg,label=l),0,WACV|wx.ALIGN_CENTER)
    tableSizer.Add(wx.StaticText(dlg,label='Centering'),0,WACV|wx.ALIGN_LEFT)
    tableSizer.Add((-1,-1))
    for cell in range(2):
        tableSizer.Add(wx.StaticText(dlg,label='Cell '+str(cell+1)),0,wx.ALIGN_CENTER|wx.RIGHT,5)
        wlist = []
        for i in range(6):
            l = 3
            if i < 3: l = 4
            w = ValidatedTxtCtrl(dlg,cellLen[cell],i,nDig=(7,l),size=(60,-1))
            wlist.append(w)
            tableSizer.Add(w,0,wx.LEFT|wx.RIGHT,3)
        w = EnumSelector(dlg,cellCntr,cell,['P','A','B','C','F','I','R'])
        tableSizer.Add(w)
        wlist.append(w)
        btn = wx.Button(dlg, wx.ID_ANY, 'Load from phase')
        btn.cellNum = cell
        btn.widgets = wlist
        btn.Bind(wx.EVT_BUTTON, setCellFromPhase)
        tableSizer.Add(btn)
    sizer.Add(tableSizer,0,wx.LEFT|wx.RIGHT,20)
    tableSizer = wx.FlexGridSizer(0,3,0,0)
    tableSizer.Add(wx.StaticText(dlg,label='Cell length tolerance: '),
                       0,WACV|wx.ALIGN_LEFT)
    w = ValidatedTxtCtrl(dlg,nistInput,0,nDig=(6,2))
    tableSizer.Add(w)
    tableSizer.Add(wx.StaticText(dlg,label=' (A) '))
    tableSizer.Add(wx.StaticText(dlg,label='Cell angle tolerance: '),
                       0,WACV|wx.ALIGN_LEFT)
    w = ValidatedTxtCtrl(dlg,nistInput,1,nDig=(6,1))
    tableSizer.Add(w)
    tableSizer.Add(wx.StaticText(dlg,label=' (degrees) '))
    tableSizer.Add(wx.StaticText(dlg,label='Cell volume range: '),
            0,WACV|wx.ALIGN_LEFT)
    volRatW = ValidatedTxtCtrl(dlg,nistInput,3,xmin=1,xmax=40)
    tableSizer.Add(volRatW)
    volMaxLbl = wx.StaticText(dlg,label=' (ratio, 1 to 40)')
    tableSizer.Add(volMaxLbl)
    sizer.Add(tableSizer,0,wx.EXPAND)
    tableSizer = wx.FlexGridSizer(0,2,0,0)
    tableSizer.Add(wx.StaticText(dlg,label='Search mode: '),0,WACV|wx.ALIGN_LEFT)
    tableSizer.Add(EnumSelector(dlg,nistInput,2,['Integral matrices', 'Fractional matrices'],
        ['I','F'],OnChange=setRatioMax))
    sizer.Add(tableSizer,0,wx.EXPAND)
    btnSizer = wx.BoxSizer(wx.HORIZONTAL)
    btn = wx.Button(dlg, wx.ID_ANY,'Compute')
    btn.Bind(wx.EVT_BUTTON, computeNISTlatCompare)
    btnSizer.Add((-1,-1),1,wx.EXPAND)
    btnSizer.Add(btn)
    btnSizer.Add((-1,-1),1,wx.EXPAND)
    sizer.Add(btnSizer,0,wx.EXPAND|wx.CENTER,0)

    btnsizer = wx.StdDialogButtonSizer()
    btn = wx.Button(dlg, wx.ID_CLOSE)
    btn.SetDefault()
    btn.Bind(wx.EVT_BUTTON, lambda x: dlg.EndModal(wx.ID_OK))
    btnsizer.AddButton(btn)
    btnsizer.Realize()
    sizer.Add(btnsizer, 0, wx.EXPAND|wx.ALL, 5)
    dlg.SetSizer(sizer)
    sizer.Fit(dlg)

    if dlg.ShowModal() == wx.ID_OK:
        dlg.Destroy()
    else:
        dlg.Destroy()
        return

class ScrolledStaticText(wx.StaticText):
    '''Fits a long string into a small space by scrolling it. Inspired by
    ActiveText.py from J Healey <rolfofsaxony@gmx.com>
    https://discuss.wxpython.org/t/activetext-rather-than-statictext/36370

    Use examples::

      frm = wx.Frame(None) # create a frame
      ms = wx.BoxSizer(wx.VERTICAL)
      text = 'this is a long string that will be scrolled'
      ms.Add(G2G.ScrolledStaticText(frm,label=text))
      txt = G2G.ScrolledStaticText(frm,label=text, lbllen=20)
      smallfont = wx.SystemSettings.GetFont(wx.SYS_SYSTEM_FONT)
      smallfont.SetPointSize(10)
      txt.SetFont(smallfont)
      ms.Add(txt)
      ms.Add(G2G.ScrolledStaticText(frm,label=text,dots=False,delay=250,lbllen=20))
      frm.SetSizer(ms)

    :param w.Frame parent: Frame or Panel where widget will be placed
    :param str label: string to be displayed
    :param int delay: time between updates in ms (default is 100)
    :param int lbllen: number of characters to show (default is 15)
    :param bool dots: If True (default) ellipsis (...) are placed
        at the beginning and end of the string when any characters
        in the string are not shown. The displayed string length
        will thus be lbllen+6 most of the time
    :param (other): other optional keyword parameters for the
      wx.StaticText widget such as size or style may be specified.
    '''
    def __init__(self, parent, label='', delay=100, lbllen=15,
                 dots=True, **kwargs):
        wx.StaticText.__init__(self, parent, wx.ID_ANY, '', **kwargs)
        self.fullmsg = label
        self.lbllen = lbllen
        self.msgpos = 0
        self.dots = dots
        self.onTimer(None)
        self.timer = wx.Timer(self)
        self.Bind(wx.EVT_TIMER, self.onTimer)
        self.timer.Start(delay, wx.TIMER_CONTINUOUS)

    def onTimer(self,event):
        if self.dots and self.msgpos > 0:
            txt = '...'
        else:
            txt = ''
        txt += self.fullmsg[self.msgpos:self.msgpos+self.lbllen+1]
        if self.dots and self.msgpos+self.lbllen < len(self.fullmsg):
            txt += '...'
        try:
            self.SetLabel(txt)
        except:
            self.timer.Stop()
        self.msgpos += 1
        if self.msgpos >= len(self.fullmsg): self.msgpos = 0

#===========================================================================
def ExtractFileFromZip(filename, selection=None, confirmread=True,
                       confirmoverwrite=True, parent=None,
                       multipleselect=False,msg=''):
    '''If the filename is a zip file, extract a file from that
    archive.

    :param list selection: used to predefine the name of the file
      to be extracted. Filename case and zip directory name are
      ignored in selection; the first matching file is used.

    :param bool confirmread: if True asks the user to confirm before expanding
      the only file in a zip

    :param bool confirmoverwrite: if True asks the user to confirm
      before overwriting if the extracted file already exists

    :param bool multipleselect: if True allows more than one zip
      file to be extracted, a list of file(s) is returned.
      If only one file is present, do not ask which one, otherwise
      offer a list of choices (unless selection is used).

    :param str msg: a message explaining what is being read. Default
      is blank.

    :returns: the name of the file that has been created or a
      list of files (see multipleselect)

    If the file is not a zipfile, return the name of the input file.
    If the zipfile is empty or no file has been selected, return None
    '''
    import zipfile # do this now, since we can save startup time by doing this only on need
    import shutil
    zloc = os.path.split(filename)[0]
    if not zipfile.is_zipfile(filename):
        #print("not zip")
        return filename

    z = zipfile.ZipFile(filename,'r')
    zinfo = z.infolist()

    if len(zinfo) == 0:
        #print('Zip has no files!')
        zlist = [-1]
    if selection:
        choices = [os.path.split(i.filename)[1].lower() for i in zinfo]
        if selection.lower() in choices:
            zlist = [choices.index(selection.lower())]
        else:
            #print('debug: file '+str(selection)+' was not found in '+str(filename))
            zlist = [-1]
    elif len(zinfo) == 1 and confirmread:
        result = wx.ID_NO
        dlg = wx.MessageDialog(
            parent,
            'Is file '+str(zinfo[0].filename)+
            ' what you want to extract from '+
            str(os.path.split(filename)[1])+'?',
            'Confirm file',
            wx.YES_NO | wx.ICON_QUESTION)
        try:
            result = dlg.ShowModal()
        finally:
            dlg.Destroy()
        if result == wx.ID_NO:
            zlist = [-1]
        else:
            zlist = [0]
    elif len(zinfo) == 1:
        zlist = [0]
    elif multipleselect:
        # select one or more from a from list
        choices = [i.filename for i in zinfo]
        dlg = G2MultiChoiceDialog(parent,
            msg+f'Select file(s) to extract from zip file\n{filename}',
            'Choose file(s)',choices)
        if dlg.ShowModal() == wx.ID_OK:
            zlist = dlg.GetSelections()
        else:
            zlist = []
        dlg.Destroy()
    else:
        # select one from a from list
        choices = [i.filename for i in zinfo]
        dlg = wx.SingleChoiceDialog(parent,
            msg+f'Select a file to extract from zip file\n{filename}',
            'Choose a file',choices)
        if dlg.ShowModal() == wx.ID_OK:
            zlist = [dlg.GetSelection()]
        else:
            zlist = [-1]
        dlg.Destroy()

    outlist = []
    for zindex in zlist:
        if zindex >= 0:
            efil = os.path.join(zloc, os.path.split(zinfo[zindex].filename)[1])
            if os.path.exists(efil) and confirmoverwrite:
                result = wx.ID_NO
                dlg = wx.MessageDialog(parent,
                    'File '+str(efil)+' already exists. OK to overwrite it?',
                    'Confirm overwrite',wx.YES_NO | wx.ICON_QUESTION)
                try:
                    result = dlg.ShowModal()
                finally:
                    dlg.Destroy()
                if result == wx.ID_NO:
                    zindex = -1
        if zindex >= 0:
            # extract the file to the current directory, regardless of it's original path
            #z.extract(zinfo[zindex],zloc)
            eloc,efil = os.path.split(zinfo[zindex].filename)
            outfile = os.path.join(zloc, efil)
            fpin = z.open(zinfo[zindex])
            fpout = open(outfile, "wb")
            shutil.copyfileobj(fpin, fpout)
            fpin.close()
            fpout.close()
            outlist.append(outfile)
    z.close()
    if multipleselect and len(outlist) >= 1:
        return outlist
    elif len(outlist) == 1:
        return outlist[0]
    else:
        return None

def askQuestion(parent,question,title):
    '''Simple code to ask a Y/N question and get answer'''
    ans = True
    try:
        dlg = wx.MessageDialog(parent,question,title,wx.YES_NO | wx.ICON_QUESTION)
        ans = (dlg.ShowModal() == wx.ID_YES)
    finally:
        dlg.Destroy()
    return ans

#===========================================================================
def gitFetch(G2frame):
    wx.BeginBusyCursor()
    pdlg = wx.ProgressDialog('Updating','Performing git update',11,
                    style = wx.PD_ELAPSED_TIME|wx.PD_CAN_ABORT,
                    parent=G2frame)
    try:
        pdlg.CenterOnParent()
        if hasattr(G2frame,'UpdateTask'):     # check if git update has completed
            count = 0
            while G2frame.UpdateTask.poll() is None:
                count += 1
                if count > 10:
                    G2MessageBox(G2frame,
                        'Background git update has not completed, try again later',
                        title='Warning')
                    return
                time.sleep(1)
                ok,_ = pdlg.Update(count)
                wx.GetApp().Yield()
                if not ok:
                    return
        if GSASIIpath.GetConfigValue('debug'): print('background update complete')
        # try update one more time just to make sure
        GSASIIpath.gitGetUpdate('immediate')
    except Exception as msg:
        raise Exception(msg)
    finally:
        pdlg.Destroy()
        wx.EndBusyCursor()

def gitCheckUpdates(G2frame):
    '''Used to update to the latest GSAS-II version, but checks for a variety
    of repository conditions that could make this process more complex. If
    there are uncommitted local changes, these changes must be cached or
    deleted first. If there are local changes that have been committed or a new
    branch has been created, the user (how obstensibly must know use of git)
    will probably need to do this manually. If GSAS-II has previously been
    regressed (using :func:`gitSelectVersion`), then this is noted as well.

    When all is done, function :func:`GSASIIpath.gitStartUpdate` is called to
    actually perform the update.
    '''
    try:
        gitFetch(G2frame)  # download latest updates from server
    except:
        G2MessageBox(G2frame,
                    'Unable to access updates: no internet connection?',
                    title='git error')
        return

    status = GSASIIpath.gitTestGSASII()
    if status < 0:
        G2MessageBox(G2frame,
                    'Problem with git access to GSAS-II. Seek help or reinstall',
                    title='git error')
        return
    localChanges = bool(status & 5) # If True need to select between
                                    # --git-stash or --git-reset
                                    # False: neither should be used

    if status&8:  # not on local branch
        if localChanges:
            G2MessageBox(G2frame,
                    'You have made a local branch and have uncommited changes. Save, stash or restore then before an update can be done.',
                    title='update not possible')
            return
        else:
            msg = ('You have made a local branch and have switched to that.'+
                   ' Do you want to update anyway? Doing so will return'+
                   ' you to the master branch. This may be better handled'+
                   ' manually.\n\nPress "Yes" to continue with update\n'+
                   'Press "Cancel" to stop the update.')
        dlg = wx.MessageDialog(G2frame, msg, 'Confirm update?',
                wx.OK|wx.CANCEL|wx.CANCEL_DEFAULT|wx.CENTRE|wx.ICON_QUESTION)
        ans = dlg.ShowModal()
        dlg.Destroy()
        if ans == wx.ID_CANCEL: return

    regressmsg = ''
    if status&2:  # detached head
        remoteupdates,localupdates = GSASIIpath.gitCountRegressions()
        if localupdates:
            msg = ("Your copy of GSAS-II has been regressed. You are "+
                    f"{remoteupdates} versions behind the current. "+
                    f"WARNING: you have committed {localupdates} "+
                    "changes locally. Your local commits will be difficult "+
                    "to locate if you update. SUGGESTION: if your changes "+
                    "are meaningful, create a new git branch and return "+
                    "to the master branch.\n\n"+
                    'Press "Yes" to continue, stranding your local changes\n'+
                    'Press "Cancel" to stop the update.')
            dlg = wx.MessageDialog(G2frame, msg, 'Confirm update?',
                    wx.YES|wx.CANCEL|wx.CANCEL_DEFAULT|wx.CENTRE|wx.ICON_QUESTION)
            ans = dlg.ShowModal()
            dlg.Destroy()
            if ans == wx.ID_CANCEL: return
        regressmsg = f"Your copy of GSAS-II has been regressed. You are {remoteupdates} versions behind the current.\n\n"
    else:
        # on head, standard update, is update needed or blocked by local changes
        rc,lc,_ = GSASIIpath.gitCheckForUpdates(False)
        if len(rc) == 0:
            G2MessageBox(G2frame,
                    'Your copy of GSAS-II is up to date. No update is needed.',
                    title='no updates')
            return
        if len(lc) != 0:
            msg = ('You have made local changes and committed them '+
                   'into the master branch. GUI-based updates cannot '+
                   'be made. You should perform a git merge manually')
            G2MessageBox(G2frame,msg,title='Do manual update')
            return

    cmds = ['--git-update']
    if localChanges:
        if gitAskLocalChanges(G2frame,cmds): return
    if gitAskSave(G2frame,regressmsg,cmds): return
    # launch changes and restart
    GSASIIpath.gitStartUpdate(cmds)

def gitAskLocalChanges(G2frame,cmds):
    msg = ('You have locally-made changes to the GSAS-II source '+
            'code files. Do you want to discard these changes?\n\n'+
            'If you select "Yes" the changes will be overwritten '+
            'before the update.\nIf you select "No" the changes will '+
            'be archived (git stash).\nSelect "Cancel" '+
            ' to discontinue the update process.')
    dlg = wx.MessageDialog(G2frame, msg, 'Save/Discard Local Changes?',
            wx.YES_NO|wx.CANCEL|wx.NO_DEFAULT|wx.CENTRE|wx.ICON_QUESTION)
    ans = dlg.ShowModal()
    dlg.Destroy()
    if ans == wx.ID_CANCEL:
        return True
    elif ans == wx.ID_YES:
        cmds += ['--git-reset']
    else:
        cmds += ['--git-stash']
    return False

def gitAskSave(G2frame,regressmsg,cmds):
    # before doing update, need to save project
    msg = ('Before continuing, do you want to save your project? '+
           'Select "Yes" to save, "No" to skip the save, or "Cancel"'+
           ' to discontinue the update process.\n\n'+
           'If "Yes", GSAS-II will reopen the project after the update. '+
           'The update will now begin unless Cancel is pressed.')
    dlg = wx.MessageDialog(G2frame, regressmsg+msg,
                'Save Project and Start Update?',
                wx.YES_NO|wx.CANCEL|wx.YES_DEFAULT|wx.CENTRE|wx.ICON_QUESTION)
    ans = dlg.ShowModal()
    dlg.Destroy()
    if ans == wx.ID_CANCEL:
        return True
    elif ans == wx.ID_YES:
        ans = G2frame.OnFileSave(None)
        if ans:
            cmds += [G2frame.GSASprojectfile]
        return False

def gitSelectVersion(G2frame):
    '''Used to regress to a previous GSAS-II version, checking first
    for a variety of repository conditions that could make this process
    more complex. If there are uncommitted local changes, these changes
    must be cached or deleted before a different version can be installed.
    If there are local changes that have been committed or a new
    branch has been created, the user (how obstensibly must know use of git)
    will probably need to do this manually. If GSAS-II has previously been
    regressed (using :func:`gitSelectVersion`), then this is noted as well.

    When all is done, function :func:`GSASIIpath.gitStartUpdate` is called to
    actually perform the update.
    '''
    # get updates from server
    gitFetch(G2frame)  # download latest updates from server

    status = GSASIIpath.gitTestGSASII()
    if status < 0:
        G2MessageBox(G2frame,
                    'Problem with git access to GSAS-II. Seek help or reinstall',
                    title='git error')
        return
    localChanges = bool(status & 5) # If True need to select between
                                    # --git-stash or --git-reset
                                    # False: neither should be used
    if status&8:  # not on local branch
        if localChanges:
            msg =  ('You have switched to a local branch and have '+
                    'uncommited changes. Save, stash or restore and switch '+
                    'back to the master branch. Regression is not possible '+
                    'from the GUI when on any other branch.')
        else:
            msg =  ('You have made and switched to a local branch. '+
                    'You must manually switch back to the master branch.'+
                    ' Regression is not possible '+
                    'from the GUI when on any other branch.')
        G2MessageBox(G2frame,msg,title='update not possible')
        return

    regressmsg = ''
    if status&2:  # detached head
        remoteupdates,localupdates = GSASIIpath.gitCountRegressions()
        if localupdates:
            msg = ("Your copy of GSAS-II has been regressed. You are "+
                    f"{remoteupdates} versions behind the current. "+
                    f"WARNING: you have committed {localupdates} "+
                    "changes locally. Your local commits will be difficult "+
                    "to locate if you update. SUGGESTION: if your changes "+
                    "are meaningful, create a new git branch and return "+
                    "to the master branch.\n\n"+
                    'Press "Yes" to continue, stranding your local changes\n'+
                    'Press "Cancel" to stop the update.')
            dlg = wx.MessageDialog(G2frame, msg, 'Confirm update?',
                    wx.YES|wx.CANCEL|wx.CANCEL_DEFAULT|wx.CENTRE|wx.ICON_QUESTION)
            ans = dlg.ShowModal()
            dlg.Destroy()
            if ans == wx.ID_CANCEL: return
        regressmsg = f"Your copy of GSAS-II has been regressed. You are {remoteupdates} versions behind the current.\n\n"
    else:
        # on head, standard update, is update blocked by local changes
        rc,lc,_ = GSASIIpath.gitCheckForUpdates(False)
        if len(lc) != 0:
            msg = ('You have made local changes and committed them '+
                   'into the master branch. GUI-based regression cannot '+
                   'be done. You should perform a "git checkout" to the '+
                   'desired version manually')
            G2MessageBox(G2frame,msg,title='Do manual update')
            return

    # browse and select a version here
    dlg = gitVersionSelector()
    ans = dlg.ShowModal()
    if ans == wx.ID_CANCEL: return
    githash = dlg.getVersion()
    if githash is None:
        print('Nothing to be done')
        return
    if githash == 0:
        print('select newest GSAS-II version')
        cmds = ['--git-update']
    else:
        cmds = [f'--git-regress={githash}']

    if localChanges:
        if gitAskLocalChanges(G2frame,cmds): return
    if gitAskSave(G2frame,regressmsg,cmds): return

    # launch changes and restart
    GSASIIpath.gitStartUpdate(cmds)

def gitSelectBranch(event):
    '''Pull in latest GSAS-II branches on origin server; Allow user to
    select a branch; checkout that branch and restart GSAS-II.
    Expected to be used by developers and by expert users only.
    '''
    G2frame = wx.App.GetMainTopWindow()
    gitInst = GSASIIpath.HowIsG2Installed()
    if not gitInst.startswith('github-rev'):
        G2MessageBox(G2frame,
            'Unable to switch branches unless GSAS-II has been installed from GitHub; installed as: '+gitInst,
            'Not a git install')
        return
    if not os.path.exists(GSASIIpath.path2GSAS2):
        print(f'Warning: Directory {GSASIIpath.path2GSAS2} not found')
        return
    if os.path.exists(os.path.join(GSASIIpath.path2GSAS2,'..','.git')):
        path2repo = os.path.join(path2GSAS2,'..')  # expected location
    elif os.path.exists(os.path.join(GSASIIpath.path2GSAS2,'.git')):
        path2repo = GSASIIpath.path2GSAS2
    else:
        print(f'Warning: Repository {path2GSAS2} not found')
        return
    try:
        g2repo = GSASIIpath.openGitRepo(path2repo)
    except Exception as msg:
        print(f'Warning: Failed to open repository. Error: {msg}')
        return
    if g2repo.is_dirty() or g2repo.index.diff("HEAD"): # changed or staged files
        G2MessageBox(G2frame,
            'You have local changes. They must be reset, committed or stashed before switching branches',
            'Local changes')
        return
    if g2repo.head.is_detached:
        G2MessageBox(G2frame,
            'You have a old previous version loaded; you must be on a branch head to switching branches',
            'Detached head')
        return

    # make sure that branches are accessible & get updates
    print('getting updates...',end='')
    g2repo.git.remote('set-branches','origin','*')
    print('..',end='')
    g2repo.git.fetch()
    print('.done')
    branchlist = [i.strip() for i in g2repo.git.branch('-r').split('\n') if '->' not in i]
    choices = [i for i in  [os.path.split(i)[1] for i in branchlist] if i != g2repo.active_branch.name]
    if len(choices) == 0:
        G2MessageBox(G2frame,
            'No branches were found to select. Unexpected!',
            'No branches')
        return
    if len(choices) == 1:
        b = choices[0]
    else:
        dlg = G2SingleChoiceDialog(G2frame,'Select branch to use','Select Branch',
                                 choices)
        dlg.CenterOnParent()
        try:
            if dlg.ShowModal() == wx.ID_OK:
                b = choices[dlg.GetSelection()]
            else:
                return
        finally:
            dlg.Destroy()
    msg = f'''Confirm switching from git branch {g2repo.active_branch.name!r} to {b!r}.

If confirmed here, GSAS-II will restart.

Do you want to save your project before restarting?
Select "Yes" to save, "No" to skip the save, or "Cancel"
to discontinue the restart process.

If "Yes", GSAS-II will reopen the project after the update.

The switch will be made unless Cancel is pressed.'''
    dlg = wx.MessageDialog(G2frame, msg, 'Confirm branch switch?',
                wx.YES_NO|wx.CANCEL|wx.YES_DEFAULT|wx.CENTRE|wx.ICON_QUESTION)
    ans = dlg.ShowModal()
    dlg.Destroy()
    if ans == wx.ID_CANCEL:
        return
    elif ans == wx.ID_YES:
        ans = G2frame.OnFileSave(None)
        if not ans: return
        project = os.path.abspath(G2frame.GSASprojectfile)
        print(f"Restarting GSAS-II with project file {project!r}")
    else:
        print("Restarting GSAS-II without a project file ")
        project = None
    # I hope that it is possible to do a checkout on Windows
    # (source files are not locked). If this is not the case
    # then another approach will be needed, where a .bat file is used
    # or GSASIIpath is used, as is the case for updates
    a = g2repo.git.checkout(b)
    if 'Your branch is behind' in a:
        print('updating local copy of branch')
        print(g2repo.git.pull())
    G2fil.openInNewTerm(project)
    print ('exiting GSAS-II')
    sys.exit()
<<<<<<< HEAD
=======
    
def gitSwitch2DevBranch(event):
    '''This is "patch" code to switch from the master branch
    to the develop (eventually to be renamed main) branch. 
    Complication here is that the GSASII.py file gets renamed 
    to G2.py so "shortcuts" need to be re-created to reference that. 

    This is not yet "plumbed" into the current code, but it has been
    tested with Windows and Mac. At some point this will be made part of the
    update process in the master branch, but this routine is not needed in 
    the develop (or eventially main) branch.
    '''
    G2frame = wx.App.GetMainTopWindow()
    gitInst = GSASIIpath.HowIsG2Installed()
    if not gitInst.startswith('github-rev'):
        G2MessageBox(G2frame,
            'Unable to switch branches unless GSAS-II has been installed from GitHub; installed as: '+gitInst,
            'Not a git install')
        return
    if not os.path.exists(GSASIIpath.path2GSAS2): 
        print(f'Warning: Directory {GSASIIpath.path2GSAS2} not found')
        return
    if os.path.exists(os.path.join(GSASIIpath.path2GSAS2,'..','.git')):
        path2repo = os.path.join(path2GSAS2,'..')  # expected location
    elif os.path.exists(os.path.join(GSASIIpath.path2GSAS2,'.git')):
        path2repo = GSASIIpath.path2GSAS2
    else:
        print(f'Warning: Repository {path2GSAS2} not found')
        return
    try:
        g2repo = GSASIIpath.openGitRepo(path2repo)
    except Exception as msg:
        print(f'Warning: Failed to open repository. Error: {msg}')
        return
    if g2repo.is_dirty() or g2repo.index.diff("HEAD"): # changed or staged files
        G2MessageBox(G2frame,
            'You have local changes. They must be reset, committed or stashed before switching branches',
            'Local changes')
        return
    if g2repo.head.is_detached:
        G2MessageBox(G2frame,
            'You have a old previous version loaded; you must be on a branch head to switching branches',
            'Detached head')
        return
    if g2repo.active_branch.name != "master":
        G2MessageBox(G2frame,
            f'You are on the {g2repo.active_branch.name} branch. This can only be run from master.',
            'Not on master')
        return
        
    # make sure that branches are accessible & get updates
    print('getting updates...',end='')
    g2repo.git.remote('set-branches','origin','*')
    print('..',end='')
    g2repo.git.fetch()
    print('.done')
    branchlist = [i.strip() for i in g2repo.git.branch('-r').split('\n') if '->' not in i]
    choices = [i for i in  [os.path.split(i)[1] for i in branchlist] if i != g2repo.active_branch.name]
    b = "develop"
    if b not in choices: 
        G2MessageBox(G2frame,
            f'You are on the {g2repo.active_branch.name!r} branch, but branch {b!r} was not found.',
            f'No {b} branch')
        return
    msg = f'''Confirm switching from git branch {g2repo.active_branch.name!r} to {b!r}.

If confirmed here, GSAS-II will restart. 
>>>>>>> 102d031a

#===========================================================================
# Importer GUI stuff
def ImportMsg(parent,msgs):
    '''Show a message with the warnings from importers that
    could not be installed (due to uninstalled Python packages). Then
    offer the chance to install GSAS-II packages using :func:`SelectPkgInstall`
    '''
    text = ('Warnings message(s) from load of importers:\n\n * '+
                '\n\n * '.join(msgs)+
                '\n\n\tTo use any of these importers, press the "Install packages" button\n\tbelow. It is fine to ignore these warnings if you will not need to read\n\tthat file type.')
    ShowScrolledInfo(parent,text,
                    header='Importer load problems',
                    width=650,
                    buttonlist=[('Install packages',SelectPkgInstall), wx.ID_CLOSE]
                         )

def patch_condarc():
    '''Comment out any references to "file:" locations in the .condarc
    file. These should not be there and cause problems.
    '''
    rc = os.path.normpath(os.path.join(GSASIIpath.path2GSAS2,'..','..','.condarc'))

    if os.path.exists(rc):
        txt = open(rc,'r').read()
    else:
        return
    if '\n  - /' in txt:
        print(f'Patching file {rc}')
        with open(rc,'w') as fp:
            fp.write(txt.replace('\n  - /','\n#  - /'))

def SelectPkgInstall(event):
    '''Offer the user a chance to install Python packages needed by one or
    more importers. There might be times where something like this will be
    useful for other GSAS-II actions.
    '''
    dlg = event.GetEventObject().GetParent()
    dlg.EndModal(wx.ID_OK)
    G2frame = wx.App.GetMainTopWindow()

    choices = {}
    for key in G2fil.condaRequestList:
        for item in G2fil.condaRequestList[key]:
            if item in choices:
                choices[item] += f', {key}'
            else:
                choices[item] = key
    msg = 'Select package(s) to install'
    if GSASIIpath.condaTest():
        msg += ' using conda'
    else:
        msg += ' using pip'
    sel = MultiColMultiSelDlg(G2frame, 'Install packages?', msg,
                             [('package',120,0),('needed by',300,0)],
                             [i for i in choices.items()])
    if sel is None: return
    if not any(sel): return
    pkgs = [choices[i][0] for i,f in enumerate(sel) if f]
    wx.BeginBusyCursor()
    pdlg = wx.ProgressDialog('Updating','Installing Python packages; this can take a while',
                    parent=G2frame)
    if GSASIIpath.condaTest():
        patch_condarc()
        if not GSASIIpath.condaTest(True):
            GSASIIpath.addCondaPkg()
        err = GSASIIpath.condaInstall(pkgs)
        if err:
            print(f'Error from conda: {err}')
            wx.EndBusyCursor()
            pdlg.Destroy()
            return
    else:
        err = GSASIIpath.pipInstall(pkgs)
        if err:
            print(f'Error from pip: {err}')
            wx.EndBusyCursor()
            pdlg.Destroy()
            return
<<<<<<< HEAD
    msg = '''You must restart GSAS-II to access the importer(s)
requiring the installed package(s).

Select "Yes" to save, "No" to skip the save, or "Cancel"
to discontinue the restart process and continue GSAS-II
without the importer(s).
=======
    wx.EndBusyCursor()
    pdlg.Destroy()
    msg = '''You must restart GSAS-II to access the importer(s) 
requiring the package(s) just installed.

Select "Yes" to save and restart, "No" to restart without
the save, or "Cancel" to discontinue the restart process 
and continue use of GSAS-II without the importer(s).
>>>>>>> 102d031a

If "Yes", GSAS-II will reopen the project after the update.
'''
    dlg = wx.MessageDialog(G2frame, msg, 'Save and restart?',
                wx.YES_NO|wx.CANCEL|wx.YES_DEFAULT|wx.CENTRE|wx.ICON_QUESTION)
    ans = dlg.ShowModal()
    dlg.Destroy()
    if ans == wx.ID_CANCEL:
        return
    elif ans == wx.ID_YES:
        ans = G2frame.OnFileSave(None)
        if not ans: return
        project = os.path.abspath(G2frame.GSASprojectfile)
        print(f"Restarting GSAS-II with project file {project!r}")
    else:
        print("Restarting GSAS-II without a project file ")
        project = None
    G2fil.openInNewTerm(project)
    print ('exiting GSAS-II')
    sys.exit()

if __name__ == '__main__':
    app = wx.App()
    GSASIIpath.InvokeDebugOpts()
    frm = wx.Frame(None) # create a frame
    ms = wx.BoxSizer(wx.VERTICAL)
    #siz = G2SliderWidget(pnl,valArr,'k','test slider w/entry',.2,1.2,100)
    #ms.Add(siz)
    #siz = G2SliderWidget(pnl,valArr,'k','test slider w/entry',20,50,.1)
    #ms.Add(siz)
    text = 'this is a long string that will be scrolled'
    #ms.Add(ScrolledStaticText(frm,label=text))
    #txt = ScrolledStaticText(frm,label=text, lbllen=20)
    #smallfont = wx.SystemSettings.GetFont(wx.SYS_SYSTEM_FONT)
    #smallfont.SetPointSize(10)
    #txt.SetFont(smallfont)
    #ms.Add(txt)
    #ms.Add(ScrolledStaticText(frm,label=text,dots=False,delay=250, lbllen=20))
    frm.SetSizer(ms)
    frm.Show(True)

    G2frame = frm

    #ShowWebPage('http://wxpython.org',G2frame,internal=True)
    #ShowHelp('hist/phase',G2frame,'internal')
    testAtoms = ['']

    nm = [' ','0','1','-1','2','-2','3','-3','4','5','6','7','8','9']
    dm = ['1','2','3','4','5','6']
    kfmt = ['choice','/','choice',',    ','choice','/','choice',',    ','choice','/','choice',' ']
    def strTest(text):
            if '.' in text: # no decimals
                return False
            elif text.strip() in  [' ','0','1','-1','3/2']: # specials
                return True
            elif '/' in text: #process fraction
                nums = text.split('/')
                return (0 < int(nums[1]) < 10) and (0 < abs(int(nums[0])) < int(nums[1]))
            return False

    msg = 'test of MultiDataDialog'
    kvec = [['0','0','0'],[' ',' ',' '],[' ',' ',' ',' ']]
    dlg = MultiDataDialog(G2frame,title='k-SUBGROUPSMAG options',
            prompts=[' k-vector 1',' k-vector 2',' k-vector 3',
                     ' Use whole star',' Filter by','preserve axes',
                     'test for mag. atoms','all have moment','max unique'],
            values=kvec+[False,'',True,'',False,100],
            limits=[['0','0','0'],['0','0','0'],['0','0','0'],
                    [True,False],['',' Landau transition',' Only maximal subgroups',],
                [True,False],testAtoms,[True,False],[1,100]],
            testfxns = [[strTest,strTest,strTest],
                        [strTest,strTest,strTest],
                        [strTest,strTest,strTest],
                        None,None,None,None,None,None],
            formats=[['testfxn','testfxn','testfxn'],
                     ['testfxn','testfxn','testfxn'],
                     ['testfxn','testfxn','testfxn'],
                     'bool','choice','bool','choice','bool','%d',],
            header=msg)
    if dlg.ShowModal() == wx.ID_OK: print(dlg.GetValues())


    # if True:
    #   title='title here'
    #   header = 'this is where a header goes. this is where a header to explain what to do goes this is where a header to explain what to do goes'
    #   choices = [('xmltodict', 'Bruker .brml Importer'),
    #              ('zarr', 'MIDAS Zarr importer'),
    #              ('h5py', 'HDF5 image importer'),
    #              ('hdf5', 'HDF5 image importer'),
    #              ('test',),('val','used','ignored'),[]]
    #   colInfo = [('package',100, False),
    #                ('needed by',200, False)]

    #   parent = wx.App.GetMainTopWindow()
    #   print(MultiColMultiSelDlg(parent, title, header, colInfo, choices))

    sys.exit()
    app.MainLoop()

#    choices = [wx.ID_YES,wx.ID_NO]
#    warnmsg = '\nsome info\non a few lines\nand one more'
#    ans = ShowScrolledInfo(header='Constraint Warning',
#                    txt='Warning noted after last constraint edit:\n'+warnmsg+
#                    '\n\nKeep this change?',
#                    buttonlist=choices,parent=frm,height=250)
#    print(ans, choices)

    import sys; sys.exit()

    #======================================================================
    # test Grid with GridFractionEditor
    #======================================================================
    # tbl = [[1.,2.,3.],[1.1,2.1,3.1]]
    # colTypes = 3*[wg.GRID_VALUE_FLOAT+':10,5',]
    # Gtbl = Table(tbl,types=colTypes,rowLabels=['a','b'],colLabels=['1','2','3'])
    # Grid = GSGrid(frm)
    # Grid.SetTable(Gtbl,True)
    # for i in (0,1,2):
    #     attr = wx.grid.GridCellAttr()
    #     attr.IncRef()
    #     attr.SetEditor(GridFractionEditor(Grid))
    #     Grid.SetColAttr(i, attr)
    # frm.SetSize((400,200))
    # app.MainLoop()
    # sys.exit()
    #======================================================================
    # test Tutorial access
    #======================================================================
    # dlg = OpenTutorial(frm)
    # if dlg.ShowModal() == wx.ID_OK:
    #     print("OK")
    # else:
    #     print("Cancel")
    # dlg.Destroy()
    # sys.exit()
    #======================================================================
    # test ScrolledMultiEditor
    #======================================================================
    # Data1 = {
    #      'Order':1,
    #      'omega':'string',
    #      'chi':2.0,
    #      'phi':'',
    #      }
    # elemlst = sorted(Data1.keys())
    # prelbl = sorted(Data1.keys())
    # dictlst = len(elemlst)*[Data1,]
    #Data2 = [True,False,False,True]
    #Checkdictlst = len(Data2)*[Data2,]
    #Checkelemlst = range(len(Checkdictlst))
    # print 'before',Data1,'\n',Data2
    # dlg = ScrolledMultiEditor(
    #     frm,dictlst,elemlst,prelbl,
    #     checkdictlst=Checkdictlst,checkelemlst=Checkelemlst,
    #     checklabel="Refine?",
    #     header="test")
    # if dlg.ShowModal() == wx.ID_OK:
    #     print "OK"
    # else:
    #     print "Cancel"
    # print 'after',Data1,'\n',Data2
    # dlg.Destroy()
    # Data3 = {
    #      'Order':1.0,
    #      'omega':1.1,
    #      'chi':2.0,
    #      'phi':2.3,
    #      'Order1':1.0,
    #      'omega1':1.1,
    #      'chi1':2.0,
    #      'phi1':2.3,
    #      'Order2':1.0,
    #      'omega2':1.1,
    #      'chi2':2.0,
    #      'phi2':2.3,
    #      }
    # elemlst = sorted(Data3.keys())
    # dictlst = len(elemlst)*[Data3,]
    # prelbl = elemlst[:]
    # prelbl[0]="this is a much longer label to stretch things out"
    # Data2 = len(elemlst)*[False,]
    # Data2[1] = Data2[3] = True
    # Checkdictlst = len(elemlst)*[Data2,]
    # Checkelemlst = range(len(Checkdictlst))
    #print 'before',Data3,'\n',Data2
    #print dictlst,"\n",elemlst
    #print Checkdictlst,"\n",Checkelemlst
    # dlg = ScrolledMultiEditor(
    #     frm,dictlst,elemlst,prelbl,
    #     checkdictlst=Checkdictlst,checkelemlst=Checkelemlst,
    #     checklabel="Refine?",
    #     header="test",CopyButton=True)
    # if dlg.ShowModal() == wx.ID_OK:
    #     print "OK"
    # else:
    #     print "Cancel"
    #print 'after',Data3,'\n',Data2

    # Data2 = list(range(100))
    # elemlst += range(2,6)
    # postlbl += range(2,6)
    # dictlst += len(range(2,6))*[Data2,]

    # prelbl = range(len(elemlst))
    # postlbl[1] = "a very long label for the 2nd item to force a horiz. scrollbar"
    # header="""This is a longer\nmultiline and perhaps silly header"""
    # dlg = ScrolledMultiEditor(frm,dictlst,elemlst,prelbl,postlbl,
    #                           header=header,CopyButton=True)
    # print Data1
    # if dlg.ShowModal() == wx.ID_OK:
    #     for d,k in zip(dictlst,elemlst):
    #         print k,d[k]
    # dlg.Destroy()
    # if CallScrolledMultiEditor(frm,dictlst,elemlst,prelbl,postlbl,
    #                            header=header):
    #     for d,k in zip(dictlst,elemlst):
    #         print k,d[k]

    #======================================================================
    # test G2MultiChoiceDialog
    #======================================================================
    # choices = []
    # for i in range(21):
    #     choices.append("option_"+str(i))
    # od = {
    #     'label_1':'This is a bool','value_1':True,
    #     'label_2':'This is a int','value_2':-1,
    #     'label_3':'This is a float','value_3':1.0,
    #     'label_4':'This is a string','value_4':'test',}
    # dlg = G2MultiChoiceDialog(frm, 'Sequential refinement',
    #                           'Select dataset to include',
    #                           choices,extraOpts=od)
    # sel = range(2,11,2)
    # dlg.SetSelections(sel)
    # dlg.SetSelections((1,5))
    # if dlg.ShowModal() == wx.ID_OK:
    #     for sel in dlg.GetSelections():
    #         print (sel,choices[sel])
    # print (od)
    # od = {}
    # dlg = G2MultiChoiceDialog(frm, 'Sequential refinement',
    #                           'Select dataset to include',
    #                           choices,extraOpts=od)
    # sel = range(2,11,2)
    # dlg.SetSelections(sel)
    # dlg.SetSelections((1,5))
    # if dlg.ShowModal() == wx.ID_OK: pass
    #======================================================================
    # test wx.MultiChoiceDialog
    #======================================================================
    # dlg = wx.MultiChoiceDialog(frm, 'Sequential refinement',
    #                           'Select dataset to include',
    #                           choices)
    # sel = range(2,11,2)
    # dlg.SetSelections(sel)
    # dlg.SetSelections((1,5))
    # if dlg.ShowModal() == wx.ID_OK:
    #     for sel in dlg.GetSelections():
    #         print sel,choices[sel]

    # pnl = wx.Panel(frm)
    # siz = wx.BoxSizer(wx.VERTICAL)
    # td = {'Goni':200.,'a':1.,'int':1,'calc':1./3.,'string':'s'}
    # for key in sorted(td):
    #     txt = ValidatedTxtCtrl(pnl,td,key,typeHint=float)
    #     siz.Add(txt)
    # pnl.SetSizer(siz)
    # siz.Fit(frm)
    # app.MainLoop()
    # print(td)
    choicelist=[ ('a','b','c'), ('test1','test2'),('no choice',)]
    headinglist = [ 'select a, b or c', 'select 1 of 2', 'No option here']
    dlg = MultipleChoicesDialog(choicelist,headinglist,parent=frm)
    if dlg.ShowModal() == wx.ID_OK:
        print(dlg.chosen)
    print(MultipleChoicesSelector(choicelist,headinglist,frm))
    pnl = wx.Panel(frm)
    valArr = {'k':1.0}
    ms = wx.BoxSizer(wx.VERTICAL)
    #siz = G2SliderWidget(pnl,valArr,'k','test slider w/entry',.2,1.2,100)
    #ms.Add(siz)
    siz = G2SliderWidget(pnl,valArr,'k','test slider w/entry',2,5,1)
    ms.Add(siz)
    #siz = G2SliderWidget(pnl,valArr,'k','test slider w/entry',20,50,.1)
    #ms.Add(siz)
    pnl.SetSizer(ms)
    ms.Fit(frm)
    app.MainLoop()
    print(valArr)<|MERGE_RESOLUTION|>--- conflicted
+++ resolved
@@ -9518,8 +9518,6 @@
     G2fil.openInNewTerm(project)
     print ('exiting GSAS-II')
     sys.exit()
-<<<<<<< HEAD
-=======
     
 def gitSwitch2DevBranch(event):
     '''This is "patch" code to switch from the master branch
@@ -9587,8 +9585,77 @@
     msg = f'''Confirm switching from git branch {g2repo.active_branch.name!r} to {b!r}.
 
 If confirmed here, GSAS-II will restart. 
->>>>>>> 102d031a
-
+
+Do you want to save your project before restarting?
+Select "Yes" to save, "No" to skip the save, or "Cancel"
+to discontinue the restart process.
+
+If "Yes", GSAS-II will reopen the project after the update.
+
+The switch will be made unless Cancel is pressed.'''
+    dlg = wx.MessageDialog(G2frame, msg, 'Confirm branch switch?',
+                wx.YES_NO|wx.CANCEL|wx.YES_DEFAULT|wx.CENTRE|wx.ICON_QUESTION)
+    ans = dlg.ShowModal()
+    dlg.Destroy()
+    if ans == wx.ID_CANCEL:
+        return
+    elif ans == wx.ID_YES:
+        ans = G2frame.OnFileSave(None)
+        if not ans: return
+        project = os.path.abspath(G2frame.GSASprojectfile)
+        print(f"Restarting GSAS-II with project file {project!r}")
+    else:
+        print("Restarting GSAS-II without a project file ")
+        project = None
+    # I hope that it is possible to do a checkout on Windows
+    # (source files are not locked). If this is not the case
+    # then another approach will be needed, where a .bat file is used
+    # or GSASIIpath is used, as is the case for updates
+    a = g2repo.git.checkout(b)
+    if 'Your branch is behind' in a:
+        print('updating local copy of branch')
+        print(g2repo.git.pull())
+    # post-install stuff (following gitstrap.py)
+    print(f'Byte-compiling all .py files in {GSASIIpath.path2GSAS2!r}... ',end='')
+    import compileall
+    compileall.compile_dir(GSASIIpath.path2GSAS2,quiet=True)
+    print('done')
+    #
+    print('start system-specific install')
+    for k,s in {'win':"makeBat.py", 'darwin':"makeMacApp.py",
+                    'linux':"makeLinux.py"}.items():
+        if sys.platform.startswith(k):
+            script = os.path.join(GSASIIpath.path2GSAS2,'install',s)
+            if not os.path.exists(script):
+                print(f'Platform-specific script {script!r} not found')
+                script = ''
+            break
+    else:
+        print(f'Unknown platform {sys.platform}')
+    # on a Mac, make an applescript
+    if script and sys.platform.startswith('darwin'):
+        print(f'running {script}')
+        import subprocess
+        out = subprocess.run([sys.executable,script],cwd=GSASIIpath.path2GSAS2)
+    # On windows make a batch file with hard-coded paths to Python and GSAS-II
+    elif script and sys.platform.startswith('win'):
+        script = os.path.normpath(os.path.join(GSASIIpath.path2GSAS2,'install',s))
+        print(f'running {script!r}')
+        import subprocess
+        out = subprocess.run([sys.executable,script],cwd=GSASIIpath.path2GSAS2)
+    # On linux, make a desktop icon with hard-coded paths to Python and GSAS-II
+    elif script:
+        sys.argv = [script]
+        print(f'running {sys.argv[0]}')
+        with open(sys.argv[0]) as source_file:
+            exec(source_file.read())
+
+    print('system-specific install done')
+
+    G2fil.openInNewTerm(project)
+    print ('exiting GSAS-II')
+    sys.exit()
+    
 #===========================================================================
 # Importer GUI stuff
 def ImportMsg(parent,msgs):
@@ -9667,14 +9734,6 @@
             wx.EndBusyCursor()
             pdlg.Destroy()
             return
-<<<<<<< HEAD
-    msg = '''You must restart GSAS-II to access the importer(s)
-requiring the installed package(s).
-
-Select "Yes" to save, "No" to skip the save, or "Cancel"
-to discontinue the restart process and continue GSAS-II
-without the importer(s).
-=======
     wx.EndBusyCursor()
     pdlg.Destroy()
     msg = '''You must restart GSAS-II to access the importer(s) 
@@ -9683,7 +9742,6 @@
 Select "Yes" to save and restart, "No" to restart without
 the save, or "Cancel" to discontinue the restart process 
 and continue use of GSAS-II without the importer(s).
->>>>>>> 102d031a
 
 If "Yes", GSAS-II will reopen the project after the update.
 '''
