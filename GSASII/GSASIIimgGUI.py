# -*- coding: utf-8 -*-
#GSASII - image data display routines
'''Image GUI routines follow.
'''
from __future__ import division, print_function
import os
import copy
import glob
import time
import re
import math
import sys
import wx
import wx.lib.mixins.listctrl  as  listmix
import wx.grid as wg
import matplotlib as mpl
import numpy as np
import numpy.ma as ma
from . import GSASIIpath
from . import GSASIIimage as G2img
from . import GSASIImath as G2mth
from . import GSASIIElem as G2elem
from . import GSASIIpwdGUI as G2pdG
from . import GSASIIplot as G2plt
from . import GSASIImiscGUI as G2IO
from . import GSASIIfiles as G2fil
from . import GSASIIdataGUI as G2gd
from . import GSASIIctrlGUI as G2G
from . import GSASIIobj as G2obj
from . import ImageCalibrants as calFile

# documentation build kludge. This prevents an error with sphinx 1.8.5 (fixed by 2.3) where all mock objects are of type _MockObject
if (type(wx.ListCtrl).__name__ ==
        type(listmix.ListCtrlAutoWidthMixin).__name__ ==
        type(listmix.TextEditMixin).__name__):
    print('Using Sphinx 1.8.5 _MockObject kludge fix in GSASIIimgGUI')
    class Junk1(object): pass
    listmix.ListCtrlAutoWidthMixin = Junk1
    class Junk2(object): pass
    listmix.TextEditMixin = Junk2

try:
    #VERY_LIGHT_GREY = wx.Colour(235,235,235)
    VERY_LIGHT_GREY = wx.SystemSettings.GetColour(wx.SYS_COLOUR_BTNFACE)
    WACV = wx.ALIGN_CENTER_VERTICAL
except:
    pass

# trig functions in degrees
sind = lambda x: math.sin(x*math.pi/180.)
tand = lambda x: math.tan(x*math.pi/180.)
cosd = lambda x: math.cos(x*math.pi/180.)
asind = lambda x: 180.*math.asin(x)/math.pi
tth2q = lambda t,w:4.0*math.pi*sind(t/2.0)/w
tof2q = lambda t,C:2.0*math.pi*C/t
atand = lambda x: 180.*math.atan(x)/math.pi
atan2d = lambda y,x: 180.*math.atan2(y,x)/math.pi

################################################################################
##### Image Data
################################################################################

def GetImageZ(G2frame,data,newRange=False):
    '''Gets image & applies dark, background & flat background corrections.

    :param wx.Frame G2frame: main GSAS-II frame
    :param dict data: Image Controls dictionary

    :returns: array sumImg: corrected image for background/dark/flat back
    '''
    # Note that routine GSASIIscriptable._getCorrImage is based on this
    # so changes made here should be repeated there.

    Npix,imagefile,imagetag = G2IO.GetCheckImageFile(G2frame,G2frame.Image)
    if imagefile is None: return []
    formatName = data.get('formatName','')
    sumImg = np.array(G2fil.GetImageData(G2frame,imagefile,True,ImageTag=imagetag,FormatName=formatName),dtype=np.float32)
    if sumImg is None:
        return []
    darkImg = False
    if 'dark image' in data:
        darkImg,darkScale = data['dark image']
        if darkImg:
            Did = G2gd.GetGPXtreeItemId(G2frame, G2frame.root, darkImg)
            if Did:
                Ddata = G2frame.GPXtree.GetItemPyData(G2gd.GetGPXtreeItemId(G2frame,Did,'Image Controls'))
                dformatName = Ddata.get('formatName','')
                Npix,darkfile,imagetag = G2IO.GetCheckImageFile(G2frame,Did)
#                darkImage = G2fil.GetImageData(G2frame,darkfile,True,ImageTag=imagetag,FormatName=dformatName)
<<<<<<< HEAD
                darkImage = np.array(G2fil.GetImageData(G2frame,darkfile,True,ImageTag=imagetag,FormatName=dformatName),dtype='float32')
                if darkImg is not None:
                    sumImg += np.array(darkImage*darkScale,dtype='float32')
=======
                darkImage = np.array(G2fil.GetImageData(G2frame,darkfile,True,ImageTag=imagetag,FormatName=dformatName),dtype=np.float32)
                if darkImg is not None:                
                    sumImg += np.array(darkImage*darkScale,dtype=np.float32)
>>>>>>> cdf2ad7b
            else:
                print('Warning: resetting dark image (not found: {})'.format(
                    darkImg))
                data['dark image'][0] = darkImg = ''
    if 'background image' in data:
        backImg,backScale = data['background image']
        if backImg:     #ignores any transmission effect in the background image
            Bid = G2gd.GetGPXtreeItemId(G2frame, G2frame.root, backImg)
            if Bid:
                Npix,backfile,imagetag = G2IO.GetCheckImageFile(G2frame,Bid)
                Bdata = G2frame.GPXtree.GetItemPyData(G2gd.GetGPXtreeItemId(G2frame,Bid,'Image Controls'))
                bformatName = Bdata.get('formatName','')
                backImage = np.array(G2fil.GetImageData(G2frame,backfile,True,ImageTag=imagetag,FormatName=bformatName),dtype=np.float32)
                if darkImg and backImage is not None:
                    backImage += np.array(darkImage*darkScale/backScale,dtype=np.float32)
                if backImage is not None:
                    sumImg += np.array(backImage*backScale,dtype=np.float32)
    if 'Gain map' in data:
        gainMap = data['Gain map']
        if gainMap:
            GMid = G2gd.GetGPXtreeItemId(G2frame, G2frame.root, gainMap)
            if GMid:
                Npix,gainfile,imagetag = G2IO.GetCheckImageFile(G2frame,GMid)
                Gdata = G2frame.GPXtree.GetItemPyData(G2gd.GetGPXtreeItemId(G2frame,GMid,'Image Controls'))
                gformat = Gdata['formatName']
                GMimage = G2fil.GetImageData(G2frame,gainfile,True,ImageTag=imagetag,FormatName=gformat)
                sumImg = sumImg*GMimage/1000
    sumImg -= int(data.get('Flat Bkg',0))
    Imax = np.max(sumImg)
    Imin = np.min(sumImg)
    if 'range' not in data or newRange:
        data['range'] = [(Imin,Imax),[Imin,Imax]]
    #return np.asarray(np.rint(sumImg),dtype=np.int32)
    return np.array(np.array(np.rint(sumImg),dtype=int),dtype=np.int32)  # double-cast removes warning. Why?

def UpdateImageData(G2frame,data):

    def OnPixVal(invalid,value,tc):
        G2plt.PlotExposedImage(G2frame,newPlot=True,event=tc.event)

    def OnPolaCalib(event):
        if data['IOtth'][1] < 34.:
            G2G.G2MessageBox(G2frame,'Maximum 2-theta not greater than 34 deg',
                    'Polarization Calibration Error')
            return
        IOtth = [32.,data['IOtth'][1]-2.]
        dlg = G2G.SingleFloatDialog(G2frame,'Polarization test arc mask',
''' Do not use if pattern has uneven absorption
 Set 2-theta max in image controls to be fully inside image
 Enter 2-theta position for arc mask (32-%.1f) '''%IOtth[1],IOtth[1],IOtth,fmt='%.2f')
        if dlg.ShowModal() == wx.ID_OK:
            arcTth = dlg.GetValue()
            G2fil.G2SetPrintLevel('none')
            G2img.DoPolaCalib(G2frame.ImageZ,data,arcTth)
            G2fil.G2SetPrintLevel('all')
            UpdateImageData(G2frame,data)
        dlg.Destroy()

    def OnMakeGainMap(event):
        #import scipy.ndimage.filters as sdif
        sumImg = GetImageZ(G2frame,data)
        masks = copy.deepcopy(G2frame.GPXtree.GetItemPyData(
            G2gd.GetGPXtreeItemId(G2frame,G2frame.Image,'Masks')))
        Data = copy.deepcopy(data)
        #force defaults for GainMap calc
        Data['IOtth'] = [0.1,60.0]
        Data['outAzimuths'] = 1
        Data['LRazimuth'] = [0.,360.]
        Data['outChannels'] = 5000
        Data['binType'] = '2-theta'
        Data['color'] = 'gray'
        G2frame.Integrate = G2img.ImageIntegrate(sumImg,Data,masks,blkSize)
        Iy,azms,Ix = G2frame.Integrate[:3]
        GainMap = G2img.MakeGainMap(sumImg,Ix,Iy,Data,blkSize)*1000.
        Npix,imagefile,imagetag = G2IO.GetCheckImageFile(G2frame,G2frame.Image)
        pth = os.path.split(os.path.abspath(imagefile))[0]
        outname = 'GainMap'
        dlg = wx.FileDialog(G2frame, 'Choose gain map filename', pth,outname,
            'G2img files (*.G2img)|*.G2img',wx.FD_SAVE|wx.FD_OVERWRITE_PROMPT)
        if dlg.ShowModal() == wx.ID_OK:
            newimagefile = dlg.GetPath()
            newimagefile = G2IO.FileDlgFixExt(dlg,newimagefile)
            Data['formatName'] = 'GSAS-II image'
            Data['range'] = [(500,2000),[800,1200]]
            GainMap = np.where(GainMap > 2000,2000,GainMap)
            GainMap = np.where(GainMap < 500,500,GainMap)
            masks['Thresholds'] = [(500.,2000.),[800.,1200.]]
            G2IO.PutG2Image(newimagefile,[],data,Npix,GainMap)
            GMname = 'IMG '+os.path.split(newimagefile)[1]
            Id = G2gd.GetGPXtreeItemId(G2frame,G2frame.root,GMname)
            if not Id:
                Id = G2frame.GPXtree.AppendItem(parent=G2frame.root,text=GMname)
                G2frame.GPXtree.SetItemPyData(Id,[Npix,newimagefile])
                G2frame.GPXtree.SetItemPyData(G2frame.GPXtree.AppendItem(Id,text='Comments'),[])
                G2frame.GPXtree.SetItemPyData(G2frame.GPXtree.AppendItem(Id,text='Image Controls'),Data)
                G2frame.GPXtree.SetItemPyData(G2frame.GPXtree.AppendItem(Id,text='Masks'),masks)
            else:
                G2frame.GPXtree.SetItemPyData(Id,[Npix,newimagefile])
                G2frame.GPXtree.SetItemPyData(G2gd.GetGPXtreeItemId(G2frame,Id,'Comments'),[])
                G2frame.GPXtree.SetItemPyData(G2gd.GetGPXtreeItemId(G2frame,Id,'Image Controls'),Data)
                G2frame.GPXtree.SetItemPyData(G2gd.GetGPXtreeItemId(G2frame,Id,'Masks'),masks)
            G2frame.GPXtree.Expand(Id)
            G2frame.GPXtree.SelectItem(Id)      #to show the gain map & put it in the list

    G2frame.PhaseRing2Th = [] # list of known phase rings to superimpose
    # listing 2theta, color, width, line-style for each ring
    G2frame.dataWindow.ClearData()
    topSizer = G2frame.dataWindow.topBox
    topSizer.Clear(True)
    parent = G2frame.dataWindow.topPanel
    lbl= "Image settings: Don't change anything here unless you are absolutely sure!"
    topSizer.Add(wx.StaticText(parent,label=lbl),0,WACV)
    topSizer.Add((-1,-1),1,wx.EXPAND)
    topSizer.Add(G2G.HelpButton(parent,helpIndex=G2frame.dataWindow.helpKey))
    wx.CallAfter(G2frame.dataWindow.SetDataSize)
    G2frame.ImageZ = GetImageZ(G2frame,data)
    mainSizer =  wx.BoxSizer(wx.VERTICAL)
    G2frame.dataWindow.SetSizer(mainSizer)
    mainSizer.Add(wx.StaticText(G2frame.dataWindow,label=' Image size: %d by %d'%(data['size'][0],data['size'][1])),0)
    pixSize = wx.FlexGridSizer(0,4,5,5)
    pixLabels = [u' Pixel X-dimension (\xb5m)',u' Pixel Y-dimension (\xb5m)']
    for i,[pixLabel,pix] in enumerate(zip(pixLabels,data['pixelSize'])):
        pixSize.Add(wx.StaticText(G2frame.dataWindow,label=pixLabel),0,WACV)
        pixVal = G2G.ValidatedTxtCtrl(G2frame.dataWindow,data['pixelSize'],i,nDig=(10,3),
            typeHint=float,OnLeave=OnPixVal)
        pixSize.Add(pixVal,0,WACV)
    mainSizer.Add(pixSize,0)
    distSizer = wx.BoxSizer(wx.HORIZONTAL)
    distSizer.Add(wx.StaticText(G2frame.dataWindow,label=' Set detector distance: '),0,WACV)
    if 'setdist' not in data:
        data['setdist'] = data['distance']
    distSizer.Add(G2G.ValidatedTxtCtrl(G2frame.dataWindow,data,'setdist',nDig=(10,4),
        typeHint=float),0,WACV)
    distSizer.Add(wx.StaticText(G2frame.dataWindow,label=' Polarization: '),0,WACV)
    if 'PolaVal' not in data:       #patch
        data['PolaVal'] = [0.99,False]
    distSizer.Add(G2G.ValidatedTxtCtrl(G2frame.dataWindow,data['PolaVal'],0,nDig=(10,4),
        xmin=0.,xmax=1.,typeHint=float),0,WACV)
    polaCalib = wx.Button(G2frame.dataWindow,label='Calibrate?')
    polaCalib.Bind(wx.EVT_BUTTON,OnPolaCalib)
    distSizer.Add(polaCalib,0,WACV)
    mainSizer.Add(distSizer,0)
#patch
    if 'samplechangerpos' not in data or data['samplechangerpos'] is None:
        data['samplechangerpos'] = 0.0
    if 'det2theta' not in data:
        data['det2theta'] = 0.0
    if 'Gain map' not in data:
        data['Gain map'] = ''
#end patch
    tthSizer = wx.BoxSizer(wx.HORIZONTAL)
    tthSizer.Add(wx.StaticText(G2frame.dataWindow,label=' Detector 2-theta: '),0,WACV)
    tthSizer.Add(G2G.ValidatedTxtCtrl(G2frame.dataWindow,data,'det2theta',xmin=-180.,xmax=180.,nDig=(10,2)),0,WACV)
    tthSizer.Add(wx.StaticText(G2frame.dataWindow,label=' Sample changer position %.2f mm '%data['samplechangerpos']),0,WACV)
    mainSizer.Add(tthSizer,0)
    if not data['Gain map']:
        makeGain = wx.Button(G2frame.dataWindow,label='Make gain map from this image? NB: use only an amorphous pattern for this')
        makeGain.Bind(wx.EVT_BUTTON,OnMakeGainMap)
        mainSizer.Add(makeGain)
    G2frame.dataWindow.SetDataSize()

################################################################################
##### Image Controls
################################################################################
blkSize = 128 #128 seems to be optimal; will break in polymask if >1024
def UpdateImageControls(G2frame,data,masks,useTA=None,useMask=None,IntegrateOnly=False):
    '''Shows and handles the controls on the "Image Controls"
    data tree entry
    '''
#patch
    if 'Flat Bkg' not in data:
        data['Flat Bkg'] = 0.0
    if 'Gain map' not in data:
        data['Gain map'] = ''
    if 'GonioAngles' not in data:
        data['GonioAngles'] = [0.,0.,0.]
    if 'DetDepth' not in data:
        data['DetDepth'] = 0.
    if 'SampleAbs' not in data:
        data['SampleShape'] = 'Cylinder'
        data['SampleAbs'] = [0.0,False]
    if 'binType' not in data:
        if 'PWDR' in data['type']:
            data['binType'] = '2-theta'
        elif 'SASD' in data['type']:
            data['binType'] = 'log(q)'
    if 'varyList' not in data:
        data['varyList'] = {'dist':True,'det-X':True,'det-Y':True,'tilt':True,'phi':True,'dep':False,'wave':False}
    if data['DetDepth'] > 0.5:
        data['DetDepth'] /= data['distance']
    if 'setdist' not in data:
        data['setdist'] = data['distance']
    if 'linescan' not in data:
        data['linescan'] = [False,0.0]      #includes azimuth to draw line scan
    if 'det2theta' not in data:
        data['det2theta'] = 0.0
    if 'orientation' not in data:
        data['orientation'] = 'horizontal'
#end patch

# Menu items

    def OnCalibrate(event):
        if not data['calibrant']:
            G2G.G2MessageBox(G2frame,'No calibrant material specified.\n'+
                             'Please correct this and try again.')
            return
        G2frame.GetStatusBar().SetStatusText('Select > 4 points on 1st used ring; LB to pick (shift key to force pick), RB on point to delete else RB to finish',1)
        G2frame.ifGetRing = True

    def OnRecalibrate(event):
        '''Use existing calibration values as starting point for a calibration
        fit
        '''
        G2img.ImageRecalibrate(G2frame,G2frame.ImageZ,data,masks)
        wx.CallAfter(UpdateImageControls,G2frame,data,masks)

    def OnRecalibAll(event):
        '''Use existing calibration values as starting point for a calibration
        fit for a selected series of images
        '''
        Id = None
        Names = G2gd.GetGPXtreeDataNames(G2frame,['IMG ',])
        dlg = G2G.G2MultiChoiceDialog(G2frame,'Image calibration controls','Select images to recalibrate:',Names)
        try:
            if dlg.ShowModal() == wx.ID_OK:
                Id =  G2gd.GetGPXtreeItemId(G2frame,G2frame.root,'Sequential image calibration results')
                if Id:
                    SeqResult = G2frame.GPXtree.GetItemPyData(Id)
                else:
                    Id = G2frame.GPXtree.AppendItem(parent=G2frame.root,text='Sequential image calibration results')
                SeqResult = {'SeqPseudoVars':{},'SeqParFitEqList':[]}
                items = dlg.GetSelections()
                G2frame.EnablePlot = False
                for item in items:
                    name = Names[item]
                    print ('calibrating'+name)
                    G2frame.Image = G2gd.GetGPXtreeItemId(G2frame,G2frame.root,name)
                    Data = G2frame.GPXtree.GetItemPyData(G2gd.GetGPXtreeItemId(G2frame,G2frame.Image,'Image Controls'))
                    G2frame.ImageZ = GetImageZ(G2frame,Data)
                    Data['setRings'] = True
                    Mid = G2gd.GetGPXtreeItemId(G2frame,G2frame.Image,'Masks')
                    Masks = G2frame.GPXtree.GetItemPyData(Mid)
                    result = G2img.ImageRecalibrate(G2frame,G2frame.ImageZ,Data,Masks)
                    if not len(result):
                        print('calibrant missing from local image calibrants files')
                        return
                    vals,varyList,sigList,parmDict,covar = result
                    sigList = list(sigList)
                    if 'dist' not in varyList:
                        vals.append(parmDict['dist'])
                        varyList.append('dist')
                        sigList.append(None)
                    vals.append(Data.get('setdist',Data['distance']))
                    # add setdist to varylist etc. so that it is displayed in Seq Res table
                    varyList.append('setdist')
                    sigList.append(None)
                    covar = np.lib.pad(covar, (0,1), 'constant')
#                    vals.append(Data.get('samplechangerpos',Data['samplechangerpos']))
#                    varyList.append('chgrpos')
#                    sigList.append(None)

                    SeqResult[name] = {'variables':vals,'varyList':varyList,'sig':sigList,'Rvals':[],
                        'covMatrix':covar,'title':name,'parmDict':parmDict}
                SeqResult['histNames'] = Names
                G2frame.GPXtree.SetItemPyData(Id,SeqResult)
        finally:
            dlg.Destroy()
        print ('All selected images recalibrated - results in Sequential image calibration results')
        G2frame.G2plotNB.Delete('Sequential refinement')    #clear away probably invalid plot
        G2plt.PlotExposedImage(G2frame,event=None)
        if Id: G2frame.GPXtree.SelectItem(Id)

    def OnCalcRings(event):
        '''Use existing calibration values to compute rings & display them
        '''
        G2img.CalcRings(G2frame,G2frame.ImageZ,data,masks)
        G2plt.PlotExposedImage(G2frame,event=None)
        wx.CallAfter(UpdateImageControls,G2frame,data,masks)

    def OnDistRecalib(event):
        '''Assemble rings & calibration input for a series of images with
        differing distances
        '''
        obsArr = np.array([]).reshape(0,4)
        parmDict = {}
        varList = []
        HKL = {}
        Names = G2gd.GetGPXtreeDataNames(G2frame,['IMG ',])
        startID = G2frame.GPXtree.GetSelection()
        dlg = G2G.G2MultiChoiceDialog(G2frame,'Image calibration controls','Select images to recalibrate:',Names)
        try:
            if dlg.ShowModal() == wx.ID_OK:
                wx.BeginBusyCursor()
                items = dlg.GetSelections()
                print('Scanning for ring picks...')
#                G2frame.EnablePlot = False
                for item in items:
                    name = Names[item]
                    print ('getting rings for',name)
                    G2frame.Image = G2gd.GetGPXtreeItemId(G2frame,G2frame.root,name)
                    Data = G2frame.GPXtree.GetItemPyData(G2gd.GetGPXtreeItemId(G2frame,G2frame.Image,'Image Controls'))
                    key = str(int(Data['setdist']))
                    # create a parameter dict for combined fit
                    if 'wavelength' not in parmDict:
                        parmDict['wavelength'] = Data['wavelength']
                        if Data['varyList']['wave']:
                            varList += ['wavelength']
                            if Data['varyList']['dist']:
                                G2G.G2MessageBox(G2frame,
                                'You cannot vary individual detector positions and the global wavelength.\n\nChange flags for 1st image.',
                                'Conflicting vars')
                                return
                        parmDict['dep'] = Data['DetDepth']
                        if Data['varyList']['dep']:
                            varList += ['dep']
                        # distance flag determines if individual values are refined
                        if not Data['varyList']['dist']:
                            # starts as zero, single variable, always refined
                            parmDict['deltaDist'] = 0.
                            varList += ['deltaDist']
                        parmDict['phi'] = Data['rotation']
                        if Data['varyList']['phi']:
                            varList += ['phi']
                        parmDict['tilt'] = Data['tilt']
                        if Data['varyList']['tilt']:
                            varList += ['tilt']
                    G2frame.ImageZ = GetImageZ(G2frame,Data)
                    Data['setRings'] = True
                    Mid = G2gd.GetGPXtreeItemId(G2frame,G2frame.Image,'Masks')
                    Masks = G2frame.GPXtree.GetItemPyData(Mid)
                    result = G2img.ImageRecalibrate(G2frame,G2frame.ImageZ,Data,Masks,getRingsOnly=True)
                    if not len(result):
                        print('calibrant missing from local image calibrants files')
                        return
                    rings,HKL[key] = result
                    # add detector set dist into data array, create a single really large array
                    distarr = np.zeros_like(rings[:,2:3])
                    if 'setdist' not in Data:
                        print('Distance (setdist) not in image metadata')
                        return
                    distarr += Data['setdist']
                    obsArr = np.concatenate((
                        obsArr,
                        np.concatenate((rings[:,0:2],distarr,rings[:,2:3]),axis=1)),axis=0)
                    if 'deltaDist' not in parmDict:
                        # starts as zero, variable refined for each image
                         parmDict['delta'+key] = 0
                         varList += ['delta'+key]
                    for i,z in enumerate(['X','Y']):
                        v = 'det-'+z
                        if v+key in parmDict:
                            print('Error: two images with setdist ~=',key)
                            return
                        parmDict[v+key] = Data['center'][i]
                        if Data['varyList'][v]:
                            varList += [v+key]
                #GSASIIpath.IPyBreak()
                print('\nFitting',obsArr.shape[0],'ring picks and',len(varList),'variables...')
                result = G2img.FitMultiDist(obsArr,varList,parmDict,covar=True)
                covar = result[3]
                covData = {'title':'Multi-distance recalibrate','covMatrix':covar,'varyList':varList,'variables':result[1]}
                Id = G2gd.GetGPXtreeItemId(G2frame,G2frame.root,'Covariance')
                G2frame.GPXtree.SetItemPyData(Id,covData)

                for item in items:
                    name = Names[item]
                    print ('updating',name)
                    G2frame.Image = G2gd.GetGPXtreeItemId(G2frame,G2frame.root,name)
                    Data = G2frame.GPXtree.GetItemPyData(G2gd.GetGPXtreeItemId(G2frame,G2frame.Image,'Image Controls'))
                    Data['wavelength'] = parmDict['wavelength']
                    key = str(int(Data['setdist']))
                    Data['center'] = [parmDict['det-X'+key],parmDict['det-Y'+key]]
                    if 'deltaDist' in parmDict:
                        Data['distance'] = Data['setdist'] - parmDict['deltaDist']
                    else:
                        Data['distance'] = Data['setdist'] - parmDict['delta'+key]
                    Data['rotation'] = np.mod(parmDict['phi'],360.0)
                    Data['tilt'] = parmDict['tilt']
                    Data['DetDepth'] = parmDict['dep']
                    #Data['chisq'] = chisq
                    N = len(Data['ellipses'])
                    Data['ellipses'] = []           #clear away individual ellipse fits
                    for H in HKL[key][:N]:
                        ellipse = G2img.GetEllipse(H[3],Data)
                        Data['ellipses'].append(copy.deepcopy(ellipse+('b',)))
                G2frame.EnablePlot = True
                G2frame.GPXtree.SelectItem(G2frame.root) # there is probably a better way to force the reload of the current page
                wx.CallAfter(G2frame.GPXtree.SelectItem,startID)
                    #GSASIIpath.IPyBreak()


                # create a sequential table?
#                Id =  G2gd.GetGPXtreeItemId(G2frame,G2frame.root,'Sequential image calibration results')
#                if Id:
#                    SeqResult = G2frame.GPXtree.GetItemPyData(Id)
#                else:
#                    Id = G2frame.GPXtree.AppendItem(parent=G2frame.root,text='Sequential image calibration results')
                #SeqResult = {'SeqPseudoVars':{},'SeqParFitEqList':[]}
#                    vals,varyList,sigList,parmDict,covar = result
#                    sigList = list(sigList)
#                    if 'dist' not in varyList:
#                        vals.append(parmDict['dist'])
#                        varyList.append('dist')
#                        sigList.append(None)
#                    vals.append(Data.get('setdist',Data['distance']))
#                    # add setdist to varylist etc. so that it is displayed in Seq Res table
#                    varyList.append('setdist')
#                    sigList.append(None)
#                    covar = np.lib.pad(covar, (0,1), 'constant')
#                    vals.append(Data.get('samplechangerpos',Data['samplechangerpos']))
#                    varyList.append('chgrpos')
#                    sigList.append(None)

#                    SeqResult[name] = {'variables':vals,'varyList':varyList,'sig':sigList,'Rvals':[],
#                        'covMatrix':covar,'title':name,'parmDict':parmDict}
#                SeqResult['histNames'] = Names
#                G2frame.GPXtree.SetItemPyData(Id,SeqResult)
            else:
                wx.BeginBusyCursor()
        finally:
            dlg.Destroy()
            wx.EndBusyCursor()

#        print ('All selected images recalibrated - results in Sequential image calibration results')
#        G2frame.G2plotNB.Delete('Sequential refinement')    #clear away probably invalid plot
#        G2plt.PlotExposedImage(G2frame,event=None)
#        G2frame.GPXtree.SelectItem(Id)


    def OnClearCalib(event):
        data['ring'] = []
        data['rings'] = []
        data['ellipses'] = []
        G2plt.PlotExposedImage(G2frame,event=event)

    def ResetThresholds():
        Imin = max(0.,np.min(G2frame.ImageZ))
        Imax = np.max(G2frame.ImageZ)
        data['range'] = [(0,Imax),[Imin,Imax]]
        masks['Thresholds'] = [(0,Imax),[Imin,Imax]]
        G2frame.slideSizer.GetChildren()[1].Window.SetValue(Imax)   #tricky
        G2frame.slideSizer.GetChildren()[4].Window.SetValue(Imin)   #tricky

    def OnIntegrate(event,useTA=None,useMask=None):
        '''Integrate image in response to a menu event or from the AutoIntegrate
        dialog. In the latter case, event=None.
        '''
        CleanupMasks(masks)
        sumImg = GetImageZ(G2frame,data)
        if masks.get('SpotMask',{'spotMask':None})['spotMask'] is not None:
            sumImg = ma.array(sumImg,mask=masks['SpotMask']['spotMask'])
        G2frame.Integrate = G2img.ImageIntegrate(sumImg,data,masks,blkSize,useTA=useTA,useMask=useMask)
        G2frame.PauseIntegration = G2frame.Integrate[-1]
        del sumImg  #force cleanup
        Id = G2IO.SaveIntegration(G2frame,G2frame.PickId,data,(event is None))
        G2frame.PatternId = Id
        G2frame.GPXtree.SelectItem(Id)
        G2frame.GPXtree.Expand(Id)
        for item in G2frame.MakePDF: item.Enable(True)

    def OnIntegrateAll(event):
        Names = G2gd.GetGPXtreeDataNames(G2frame,['IMG ',])
        dlg = G2G.G2MultiChoiceDialog(G2frame,'Image integration controls','Select images to integrate:',Names)
        try:
            if dlg.ShowModal() == wx.ID_OK:
                items = dlg.GetSelections()
                G2frame.EnablePlot = False
                dlgp = wx.ProgressDialog("Elapsed time","2D image integrations",len(items)+1,
                    style = wx.PD_ELAPSED_TIME|wx.PD_CAN_ABORT,parent=G2frame)
                try:
                    pId = 0
                    oldData = {'tilt':0.,'distance':0.,'rotation':0.,'center':[0.,0.],'DetDepth':0.,'azmthOff':0.,'det2theta':0.}
                    oldMhash = 0
                    for icnt,item in enumerate(items):
                        dlgp.Raise()
                        GoOn = dlgp.Update(icnt)
                        if not GoOn[0]:
                            break
                        name = Names[item]
                        G2frame.Image = G2gd.GetGPXtreeItemId(G2frame,G2frame.root,name)
                        CId = G2gd.GetGPXtreeItemId(G2frame,G2frame.Image,'Image Controls')
                        Data = G2frame.GPXtree.GetItemPyData(CId)
                        same = True
                        for item in ['tilt','distance','rotation','DetDepth','azmthOff','det2theta']:
                            if Data[item] != oldData[item]:
                                same = False
                        if (Data['center'][0] != oldData['center'][0] or
                            Data['center'][1] != oldData['center'][1]):
                                same = False
                        if not same:
                            t0 = time.time()
                            useTA = G2img.MakeUseTA(Data,blkSize)
                            print(' Use new image controls; new xy -> th,azm time %.3f'%(time.time()-t0))
                        Masks = G2frame.GPXtree.GetItemPyData(
                            G2gd.GetGPXtreeItemId(G2frame,G2frame.Image,'Masks'))
                        Mhash = copy.deepcopy(Masks)
                        Mhash.pop('Thresholds')
                        Mhash = hash(str(Mhash))
                        if  Mhash != oldMhash:
                            t0 = time.time()
                            useMask = G2img.MakeUseMask(Data,Masks,blkSize)
                            print(' Use new mask; make mask time: %.3f'%(time.time()-t0))
                            oldMhash = Mhash
                        image = GetImageZ(G2frame,Data)
                        if not Masks['SpotMask']['spotMask'] is None:
                            image = ma.array(image,mask=Masks['SpotMask']['spotMask'])
                        G2frame.Integrate = G2img.ImageIntegrate(image,Data,Masks,blkSize,useTA=useTA,useMask=useMask)
                        del image   #force cleanup
                        pId = G2IO.SaveIntegration(G2frame,CId,Data)
                        oldData = Data
                finally:
                    dlgp.Destroy()
                    G2frame.EnablePlot = True
                    if pId:
                        G2frame.GPXtree.SelectItem(pId)
                        G2frame.GPXtree.Expand(pId)
                        G2frame.PatternId = pId
        finally:
            dlg.Destroy()

    def OnCopyControls(event):
        Names = G2gd.GetGPXtreeDataNames(G2frame,['IMG ',])
        if len(Names) == 1:
            G2frame.ErrorDialog('Nothing to copy controls to','There must be more than one "IMG" pattern')
            return
        Source = G2frame.GPXtree.GetItemText(G2frame.Image)
        Names.pop(Names.index(Source))
# select targets & do copy
        dlg = G2G.G2MultiChoiceDialog(G2frame,'Copy image controls','Copy controls from '+Source+' to:',Names)
        try:
            if dlg.ShowModal() == wx.ID_OK:
                items = dlg.GetSelections()
                G2frame.EnablePlot = False
                for item in items:      #preserve some values
                    name = Names[item]
                    Id = G2gd.GetGPXtreeItemId(G2frame,G2frame.root,name)
                    CId = G2gd.GetGPXtreeItemId(G2frame,Id,'Image Controls')
                    oldData = copy.deepcopy(G2frame.GPXtree.GetItemPyData(CId))
                    Data = copy.deepcopy(data)
                    Data['range'][0] = oldData['range'][0]
                    Data['size'] = oldData['size']
                    Data['GonioAngles'] = oldData.get('GonioAngles', [0.,0.,0.])
                    Data['samplechangerpos'] = oldData.get('samplechangerpos',0.0)
                    Data['det2theta'] = oldData.get('det2theta',0.0)
                    Data['ring'] = []
                    Data['rings'] = []
                    Data['ellipses'] = []
                    if name == Data['dark image'][0]:
                        Data['dark image'] = ['',-1.]
                    if name == Data['background image'][0]:
                        Data['background image'] = ['',-1.]
                    G2frame.GPXtree.SetItemPyData(G2gd.GetGPXtreeItemId(G2frame,Id, 'Image Controls'),Data)
        finally:
            dlg.Destroy()
            if G2frame.PickId: G2frame.GPXtree.SelectItem(G2frame.PickId)

    def OnCopySelected(event):
        Names = G2gd.GetGPXtreeDataNames(G2frame,['IMG ',])
        if len(Names) == 1:
            G2frame.ErrorDialog('Nothing to copy controls to','There must be more than one "IMG" pattern')
            return
        Source = G2frame.GPXtree.GetItemText(G2frame.Image)
        # Assemble a list of item labels
        keyList = ['type','color','wavelength','calibrant','distance','center','Oblique',
                    'tilt','rotation','azmthOff','fullIntegrate','LRazimuth','setdist',
                    'IOtth','outChannels','outAzimuths','invert_x','invert_y','DetDepth',
                    'calibskip','pixLimit','cutoff','calibdmin','Flat Bkg','varyList','orientation',
                    'binType','SampleShape','PolaVal','SampleAbs','dark image','background image']
        keyList.sort(key=lambda s: s.lower())
        keyText = [i+' = '+str(data[i]) for i in keyList]
        # sort both lists together, ordered by keyText
        selectedKeys = []
        dlg = G2G.G2MultiChoiceDialog(G2frame,'Select which image controls\nto copy',
            'Select image controls', keyText)
        try:
            if dlg.ShowModal() == wx.ID_OK:
                selectedKeys = [keyList[i] for i in dlg.GetSelections()]
        finally:
            dlg.Destroy()
        if not selectedKeys: return # nothing to copy
        copyDict = {}
        for parm in selectedKeys:
            copyDict[parm] = data[parm]
        dlg = G2G.G2MultiChoiceDialog(G2frame,'Copy image controls from\n'+Source+' to...',
            'Copy image controls', Names)
        try:
            if dlg.ShowModal() == wx.ID_OK:
                result = dlg.GetSelections()
                for i in result:
                    item = Names[i]
                    Id = G2gd.GetGPXtreeItemId(G2frame,G2frame.root,item)
                    Controls = G2frame.GPXtree.GetItemPyData(G2gd.GetGPXtreeItemId(G2frame,Id,'Image Controls'))
                    Controls.update(copy.deepcopy(copyDict))
        finally:
            dlg.Destroy()

    def OnSaveControls(event):
        pth = G2G.GetExportPath(G2frame)
        dlg = wx.FileDialog(G2frame, 'Choose image controls file', pth, '',
            'image control files (*.imctrl)|*.imctrl',wx.FD_SAVE|wx.FD_OVERWRITE_PROMPT)
        try:
            if dlg.ShowModal() == wx.ID_OK:
                filename = dlg.GetPath()
                # make sure extension is .imctrl
                filename = os.path.splitext(filename)[0]+'.imctrl'
                G2fil.WriteControls(filename,data)
        finally:
            dlg.Destroy()

    def OnSaveMultiControls(event):
        '''Save controls from multiple images
        '''
        imglist = []
        item, cookie = G2frame.GPXtree.GetFirstChild(G2frame.root)
        while item:
            name = G2frame.GPXtree.GetItemText(item)
            if name.startswith('IMG '):
                imglist.append(name)
            item, cookie = G2frame.GPXtree.GetNextChild(G2frame.root, cookie)
        if not imglist:
            print('No images!')
            return
        dlg = G2G.G2MultiChoiceDialog(G2frame, 'Which images to select?',
            'Select images', imglist, wx.CHOICEDLG_STYLE)
        try:
            if dlg.ShowModal() == wx.ID_OK:
                treeEntries = [imglist[i] for i in dlg.GetSelections()]
        finally:
            dlg.Destroy()
        if not treeEntries:
            print('No images selected!')
            return
        pth = G2G.GetExportPath(G2frame)
        dlg = wx.DirDialog(
            G2frame, 'Select directory for output files',pth,wx.DD_DEFAULT_STYLE)
        dlg.CenterOnParent()
        outdir = None
        try:
            if dlg.ShowModal() == wx.ID_OK:
                outdir = dlg.GetPath()
        finally:
            dlg.Destroy()
        if not outdir:
            print('No directory')
            return
        for img in treeEntries:
            item = G2gd.GetGPXtreeItemId(G2frame,G2frame.root,img)
            data = G2frame.GPXtree.GetItemPyData(G2gd.GetGPXtreeItemId(
                G2frame,item,'Image Controls'))
            Npix,imagefile,imagetag = G2frame.GPXtree.GetImageLoc(item)
            filename = os.path.join(outdir,
                                    os.path.splitext(os.path.split(imagefile)[1])[0]
                                    + '.imctrl')
            print('writing '+filename)
            G2fil.WriteControls(filename,data)

    def OnLoadControls(event):
        pth = G2G.GetImportPath(G2frame)
        if not pth: pth = '.'
        dlg = wx.FileDialog(G2frame, 'Choose image controls file', pth, '',
            'image control files (*.imctrl)|*.imctrl',wx.FD_OPEN)
        try:
            if dlg.ShowModal() == wx.ID_OK:
                filename = dlg.GetPath()
                File = open(filename,'r')
                Slines = File.readlines()
                File.close()
                G2fil.LoadControls(Slines,data)
        finally:
            dlg.Destroy()
        G2frame.ImageZ = GetImageZ(G2frame,data)
        ResetThresholds()
        G2plt.PlotExposedImage(G2frame,event=event)
        wx.CallLater(100,UpdateImageControls,G2frame,data,masks)

    def OnLoadMultiControls(event):         #TODO: how read in multiple image controls & match them by 'twoth' tag?
        print('This is not implemented yet, sorry')
        G2G.G2MessageBox(G2frame,'This is not implemented yet, sorry')
        return
        pth = G2G.GetImportPath(G2frame)
        if not pth: pth = '.'
        controlsDict = {}
        dlg = wx.FileDialog(G2frame, 'Choose image control files', pth, '',
            'image control files (*.imctrl)|*.imctrl',wx.FD_OPEN|wx.FD_MULTIPLE)
        try:
            if dlg.ShowModal() == wx.ID_OK:
                filelist = dlg.GetPaths()
                if len(filelist) == 0: return
                for filename in filelist:
                    File = open(filename,'r')
                    Slines = File.readlines()
                    for S in Slines:
                        if S.find('twoth') == 0:
                            indx = S.split(':')[1][:-1]     #remove '\n'!
                    controlsDict[indx] = Slines
                    File.close()
        finally:
            dlg.Destroy()
        if not len(controlsDict):
            return
        Names = G2gd.GetGPXtreeDataNames(G2frame,['IMG ',])
        dlg = G2G.G2MultiChoiceDialog(G2frame,'Select images','Select images for updating controls:',
            Names)
        try:
            if dlg.ShowModal() == wx.ID_OK:
                images = dlg.GetSelections()
                if not len(images):
                    return
                for image in images:
                    Id = G2gd.GetGPXtreeItemId(G2frame,G2frame.root,Names[image])
                    imctrls = G2frame.GPXtree.GetItemPyData(G2gd.GetGPXtreeItemId(G2frame,Id,'Image Controls'))
                    Slines = controlsDict[imctrls['twoth']]
                    G2fil.LoadControls(Slines,imctrls)
        finally:
            dlg.Destroy()

    def OnTransferAngles(event):
        '''Sets the integration range for the selected Images based on the difference in detector distance
        '''
        Names = G2gd.GetGPXtreeDataNames(G2frame,['IMG ',])
        if len(Names) == 1:
            G2frame.ErrorDialog('No images to transfer integration angles to','Need more "IMG"s')
            return
        Source = G2frame.GPXtree.GetItemText(G2frame.Image)
        Names.pop(Names.index(Source))
        # select targets & do copy
        extraopts = {"label_1":"Xfer scaled calib d-min", "value_1":False,
                     "label_2":"Xfer scaled 2-theta min", "value_2":False,
                     "label_3":"Xfer scaled 2-theta max", "value_3":True,
                     "label_4":"Xfer fixed background  ", "value_4":False,
                     }
        dlg = G2G.G2MultiChoiceDialog(G2frame,'Xfer angles','Transfer integration range from '+Source+' to:',
            Names,extraOpts=extraopts)
        try:
            if dlg.ShowModal() == wx.ID_OK:
                for i in '_1','_2','_3','_4':
                    if extraopts['value'+i]: break
                else:
                    G2G.G2MessageBox(G2frame,'Nothing to do!')
                    return
                xferAng = lambda tth,dist1,dist2: atand(dist1 * tand(tth) / dist2)
                items = dlg.GetSelections()
                G2frame.EnablePlot = False
                Id = G2gd.GetGPXtreeItemId(G2frame,G2frame.root,Source)
                data = G2frame.GPXtree.GetItemPyData(G2gd.GetGPXtreeItemId(G2frame,Id,'Image Controls'))
                ttmin0,ttmax0 = data['IOtth']
                dist0 = data['distance']
                wave0 = data['wavelength']
                dsp0 = data['calibdmin']
                flatBkg = data['Flat Bkg']
                print('distance = {:.2f} integration range: [{:.4f}, {:.4f}], calib dmin {:.3f}'
                            .format(dist0,ttmin0,ttmax0,dsp0))
                for item in items:
                    name = Names[item]
                    Id = G2gd.GetGPXtreeItemId(G2frame,G2frame.root,name)
                    data = G2frame.GPXtree.GetItemPyData(G2gd.GetGPXtreeItemId(G2frame,Id,'Image Controls'))
                    dist1 = data['distance']
                    if extraopts["value_2"]:
                        data['IOtth'][0] = xferAng(ttmin0,dist0,dist1)
                    if extraopts["value_3"]:
                        data['IOtth'][1] = xferAng(ttmax0,dist0,dist1)
                    if extraopts["value_1"]:
                        ang1 = xferAng(2.0*asind(wave0/(2.*dsp0)),dist0,dist1)
                        data['calibdmin'] = data['wavelength']/(2.*sind(ang1/2.))
                        print('distance = {:.2f} integration range: [{:.4f}, {:.4f}], calib dmin {:.3f}'
                            .format(dist1,data['IOtth'][0],data['IOtth'][1],data['calibdmin']))
                    if extraopts['value_4']:
                        data['Flat Bkg'] = flatBkg*(dist0/dist1)**2
                    else:
                        print('distance = {:.2f} integration range: [{:.4f}, {:.4f}]'
                            .format(dist1,data['IOtth'][0],data['IOtth'][1]))
        finally:
            dlg.Destroy()
            G2frame.GPXtree.SelectItem(G2frame.PickId)

    def OnResetDist(event):
        dlg = wx.MessageDialog(G2frame,'Are you sure you want to do this?',caption='Reset dist to set dist',style=wx.YES_NO|wx.ICON_EXCLAMATION)
        if dlg.ShowModal() != wx.ID_YES:
            dlg.Destroy()
            return
        dlg.Destroy()
        Names = G2gd.GetGPXtreeDataNames(G2frame,['IMG ',])
        dlg = G2G.G2MultiChoiceDialog(G2frame,'Reset dist','Reset dist to set dist for:',Names)
        try:
            if dlg.ShowModal() == wx.ID_OK:
                items = dlg.GetSelections()
                for item in items:
                    name = Names[item]
                    Id = G2gd.GetGPXtreeItemId(G2frame,G2frame.root,name)
                    Data = G2frame.GPXtree.GetItemPyData(G2gd.GetGPXtreeItemId(G2frame,Id,'Image Controls'))
                    Data['distance'] = Data['setdist']
        finally:
            dlg.Destroy()
        wx.CallAfter(UpdateImageControls,G2frame,data,masks)

# Sizers
    Indx = {}
    def ComboSizer():

        def OnDataType(event):
            data['type'] = typeSel.GetValue()[:4]
            if 'SASD' in data['type']:
                data['SampleAbs'][0] = np.exp(-data['SampleAbs'][0]) #switch from muT to trans!
                if data['binType'] == '2-theta': data['binType'] = 'log(q)'  #switch default bin type
            elif 'PWDR' in data['type']:
                data['SampleAbs'][0] = -np.log(data['SampleAbs'][0])  #switch from trans to muT!
                if data['binType'] == 'log(q)': data['binType'] = '2-theta'  #switch default bin type
            wx.CallLater(100,UpdateImageControls,G2frame,data,masks)

        def OnNewColorBar(event):
            data['color'] = colSel.GetValue()
            wx.CallAfter(G2plt.PlotExposedImage,G2frame,event=event)

        def OnAzmthOff(invalid,value,tc):
            wx.CallAfter(G2plt.PlotExposedImage,G2frame,event=tc.event)

        comboSizer = wx.BoxSizer(wx.HORIZONTAL)
        comboSizer.Add(wx.StaticText(parent=G2frame.dataWindow,label=' Type of image data: '),0,WACV)
        typeSel = wx.ComboBox(parent=G2frame.dataWindow,value=typeDict[data['type']],choices=typeList,
            style=wx.CB_READONLY|wx.CB_DROPDOWN)
        typeSel.SetValue(data['type'])
        typeSel.Bind(wx.EVT_COMBOBOX, OnDataType)
        comboSizer.Add(typeSel,0,WACV)
        comboSizer.Add(wx.StaticText(parent=G2frame.dataWindow,label=' Color bar '),0,WACV)
        colSel = wx.ComboBox(parent=G2frame.dataWindow,value=data['color'],choices=colorList,
            style=wx.CB_READONLY|wx.CB_DROPDOWN)
        colSel.Bind(wx.EVT_COMBOBOX, OnNewColorBar)
        comboSizer.Add(colSel,0,WACV)
        comboSizer.Add(wx.StaticText(parent=G2frame.dataWindow,label=' Azimuth offset '),0,WACV)
        azmthOff = G2G.ValidatedTxtCtrl(G2frame.dataWindow,data,'azmthOff',nDig=(10,2),
            typeHint=float,OnLeave=OnAzmthOff)
        comboSizer.Add(azmthOff,0,WACV)
        return comboSizer

    def MaxSizer():
        '''Defines a sizer with sliders and TextCtrl widgets for controlling the colormap
        for the image, as well as callback routines.
        '''
        def OnNewVal(invalid,value,tc):
            '''Called when a Imax or Imin value is typed into a Validated TextCrtl (which puts
            the value into the data['range'] nested list).
            This adjusts the slider positions to match the current values
            '''
            scaleSel.SetSelection(len(scaleChoices)-1)
            r11 = min(max(Range[1][1],Range[1][0]+1),Range[0][1]) # keep values in range
            if r11 != Range[1][1]:
                Range[1][1] = r11
                maxVal.ChangeValue(int(Range[1][1]))
            r10 = max(min(Range[1][0],Range[1][1]-1),Range[0][0])
            if r10 != Range[1][0]:
                Range[1][0] = r10
                minVal.ChangeValue(int(Range[1][0]))
            sqrtDeltZero = math.sqrt(max(1.0,Range[0][1]-max(0.0,Range[1][0])-1)) # sqrt(Imax0-Imin-1)
            sqrtDeltOne  = math.sqrt(max(1.0,Range[1][1]-max(0.0,Range[1][0])-1)) # sqrt(Imax-Imin-1)
            sv1 = min(100,max(0,int(0.5+100.*sqrtDeltOne/sqrtDeltZero)))
            maxSel.SetValue(sv1)
            DeltOne  = max(1.0,Range[1][1]-max(0.0,Range[0][0])-1)
            sv0 = min(100,max(0,int(0.5+100.*(Range[1][0]-Range[0][0])/DeltOne)))
            minSel.SetValue(sv0)
            new,plotNum,Page,Plot,lim = G2frame.G2plotNB.FindPlotTab('2D Powder Image','mpl',newImage=False)
            Page.ImgObj.set_clim([Range[1][0],Range[1][1]])
            if mplOld:
                Page.canvas.draw()
            else:
                Page.canvas.draw_idle()

        G2frame.prevMaxValue = None
        def OnMaxSlider(event):
            val = maxSel.GetValue()
            if G2frame.prevMaxValue == val: return # if this val has been processed, no need to repeat
            scaleSel.SetSelection(len(scaleChoices)-1)
            G2frame.prevMaxValue = val
            sqrtDeltZero = math.sqrt(max(1.0,Range[0][1]-max(0.0,Range[1][0])-1)) # sqrt(Imax0-Imin-1)
            Range[1][1] = int(0.5 + (val * sqrtDeltZero / 100.)**2 + Range[1][0] + 1)
            maxVal.ChangeValue(int(0.5+Range[1][1]))
            DeltOne  = max(1.0,Range[1][1]-max(0.0,Range[0][0])-1)
            minSel.SetValue(int(0.5 + 100*(Range[1][0]/DeltOne)))
            sv0 = min(100,max(0,int(0.5+100.*(Range[1][0]-Range[0][0])/DeltOne)))
            minSel.SetValue(sv0)
            new,plotNum,Page,Plot,lim = G2frame.G2plotNB.FindPlotTab('2D Powder Image','mpl',newImage=False)
            Page.ImgObj.set_clim([Range[1][0],Range[1][1]])
            if mplOld:
                Page.canvas.draw()
            else:
                Page.canvas.draw_idle()

        G2frame.prevMinValue = None
        def OnMinSlider(event):
            val = minSel.GetValue()
            scaleSel.SetSelection(len(scaleChoices)-1)
            if G2frame.prevMinValue == val: return # if this val has been processed, no need to repeat
            G2frame.prevMinValue = val
            DeltOne  = max(1.0,Range[1][1]-max(0.0,Range[0][0])-1) # Imax-Imin0-1
            Range[1][0] = max(0,int(0.5 + val * DeltOne / 100 + Range[0][0]))
            minVal.ChangeValue(int(Range[1][0]))
            sqrtDeltZero = math.sqrt(max(1.0,Range[0][1]-max(0.0,Range[1][0])-1)) # sqrt(Imax0-Imin-1)
            sqrtDeltOne  = math.sqrt(max(1.0,Range[1][1]-max(0.0,Range[1][0])-1)) # sqrt(Imax-Imin-1)
            sv1 = min(100,max(0,int(0.5+100.*sqrtDeltOne/sqrtDeltZero)))
            maxSel.SetValue(sv1)
            new,plotNum,Page,Plot,lim = G2frame.G2plotNB.FindPlotTab('2D Powder Image','mpl',newImage=False)
            Page.ImgObj.set_clim([Range[1][0],Range[1][1]])
            if mplOld:
                Page.canvas.draw()
            else:
                Page.canvas.draw_idle()

        def OnAutoSet(event):
            '''Responds to a button labeled 95%, etc; Sets the Imax and Imin values
            for the image so that 95% (etc.) of pixels are inside the color map limits.
            An equal number of pixels are dropped at the minimum and maximum levels.
            '''
            try:
                val = int(event.GetEventObject().GetStringSelection()[:-1])
                margin = (100-val)/2.
            except:
                margin = 0
                event.GetEventObject().SetSelection(0)
            new,plotNum,Page,Plot,lim = G2frame.G2plotNB.FindPlotTab('2D Powder Image','mpl',newImage=False)
            if margin == 0:
                Range[1] = list(Range[0])
            else:
                Range[1][0] = int(np.percentile(Page.ImgObj.get_array().compressed(),margin))
                Range[1][1] = int(np.percentile(Page.ImgObj.get_array().compressed(),100-margin))
            sqrtDeltZero = math.sqrt(max(1.0,Range[0][1]-max(0.0,Range[1][0])-1)) # sqrt(Imax0-Imin-1)
            sqrtDeltOne  = math.sqrt(max(1.0,Range[1][1]-max(0.0,Range[1][0])-1)) # sqrt(Imax-Imin-1)
            sv1 = min(100,max(0,int(0.5+100.*sqrtDeltOne/sqrtDeltZero)))
            maxSel.SetValue(sv1)
            DeltOne  = max(1.0,Range[1][1]-max(0.0,Range[0][0])-1)
            sv0 = min(100,max(0,int(0.5+100.*(Range[1][0]-Range[0][0])/DeltOne)))
            minSel.SetValue(sv0)
            minVal.ChangeValue(int(Range[1][0]))
            maxVal.ChangeValue(int(Range[1][1]))
            new,plotNum,Page,Plot,lim = G2frame.G2plotNB.FindPlotTab('2D Powder Image','mpl',newImage=False)
            Page.ImgObj.set_clim([Range[1][0],Range[1][1]])
            if mplOld:
                Page.canvas.draw()
            else:
                Page.canvas.draw_idle()

        def OnLineScan(event):
            data['linescan'][0] = linescan.GetValue()
            wx.CallAfter(UpdateImageControls,G2frame,data,masks)
            G2plt.PlotExposedImage(G2frame,event=event)

        def OnNewLineScan(invalid,value,tc):
            G2plt.PlotExposedImage(G2frame,event=None)

        def OnMoveAzm(event):
            incr = azmSpin.GetValue()
            if incr == 0: return # ignore SetValue(0) event
            data['linescan'][1] += float(incr)
            data['linescan'][1] = data['linescan'][1]%360.
            G2frame.scanazm.ChangeValue(data['linescan'][1])
            wx.CallAfter(G2plt.PlotExposedImage,G2frame,event=event)
            azmSpin.SetValue(0) # causes an event, at least on Linux

        mplv = mpl.__version__.split('.')
        mplOld = mplv[0] == '1' and int(mplv[1]) < 4 # use draw_idle for newer matplotlib versions
        # Plot color scaling uses limits as below:
        #   (Imin0, Imax0) => Range[0] = data['range'][0] # lowest to highest pixel intensity
        #   [Imin, Imax] => Range[1] = data['range'][1] #   lowest to highest pixel intensity on cmap scale
        maxSizer = wx.BoxSizer(wx.VERTICAL)
        G2frame.slideSizer = wx.FlexGridSizer(2,3,5,5)
        G2frame.slideSizer.Add(wx.StaticText(parent=G2frame.dataWindow,label=' Max intensity'),0,WACV)
        # maxSel is a slider with 101 steps scaled from Imin+1 to Imax0 with sqrt scaling
        # slider value = sv = 100 * sqrt((Imax-Imin-1)/(Imax0-Imin-1))
        # Imax = (sv * sqrt(Imax0-Imin-1) / 100)**2 + Imin + 1
        sqrtDeltZero = math.sqrt(max(1.0,Range[0][1]-max(0.0,Range[1][0])-1)) # sqrt(Imax0-Imin-1)
        sqrtDeltOne  = math.sqrt(max(1.0,Range[1][1]-max(0.0,Range[1][0])-1)) # sqrt(Imax-Imin-1)
        sv1 = min(100,max(0,int(0.5+100.*sqrtDeltOne/sqrtDeltZero)))
        maxSel = G2G.G2Slider(parent=G2frame.dataWindow,style=wx.SL_HORIZONTAL,value=sv1)
        G2frame.slideSizer.AddGrowableCol(2)
        maxSel.Bind(wx.EVT_SLIDER, OnMaxSlider)
        maxVal = G2G.ValidatedTxtCtrl(G2frame.dataWindow,Range[1],1,xmin=Range[0][0]+1,
            xmax=Range[0][1],OnLeave=OnNewVal)
        G2frame.slideSizer.Add(maxVal,0,WACV)
        G2frame.slideSizer.Add(maxSel,flag=wx.EXPAND|wx.ALL)
        G2frame.slideSizer.Add(wx.StaticText(parent=G2frame.dataWindow,label=' Min intensity'),0,WACV)
        # minSel is a slider with 101 steps scaled from Imin0 to Imax-1 with linear scaling
        # slider value = sv0 = 100 * (Imin-Imin0)/(Imax-Imin0-1)
        # Imin = sv0 * (Imax-Imin0-1) / 100 + Imin0
        DeltOne  = max(1.0,Range[1][1]-max(0.0,Range[0][0])-1) # Imax-Imin0-1
        sv0 = min(100,max(0,int(0.5+100.*(Range[1][0]-Range[0][0])/DeltOne)))
        minSel = G2G.G2Slider(parent=G2frame.dataWindow,style=wx.SL_HORIZONTAL,value=sv0)
        minSel.Bind(wx.EVT_SLIDER, OnMinSlider)
        minVal = G2G.ValidatedTxtCtrl(G2frame.dataWindow,Range[1],0,
            xmax=Range[0][1],typeHint=int,OnLeave=OnNewVal)
        G2frame.slideSizer.Add(minVal,0,WACV)
        G2frame.slideSizer.Add(minSel,flag=wx.EXPAND|wx.ALL)
        maxSizer.Add(G2frame.slideSizer,flag=wx.EXPAND|wx.ALL)
        autoSizer = wx.BoxSizer(wx.HORIZONTAL)
        autoSizer.Add(wx.StaticText(G2frame.dataWindow,label=' Auto scaler '),0,WACV)
        scaleChoices = ("100%","99%","95%","90%","80%","?")
        scaleSel = wx.Choice(G2frame.dataWindow,choices=scaleChoices,size=(-1,-1))
        if (Range[1][0] == Range[0][0] and
            Range[1][1] == Range[0][1]):
            scaleSel.SetSelection(0)
        else:
            scaleSel.SetSelection(len(scaleChoices)-1)
        scaleSel.Bind(wx.EVT_CHOICE,OnAutoSet)
        autoSizer.Add(scaleSel,0,WACV)
        if data['linescan'][0]:
            linescan = wx.CheckBox(G2frame.dataWindow,label=' Show line scan at azm = ')
        else:
            linescan = wx.CheckBox(G2frame.dataWindow,label=' Show line scan')
        linescan.Bind(wx.EVT_CHECKBOX,OnLineScan)
        linescan.SetValue(data['linescan'][0])
        autoSizer.Add((5,0),0)
        autoSizer.Add(linescan,0,WACV)
        if data['linescan'][0]:
            G2frame.scanazm = G2G.ValidatedTxtCtrl(G2frame.dataWindow,data['linescan'],1,xmin=0.,
            xmax=360.,OnLeave=OnNewLineScan)
            autoSizer.Add(G2frame.scanazm,0,WACV)
            azmSpin = wx.SpinButton(G2frame.dataWindow,style=wx.SP_VERTICAL)# ,size=wx.Size(20,25)) # size fails in Linux
            azmSpin.SetValue(0)
            azmSpin.SetRange(-1,1)
            azmSpin.Bind(wx.EVT_SPIN, OnMoveAzm)
            autoSizer.Add((5,-1))
            autoSizer.Add(azmSpin,0,WACV)

        maxSizer.Add(autoSizer)
        return maxSizer

    def CalibCoeffSizer():

        def OnCalRef(event):
            Obj = event.GetEventObject()
            name = Indx[Obj]
            data['varyList'][name] = Obj.GetValue()

        calibSizer = wx.FlexGridSizer(0,2,5,5)
        calibSizer.SetFlexibleDirection(wx.HORIZONTAL)
        calibSizer.Add(wx.StaticText(parent=G2frame.dataWindow,label=' Calibration coefficients'),0,WACV)
        calibSizer.Add((5,0),0)
        Names = ['det-X','det-Y','wave','dist','tilt','phi']
        if 'PWDR' in data['type']:
            Names.append('dep')
        Parms = {'dist':['Distance',(10,3),data,'distance'],'det-X':['Beam center X',(10,3),data['center'],0],
            'det-Y':['Beam center Y',(10,3),data['center'],1],'tilt':['Tilt angle*',(10,3),data,'tilt'],
            'phi':['Tilt rotation*',(10,2),data,'rotation'],'dep':['Penetration*',(10,4),data,'DetDepth'],
            'wave':['Wavelength*',(10,6),data,'wavelength']}
        for name in Names:
            calSel = wx.CheckBox(parent=G2frame.dataWindow,label=Parms[name][0])
            calibSizer.Add(calSel,0,WACV)
            calSel.Bind(wx.EVT_CHECKBOX, OnCalRef)
            calSel.SetValue(data['varyList'][name])
            Indx[calSel] = name
            if name == 'wave':
                calVal = G2G.ValidatedTxtCtrl(G2frame.dataWindow,Parms[name][2],
                    Parms[name][3],xmin=0.01,xmax=10.,nDig=Parms[name][1],typeHint=float)
            elif name == 'dep':
                calVal = G2G.ValidatedTxtCtrl(G2frame.dataWindow,Parms[name][2],
                    Parms[name][3],xmin=0.0,xmax=0.2,nDig=Parms[name][1],typeHint=float)
            else:
                calVal = G2G.ValidatedTxtCtrl(G2frame.dataWindow,Parms[name][2],
                    Parms[name][3],nDig=Parms[name][1],typeHint=float)
            calibSizer.Add(calVal,0,WACV)
        return calibSizer

    def IntegrateSizer():

        def OnNewBinType(event):
            data['binType'] = binSel.GetValue()
            wx.CallLater(100,UpdateImageControls,G2frame,data,masks)

        def OnIOtth(invalid,value,tc):
            '''Respond to a change in integration 2theta range
            '''
            Ltth,Utth = IOtth
            if Ltth > Utth:
                Ltth,Utth = Utth,Ltth
                G2frame.InnerTth.ChangeValue(Ltth)
                G2frame.OuterTth.ChangeValue(Utth)
            if 'q' in data['binType'].lower():
                data['IOtth'] = [2.*asind(Ltth*wave/(4.*math.pi)),2.*asind(Utth*wave/(4.*math.pi))]
            else:
                data['IOtth'] = [Ltth,Utth]
            wx.CallAfter(G2plt.PlotExposedImage,G2frame,event=tc.event)

        def OnLRazim(invalid,value,tc):
            '''Respond to a change in integration azimuth range
            '''
            Lazm = data['LRazimuth'][0] % 360.
            Razm = data['LRazimuth'][1] % 360.
            if Lazm > Razm:
                Razm += 360.
            if data['fullIntegrate']:
                Razm = Lazm+360.
            if data['LRazimuth'][0] != Lazm or data['LRazimuth'][1] != Razm:
                G2frame.Lazim.ChangeValue(Lazm)
                G2frame.Razim.ChangeValue(Razm)
                data['LRazimuth'] = [Lazm,Razm]
            wx.CallAfter(G2plt.PlotExposedImage,G2frame,event=tc.event)

        def OnNumOutAzms(invalid,value,tc):
            wx.CallAfter(G2plt.PlotExposedImage,G2frame,event=tc.event)

        def OnNumOutBins(invalid,value,tc):
            # make sure # channels is divisible by 4
            data['outChannels'] = (data['outChannels']//4)*4
            outChan.ChangeValue(data['outChannels'])

        def OnOblique(event):
            data['Oblique'][1] = not data['Oblique'][1]

        def OnSampleShape(event):
            data['SampleShape'] = samShape.GetValue()
            if 'Cylind' in data['SampleShape']:
                data['SampleAbs'][0] = 0.0
            elif 'Fixed' in data['SampleShape']:
                data['SampleAbs'][0] = 1.0
            wx.CallLater(100,UpdateImageControls,G2frame,data,masks)

        def OnSamAbs(event):
            data['SampleAbs'][1] = not data['SampleAbs'][1]
            wx.CallLater(100,UpdateImageControls,G2frame,data,masks)

        def OnShowLines(event):
            data['showLines'] = not data['showLines']
            G2plt.PlotExposedImage(G2frame,event=event)

        def OnFullIntegrate(event):
            Lazm = data['LRazimuth'][0]
            if data['fullIntegrate']:
                data['fullIntegrate'] = False
                data['LRazimuth'] = [Lazm,Lazm+20.]
            else:
                data['fullIntegrate'] = True
                data['LRazimuth'] = [Lazm,Lazm+360.]
            wx.CallLater(100,UpdateImageControls,G2frame,data,masks)
            G2plt.PlotExposedImage(G2frame,event=event)

        def OnSetDefault(event):
            if data['setDefault']:
                G2frame.imageDefault = {}
                data['setDefault'] = False
            else:
                G2frame.imageDefault = copy.deepcopy(data)
                G2frame.imageDefault['setDefault'] = False
                if 'formatName' in G2frame.imageDefault: del G2frame.imageDefault['formatName']
                data['setDefault'] = True

        def OnCenterAzm(event):
            data['centerAzm'] = not data['centerAzm']
            wx.CallAfter(G2plt.PlotExposedImage,G2frame,event=event)

        def OnApplyPola(event):
            data['PolaVal'][1] = not data['PolaVal'][1]

        def OnIfPink(event):
            data['IfPink'] = not data['IfPink']

        def OnOchoice(event):
            data['orientation'] = ochoice.GetValue()

        dataSizer = wx.FlexGridSizer(0,2,5,3)
        dataSizer.Add(wx.StaticText(G2frame.dataWindow,label=' Integration coefficients'),0,WACV)
        dataSizer.Add((5,0),0)
        if 'PWDR' in data['type']:
            binChoice = ['2-theta','Q']
        elif 'SASD' in data['type']:
            binChoice = ['2-theta','Q','log(q)']
        dataSizer.Add(wx.StaticText(G2frame.dataWindow,label=' Bin style: Constant step bins in'),0,WACV)
        littleSizer = wx.BoxSizer(wx.HORIZONTAL)
        binSel = wx.ComboBox(G2frame.dataWindow,value=data['binType'],choices=binChoice,
            style=wx.CB_READONLY|wx.CB_DROPDOWN)
        binSel.Bind(wx.EVT_COMBOBOX, OnNewBinType)
        littleSizer.Add(binSel,0,WACV)
        pinkSel = wx.CheckBox(G2frame.dataWindow,label=' Pink beam source?')
        pinkSel.SetValue(data['IfPink'])
        pinkSel.Bind(wx.EVT_CHECKBOX,OnIfPink)
        littleSizer.Add(pinkSel,0,WACV)
        dataSizer.Add(littleSizer)
        binType = '2-theta'
        if 'q' in data['binType'].lower():
            binType = 'Q'
        dataSizer.Add(wx.StaticText(parent=G2frame.dataWindow,label=' Inner/Outer '+binType),0,WACV)
        IOtth = data['IOtth'][:]
        if 'q' in data['binType'].lower():
            wave = data['wavelength']
            IOtth = [4.*math.pi*sind(IOtth[0]/2.)/wave,4.*math.pi*sind(IOtth[1]/2.)/wave]
        littleSizer = wx.BoxSizer(wx.HORIZONTAL)
        G2frame.InnerTth = G2G.ValidatedTxtCtrl(G2frame.dataWindow,IOtth,0,nDig=(8,3,'f'),xmin=0.001,typeHint=float,OnLeave=OnIOtth)
        littleSizer.Add(G2frame.InnerTth,0,WACV)
        G2frame.OuterTth = G2G.ValidatedTxtCtrl(G2frame.dataWindow,IOtth,1,nDig=(8,3,'f'),xmin=0.001,typeHint=float,OnLeave=OnIOtth)
        littleSizer.Add(G2frame.OuterTth,0,WACV)
        dataSizer.Add(littleSizer,0,)
        dataSizer.Add(wx.StaticText(parent=G2frame.dataWindow,label=' Start/End azimuth'),0,WACV)
        LRazim = data['LRazimuth']
        littleSizer = wx.BoxSizer(wx.HORIZONTAL)
        G2frame.Lazim = G2G.ValidatedTxtCtrl(G2frame.dataWindow,LRazim,0,nDig=(6,1,'f'),typeHint=float,OnLeave=OnLRazim)
        littleSizer.Add(G2frame.Lazim,0,WACV)
        G2frame.Razim = G2G.ValidatedTxtCtrl(G2frame.dataWindow,LRazim,1,nDig=(6,1,'f'),typeHint=float,OnLeave=OnLRazim)
        if data['fullIntegrate']:
            G2frame.Razim.ChangeValue(LRazim[0]+360.)
            G2frame.Razim.Enable(False)
            #G2frame.Razim.SetBackgroundColour(VERY_LIGHT_GREY)
        littleSizer.Add(G2frame.Razim,0,WACV)
        dataSizer.Add(littleSizer,0,)
        dataSizer.Add(wx.StaticText(parent=G2frame.dataWindow,label=' No. 2-theta/azimuth bins'),0,WACV)
        littleSizer = wx.BoxSizer(wx.HORIZONTAL)
        outChan = G2G.ValidatedTxtCtrl(G2frame.dataWindow,data,'outChannels',typeHint=int,xmin=10,OnLeave=OnNumOutBins)
        littleSizer.Add(outChan,0,WACV)
        outAzim = G2G.ValidatedTxtCtrl(G2frame.dataWindow,data,'outAzimuths',xmin=1,typeHint=int,OnLeave=OnNumOutAzms)
        littleSizer.Add(outAzim,0,WACV)
        dataSizer.Add(littleSizer)
        showLines = wx.CheckBox(parent=G2frame.dataWindow,label='Show integration limits?')
        dataSizer.Add(showLines,0,WACV)
        showLines.Bind(wx.EVT_CHECKBOX, OnShowLines)
        showLines.SetValue(data['showLines'])
        fullIntegrate = wx.CheckBox(parent=G2frame.dataWindow,label='Do full integration?')
        dataSizer.Add(fullIntegrate,0,WACV)
        fullIntegrate.Bind(wx.EVT_CHECKBOX, OnFullIntegrate)
        fullIntegrate.SetValue(data['fullIntegrate'])
        setDefault = wx.CheckBox(parent=G2frame.dataWindow,label='Use for all new images?')
        dataSizer.Add(setDefault,0,WACV)
        setDefault.Bind(wx.EVT_CHECKBOX, OnSetDefault)
        setDefault.SetValue(data['setDefault'])
        centerAzm = wx.CheckBox(parent=G2frame.dataWindow,label='Azimuth at bin center?')
        dataSizer.Add(centerAzm,0,WACV)
        centerAzm.Bind(wx.EVT_CHECKBOX, OnCenterAzm)
        centerAzm.SetValue(data['centerAzm'])
        #SampleShape - cylinder or flat plate choice?
        littleSizer = wx.BoxSizer(wx.HORIZONTAL)
        samabs = wx.CheckBox(parent=G2frame.dataWindow,label='Apply sample absorption?')
        dataSizer.Add(samabs,0,WACV)
        samabs.Bind(wx.EVT_CHECKBOX, OnSamAbs)
        samabs.SetValue(data['SampleAbs'][1])
        minmax = [0.,2.]
        if data['SampleAbs'][1]:
            samplechoice = ['Cylinder','Fixed flat plate',]
            littleSizer.Add(wx.StaticText(G2frame.dataWindow,label='Select shape '),0,WACV)
            samShape = wx.ComboBox(G2frame.dataWindow,value=data['SampleShape'],choices=samplechoice,
                style=wx.CB_READONLY|wx.CB_DROPDOWN)
            samShape.Bind(wx.EVT_COMBOBOX,OnSampleShape)
            littleSizer.Add(samShape,0,WACV)
        dataSizer.Add(littleSizer)
        if data['SampleAbs'][1]:
            littleSizer = wx.BoxSizer(wx.HORIZONTAL)
            if 'Cylind' in data['SampleShape']: #cylinder mu*R; flat plate transmission
                littleSizer.Add(wx.StaticText(G2frame.dataWindow,label='mu*R (0.00-2.0) '),0,WACV)
            elif 'Fixed' in data['SampleShape']:
                littleSizer.Add(wx.StaticText(G2frame.dataWindow,label='transmission '),0,WACV) #for flat plate
                minmax = [.05,1.0]
            samabsVal = G2G.ValidatedTxtCtrl(G2frame.dataWindow,data['SampleAbs'],0,nDig=(10,3),
                typeHint=float,xmin=minmax[0],xmax=minmax[1])
            littleSizer.Add(samabsVal,0,WACV)
            dataSizer.Add(littleSizer,0,WACV)
        if 'Cylind' in data['SampleShape'] and data['SampleAbs'][1]:
            littleSizer = wx.BoxSizer(wx.HORIZONTAL)
            littleSizer.Add(wx.StaticText(G2frame.dataWindow,label='Select orientation '),0,WACV)
            choice = ['horizontal','vertical']
            ochoice = wx.ComboBox(G2frame.dataWindow,value=data['orientation'],choices=choice,
                style=wx.CB_READONLY|wx.CB_DROPDOWN)
            ochoice.Bind(wx.EVT_COMBOBOX,OnOchoice)
            littleSizer.Add(ochoice,0,WACV)
            dataSizer.Add(littleSizer)
        if 'flat' in data['SampleShape'] and data['SampleAbs'][1]:
            dataSizer.Add((5,5),0)
        if 'PWDR' in data['type']:
            littleSizer = wx.BoxSizer(wx.HORIZONTAL)
            oblique = wx.CheckBox(parent=G2frame.dataWindow,label='Apply detector absorption?')
            dataSizer.Add(oblique,0,WACV)
            oblique.Bind(wx.EVT_CHECKBOX, OnOblique)
            oblique.SetValue(data['Oblique'][1])
            littleSizer.Add(wx.StaticText(G2frame.dataWindow,label='Value (0.01-0.99)  '),0,WACV)
            obliqVal = G2G.ValidatedTxtCtrl(G2frame.dataWindow,data['Oblique'],0,nDig=(10,3),typeHint=float,xmin=0.01,xmax=0.99)
            littleSizer.Add(obliqVal,0,WACV)
            dataSizer.Add(littleSizer,0,)
        if 'SASD' in data['type']:
            littleSizer = wx.BoxSizer(wx.HORIZONTAL)
            setPolariz = wx.CheckBox(parent=G2frame.dataWindow,label='Apply polarization?')
            dataSizer.Add(setPolariz,0,WACV)
            setPolariz.Bind(wx.EVT_CHECKBOX, OnApplyPola)
            setPolariz.SetValue(data['PolaVal'][1])
            littleSizer.Add(wx.StaticText(G2frame.dataWindow,label='Value (0.001-0.999)  '),0,WACV)
            polaVal = G2G.ValidatedTxtCtrl(G2frame.dataWindow,data['PolaVal'],0,nDig=(10,3),typeHint=float,xmin=0.001,xmax=0.999)
            littleSizer.Add(polaVal,0,WACV)
            dataSizer.Add(littleSizer,0,)

        return dataSizer

    def BackSizer():

        global oldFlat
        def OnBackImage(event):
            data['background image'][0] = backImage.GetValue()
            G2frame.ImageZ = GetImageZ(G2frame,data,newRange=True)
            ResetThresholds()
            wx.CallAfter(G2plt.PlotExposedImage,G2frame,event=event)

        def OnDarkImage(event):
            data['dark image'][0] = darkImage.GetValue()
            G2frame.ImageZ = GetImageZ(G2frame,data,newRange=True)
            ResetThresholds()
            wx.CallAfter(G2plt.PlotExposedImage,G2frame,event=event)

        def OnFlatBkg(invalid,value,tc):
            global oldFlat
            G2frame.ImageZ += int(oldFlat-data['Flat Bkg'])
            oldFlat = data['Flat Bkg']
            ResetThresholds()
            wx.CallAfter(G2plt.PlotExposedImage,G2frame,event=tc.event)

        def OnMult(invalid,value,tc):
            G2frame.ImageZ = GetImageZ(G2frame,data,newRange=True)
            wx.CallAfter(G2plt.PlotExposedImage,G2frame,event=tc.event)

        def OnGainMap(event):
            data['Gain map'] = gainMap.GetValue()
            G2frame.ImageZ = GetImageZ(G2frame,data,newRange=True)
            ResetThresholds()
            wx.CallAfter(G2plt.PlotExposedImage,G2frame,event=event)

        backSizer = wx.FlexGridSizer(0,6,5,5)
        oldFlat = data.get('Flat Bkg',0.)

        backSizer.Add(wx.StaticText(G2frame.dataWindow,-1,' Dark image'),0,WACV)
        Choices = ['',]+G2gd.GetGPXtreeDataNames(G2frame,['IMG ',])
        Source = G2frame.GPXtree.GetItemText(G2frame.Image)
        Choices.pop(Choices.index(Source))
        darkImage = wx.ComboBox(parent=G2frame.dataWindow,value=data['dark image'][0],choices=Choices,
            style=wx.CB_READONLY|wx.CB_DROPDOWN)
        darkImage.Bind(wx.EVT_COMBOBOX,OnDarkImage)
        backSizer.Add(darkImage)
        backSizer.Add(wx.StaticText(G2frame.dataWindow,-1,' multiplier'),0,WACV)
        darkMult = G2G.ValidatedTxtCtrl(G2frame.dataWindow,data['dark image'],1,nDig=(10,3),
            typeHint=float,OnLeave=OnMult)
        backSizer.Add(darkMult,0,WACV)
        backSizer.Add(wx.StaticText(G2frame.dataWindow,-1,' Flat Bkg: '),0,WACV)
        flatbkg = G2G.ValidatedTxtCtrl(G2frame.dataWindow,data,'Flat Bkg',nDig=(10,0),
            typeHint=float,OnLeave=OnFlatBkg)
        backSizer.Add(flatbkg,0,WACV)

        backSizer.Add(wx.StaticText(G2frame.dataWindow,-1,' Background image'),0,WACV)
        backImage = wx.ComboBox(parent=G2frame.dataWindow,value=data['background image'][0],choices=Choices,
            style=wx.CB_READONLY|wx.CB_DROPDOWN)
        backImage.Bind(wx.EVT_COMBOBOX,OnBackImage)
        backSizer.Add(backImage)
        backSizer.Add(wx.StaticText(G2frame.dataWindow,-1,' multiplier'),0,WACV)
        backMult = G2G.ValidatedTxtCtrl(G2frame.dataWindow,data['background image'],1,nDig=(10,3),
            typeHint=float,OnLeave=OnMult)
        backSizer.Add(backMult,0,WACV)
        backSizer.Add((5,5),0)
        backSizer.Add((5,5),0)
        backSizer.Add(wx.StaticText(G2frame.dataWindow,-1,' Gain map'),0,WACV)
        gainMap = wx.ComboBox(G2frame.dataWindow,value=data['Gain map'],choices=Choices,
            style=wx.CB_READONLY|wx.CB_DROPDOWN)
        gainMap.Bind(wx.EVT_COMBOBOX,OnGainMap)
        backSizer.Add(gainMap)
        return backSizer

    def CalibSizer():

        def OnNewCalibrant(event):
            data['calibrant'] = calSel.GetValue().strip()
            if data['calibrant']:
                G2frame.dataWindow.ImageEdit.Enable(id=G2G.wxID_IMRECALIBRATE,enable=True)
                G2frame.dataWindow.ImageEdit.Enable(id=G2G.wxID_IMCALIBRATE,enable=True)
                G2frame.dataWindow.ImageEdit.Enable(id=G2G.wxID_IMRECALIBALL,enable=True)
                data['calibskip'] = calFile.Calibrants[data['calibrant']][3]
                limits = calFile.Calibrants[data['calibrant']][4]
                data['calibdmin'],data['pixLimit'],data['cutoff'] = limits
                pixLimit.SetValue(str(limits[1]))
                cutOff.ChangeValue(limits[2])
                calibSkip.SetValue(str(data['calibskip']))
                G2frame.calibDmin.ChangeValue(limits[0])
            else:
                G2frame.dataWindow.ImageEdit.Enable(id=G2G.wxID_IMRECALIBRATE,enable=False)
                G2frame.dataWindow.ImageEdit.Enable(id=G2G.wxID_IMCALIBRATE,enable=False)
                G2frame.dataWindow.ImageEdit.Enable(id=G2G.wxID_IMRECALIBALL,enable=False)

        def OnCalibSkip(event):
            data['calibskip'] = int(calibSkip.GetValue())

        def OnPixLimit(event):
            data['pixLimit'] = int(pixLimit.GetValue())

        def OnSetRings(event):
            data['setRings'] = not data['setRings']
            G2plt.PlotExposedImage(G2frame,event=event)

        calibSizer = wx.FlexGridSizer(0,3,5,5)
        comboSizer = wx.BoxSizer(wx.HORIZONTAL)
        comboSizer.Add(wx.StaticText(parent=G2frame.dataWindow,label=' Calibrant '),0,WACV)
        if (GSASIIpath.GetConfigValue('Image_calibrant') and
                    GSASIIpath.GetConfigValue('Image_calibrant') in calList and
                    not data['calibrant']):
            data['calibrant'] = GSASIIpath.GetConfigValue('Image_calibrant')
        calSel = wx.ComboBox(parent=G2frame.dataWindow,value=data['calibrant'],choices=calList,
            style=wx.CB_READONLY|wx.CB_DROPDOWN)
        calSel.Bind(wx.EVT_COMBOBOX, OnNewCalibrant)
        comboSizer.Add(calSel,0,WACV)
        calibSizer.Add(comboSizer,0)

        comboSizer = wx.BoxSizer(wx.HORIZONTAL)
        comboSizer.Add(wx.StaticText(parent=G2frame.dataWindow,label=' Calib lines to skip   '),0,WACV)
        calibSkip  = wx.ComboBox(parent=G2frame.dataWindow,value=str(data['calibskip']),choices=[str(i) for i in range(25)],
            style=wx.CB_READONLY|wx.CB_DROPDOWN)
        calibSkip.Bind(wx.EVT_COMBOBOX, OnCalibSkip)
        comboSizer.Add(calibSkip,0,WACV)
        calibSizer.Add(comboSizer,0)

        comboSizer = wx.BoxSizer(wx.HORIZONTAL)
        comboSizer.Add(wx.StaticText(parent=G2frame.dataWindow,label=' Min calib d-spacing '),0,WACV)
        G2frame.calibDmin = G2G.ValidatedTxtCtrl(G2frame.dataWindow,data,'calibdmin',nDig=(10,2),typeHint=float,xmin=0.25)
        comboSizer.Add(G2frame.calibDmin,0,WACV)
        calibSizer.Add(comboSizer,0)

        comboSizer = wx.BoxSizer(wx.HORIZONTAL)
        comboSizer.Add(wx.StaticText(parent=G2frame.dataWindow,label=' Min ring I/Ib '),0,WACV)
        cutOff = G2G.ValidatedTxtCtrl(G2frame.dataWindow,data,'cutoff',nDig=(10,2),xmin=0.1)
        comboSizer.Add(cutOff,0,WACV)
        calibSizer.Add(comboSizer,0)

        comboSizer = wx.BoxSizer(wx.HORIZONTAL)
        comboSizer.Add(wx.StaticText(parent=G2frame.dataWindow,label=' Pixel search range '),0,WACV)
        pixLimit = wx.ComboBox(parent=G2frame.dataWindow,value=str(data['pixLimit']),choices=['1','2','5','10','15','20'],
            style=wx.CB_READONLY|wx.CB_DROPDOWN)
        pixLimit.Bind(wx.EVT_COMBOBOX, OnPixLimit)
        comboSizer.Add(pixLimit,0,WACV)
        calibSizer.Add(comboSizer,0)

        comboSizer = wx.BoxSizer(wx.HORIZONTAL)
        setRings = wx.CheckBox(parent=G2frame.dataWindow,label='Show ring picks?')
        comboSizer.Add(setRings,0)
        setRings.Bind(wx.EVT_CHECKBOX, OnSetRings)
        setRings.SetValue(data['setRings'])
        calibSizer.Add(comboSizer,0)
        return calibSizer

    def GonioSizer():

        def OnGlobalEdit(event):
            Names = []
            Items = []
            if G2frame.GPXtree.GetCount():
                Id, cookie = G2frame.GPXtree.GetFirstChild(G2frame.root)
                while Id:
                    name = G2frame.GPXtree.GetItemText(Id)
                    if 'IMG' in name:
                        ctrls = G2frame.GPXtree.GetItemPyData(G2gd.GetGPXtreeItemId(G2frame,Id,'Image Controls'))
                        Names.append(name)
                        Items.append(ctrls['GonioAngles'])
                    Id, cookie = G2frame.GPXtree.GetNextChild(G2frame.root, cookie)
                if len(Names) == 1:
                    G2frame.ErrorDialog('Nothing for global editing','There must be more than one "IMG" pattern')
                    return
                dlg = G2G.G2HistoDataDialog(G2frame,' Edit sample goniometer data:',
                    'Edit data',['Omega','Chi','Phi'],['%.2f','%.2f','%.2f'],Names,Items)
                try:
                    if dlg.ShowModal() == wx.ID_OK:
                        Id, cookie = G2frame.GPXtree.GetFirstChild(G2frame.root)
                        while Id:
                            name = G2frame.GPXtree.GetItemText(Id)
                            if 'IMG' in name:
                                ctrls = G2frame.GPXtree.GetItemPyData(G2gd.GetGPXtreeItemId(G2frame,Id,'Image Controls'))
                                vals = Items[Names.index(name)]
                                ctrls['GonioAngles'] = vals
                            Id, cookie = G2frame.GPXtree.GetNextChild(G2frame.root, cookie)
                finally:
                    dlg.Destroy()
                    G2frame.GPXtree.SelectItem(G2frame.PickId)

        gonioSizer = wx.BoxSizer(wx.HORIZONTAL)
        names = ['Omega','Chi','Phi']
        gonioSizer.Add(wx.StaticText(G2frame.dataWindow,-1,'Sample goniometer angles: '),0,WACV)
        for i,name in enumerate(names):
            gonioSizer.Add(wx.StaticText(G2frame.dataWindow,-1,name),0,WACV)
            angle = G2G.ValidatedTxtCtrl(G2frame.dataWindow,data['GonioAngles'],i,nDig=(8,2),typeHint=float)
            gonioSizer.Add(angle,0,WACV)
        globEdit = wx.Button(G2frame.dataWindow,-1,'Global edit')
        globEdit.Bind(wx.EVT_BUTTON,OnGlobalEdit)
        gonioSizer.Add(globEdit,0,WACV)
        return gonioSizer

    def RefreshPlot():
        '''Refresh the Image plot after a change in superimposed phase info
        '''
        computePhaseRings()
        G2plt.PlotExposedImage(G2frame,event=None)

    def OnSelectPhases(event):
        'generate and plot the rings for a selected phase'
         # make a list of phases & calibrants
        calList = sorted(calFile.Calibrants.keys(),key=lambda s: s.lower())
        phaseOpts['warnOnce'] = None
        phaseOpts['calList'] = calList
        selList = G2frame.GetPhaseNames()
        selList += [i for i in calList if i] # removes blank line(s)
        phaseOpts['selList'] = selList
        selectPhase(G2frame,selList,RefreshPlot)

    def computePhaseRings():
        'generate the powder reflections for the selected phase/calibrants'
        from . import GSASIIlattice as G2lat
        from . import GSASIIspc as G2spc
        from . import GSASIIpwd as G2pwd
        dmin = data['calibdmin']
        G2frame.PhaseRing2Th = []
        for p in phaseOpts['selList']:
            if not phaseOpts[p]['Show']: continue
            rColor = phaseOpts[p]['color']
            rWid = phaseOpts[p]['width']
            rStyle = phaseOpts[p]['MPLstyle']
            if p in phaseOpts['calList']: # this is a calibrant
                Bravais,SGs,Cells = calFile.Calibrants[p][:3]
                HKL = []
                for bravais,sg,cell in zip(Bravais,SGs,Cells):
                    A = G2lat.cell2A(cell)
                    if sg:
                        SGData = G2spc.SpcGroup(sg)[1]
                        hkl = G2pwd.getHKLpeak(dmin,SGData,A,Inst=None,nodup=True)
                        HKL += list(hkl)
                    else:
                        hkl = G2lat.GenHBravais(dmin,bravais,A)
                        HKL += list(hkl)
            else:
                phId = G2gd.GetGPXtreeItemId(G2frame,G2frame.root,'Phases')
                phId = G2gd.GetGPXtreeItemId(G2frame,phId,p)
                phdata = G2frame.GPXtree.GetItemPyData(phId)
                SGData = phdata['General']['SGData']
                A = G2lat.cell2A(phdata['General']['Cell'][1:7])
                HKL = list(G2pwd.getHKLpeak(dmin,SGData,A,Inst=None,nodup=True))
            for H in HKL:
                if len(G2frame.PhaseRing2Th) == 250:
                    if phaseOpts['warnOnce'] is None:
                        dlg = wx.MessageDialog(G2frame,
                                'You have generated 250+ reflections. Are you sure you want to do this? Press Yes to stop adding more rings to plot.',
                                caption='Too many rings?',
                                style=wx.YES_NO|wx.ICON_EXCLAMATION)
                        if dlg.ShowModal() != wx.ID_YES:
                            phaseOpts['warnOnce'] = False
                        else:
                            phaseOpts['warnOnce'] = True
                        dlg.Destroy()
                    if phaseOpts['warnOnce']:
                        G2plt.PlotExposedImage(G2frame,event=None)
                        return
                tth = 2.0*asind(data['wavelength']/(2.*H[3]))
                G2frame.PhaseRing2Th.append((tth,rColor,rWid,rStyle))
        G2plt.PlotExposedImage(G2frame,event=None)

    # UpdateImageControls starts here: Image Controls main code
    G2gd.SetDataMenuBar(G2frame,G2frame.dataWindow.ImageMenu)
    #patch: fix for old files:
    if 'azmthOff' not in data:
        data['azmthOff'] = 0.0
    if 'background image' not in data:
        data['background image'] = ['',-1.0]
    if 'dark image' not in data:
        data['dark image'] = ['',-1.0]
    if 'centerAzm' not in data:
        data['centerAzm'] = False
    if 'Oblique' not in data:
        data['Oblique'] = [0.5,False]
    if 'PolaVal' not in data:
        data['PolaVal'] = [0.99,False]
    if 'IfPink' not in data:
        data['IfPink'] = False
    #end fix

    if IntegrateOnly:
        Masks = G2frame.GPXtree.GetItemPyData(
            G2gd.GetGPXtreeItemId(G2frame,G2frame.Image,'Masks'))
        # Mhash = hash(str(Masks))  # TODO: implement this to save integration time (?)
        # if  Mhash != oldMhash:
        #     t0 = time.time()
        useMask = G2img.MakeUseMask(data,Masks,blkSize)
        #     print(' Use new mask; make mask time: %.3f'%(time.time()-t0))
        #     oldMhash = Mhash
        OnIntegrate(None,useTA=useTA,useMask=useMask)
        return

    G2frame.GetStatusBar().SetStatusText('* Global parameters in Multi-dist recalib.',1)
    colorList = sorted([m for m in mpl.cm.datad.keys() ]+['GSPaired','GSPaired_r',],key=lambda s: s.lower())   #if not m.endswith("_r")
    calList = sorted([m for m in calFile.Calibrants.keys()],key=lambda s: s.lower())
    typeList = ['PWDR - powder diffraction data','SASD - small angle scattering data',]
    if not data.get('type'):                        #patch for old project files
        data['type'] = 'PWDR'
    typeDict = {'PWDR':typeList[0],'SASD':typeList[1],}
    G2frame.dataWindow.ClearData()
    G2frame.Bind(wx.EVT_MENU, OnCalibrate, id=G2G.wxID_IMCALIBRATE)
    G2frame.Bind(wx.EVT_MENU, OnRecalibrate, id=G2G.wxID_IMRECALIBRATE)
    G2frame.Bind(wx.EVT_MENU, OnRecalibAll, id=G2G.wxID_IMRECALIBALL)
    G2frame.Bind(wx.EVT_MENU, OnCalcRings, id=G2G.wxID_CALCRINGS)
    G2frame.Bind(wx.EVT_MENU, OnDistRecalib, id=G2G.wxID_IMDISTRECALIB)
    G2frame.Bind(wx.EVT_MENU, OnClearCalib, id=G2G.wxID_IMCLEARCALIB)
#    if data.get('calibrant'):
#        mode = True
#    else:
#        mode = False
#    G2frame.Enable(id=G2G.wxID_IMRECALIBRATE,enable=mode)
#    G2frame.Enable(id=G2G.wxID_IMCALIBRATE,enable=mode)
#    G2frame.Enable(id=G2G.wxID_IMRECALIBALL,enable=mode)
    G2frame.Bind(wx.EVT_MENU, OnIntegrate, id=G2G.wxID_IMINTEGRATE)
    G2frame.Bind(wx.EVT_MENU, OnIntegrateAll, id=G2G.wxID_INTEGRATEALL)
    G2frame.Bind(wx.EVT_MENU, OnCopyControls, id=G2G.wxID_IMCOPYCONTROLS)
    G2frame.Bind(wx.EVT_MENU, OnCopySelected, id=G2G.wxID_IMCOPYSELECTED)
    G2frame.Bind(wx.EVT_MENU, OnSaveControls, id=G2G.wxID_IMSAVECONTROLS)
    G2frame.Bind(wx.EVT_MENU, OnSaveMultiControls, id=G2G.wxID_SAVESELECTEDCONTROLS)
    G2frame.Bind(wx.EVT_MENU, OnLoadControls, id=G2G.wxID_IMLOADCONTROLS)
    G2frame.Bind(wx.EVT_MENU, OnLoadMultiControls, id=G2G.wxID_LOADELECTEDCONTROLS)
    G2frame.Bind(wx.EVT_MENU, OnTransferAngles, id=G2G.wxID_IMXFERCONTROLS)
    G2frame.Bind(wx.EVT_MENU, OnResetDist, id=G2G.wxID_IMRESETDIST)
    G2frame.Bind(wx.EVT_MENU, OnSelectPhases, id=G2G.wxID_IMDRWPHS)
    def OnDestroy(event):
        G2frame.autoIntFrame = None
    def OnAutoInt(event):
        if G2frame.autoIntFrame: # ensure only one open at a time
            print('Auto-integration window already open')
            G2frame.autoIntFrame.Raise()
            return
        PollTime = GSASIIpath.GetConfigValue('Autoint_PollTime',30.)
        G2frame.autoIntFrame = AutoIntFrame(G2frame,PollTime=PollTime)
        # debug code to reload code for window on each use
        #import GSASIIimgGUI
        #reload(GSASIIimgGUI)
        #G2frame.autoIntFrame = GSASIIimgGUI.AutoIntFrame(G2frame,PollTime=PollTime)

        G2frame.autoIntFrame.Bind(wx.EVT_WINDOW_DESTROY,OnDestroy) # clean up name on window close
    G2frame.Bind(wx.EVT_MENU, OnAutoInt, id=G2G.wxID_IMAUTOINTEG)
    def OnIntPDFtool(event):
        import subprocess
        ex = sys.executable
        if sys.platform == "darwin": # mac requires pythonw which is not always reported as sys.executable
            if os.path.exists(ex+'w'): ex += 'w'
        if G2frame.GSASprojectfile:
            project = os.path.abspath(G2frame.GSASprojectfile)
        else:
            project = ''
        subprocess.Popen([ex,os.path.join(GSASIIpath.path2GSAS2,'GSASIIIntPDFtool.py'),project])
    G2frame.Bind(wx.EVT_MENU, OnIntPDFtool, id=G2G.wxID_IMINTEGPDFTOOL)

    topSizer = G2frame.dataWindow.topBox
    topSizer.Clear(True)
    parent = G2frame.dataWindow.topPanel
    lbl= "Image Controls:"
    topSizer.Add(wx.StaticText(parent,label=lbl),0,WACV)
    topSizer.Add((-1,-1),1,wx.EXPAND)
    topSizer.Add(G2G.HelpButton(parent,helpIndex=G2frame.dataWindow.helpKey))
    wx.CallAfter(G2frame.dataWindow.SetDataSize)
    mainSizer =  wx.BoxSizer(wx.VERTICAL)
    G2frame.dataWindow.SetSizer(mainSizer)
    mainSizer.Add((5,10),0)
    mainSizer.Add(ComboSizer(),0,wx.ALIGN_LEFT)
    mainSizer.Add((5,5),0)
    Range = data['range'] # allows code to be same in Masks
    MaxSizer = MaxSizer()               #keep this so it can be changed in BackSizer
    mainSizer.Add(MaxSizer,0,wx.ALIGN_LEFT|wx.EXPAND|wx.ALL)

    mainSizer.Add((5,5),0)
    DataSizer = wx.FlexGridSizer(0,2,5,0)
    DataSizer.Add(CalibCoeffSizer(),0)
    DataSizer.Add(IntegrateSizer(),0)
    mainSizer.Add(DataSizer,0)
    mainSizer.Add((5,5),0)
    mainSizer.Add(BackSizer(),0)
    mainSizer.Add(wx.StaticText(parent=G2frame.dataWindow,label=' Calibration controls:'),0)
    mainSizer.Add((5,5),0)
    mainSizer.Add(CalibSizer(),0)
    mainSizer.Add((5,5),0)
    mainSizer.Add(GonioSizer(),0)
    G2frame.dataWindow.SetDataSize()

################################################################################
##### Masks
################################################################################
def CleanupMasks(data):
    '''If a mask creation is not completed, an empty mask entry is created in the
    masks array. This cleans them out. It is called when the masks page is first loaded
    and before saving them or after reading them in. This should also probably be done
    before they are used for integration.
    '''
    for key in ['Points','Rings','Arcs','Polygons',]:
        data[key] = data.get(key,[])
        l1 = len(data[key])
        data[key] = [i for i in data[key] if len(i)]
        l2 = len(data[key])
        if GSASIIpath.GetConfigValue('debug') and l1 != l2:
            print ('DBG_Mask Cleanup: %s was %d entries, now %d'%(key,l1,l2))

def UpdateMasks(G2frame,data):
    '''Shows and handles the controls on the "Masks" data tree entry
    '''

    def OnTextMsg(event):
        Obj = event.GetEventObject()
        Obj.SetToolTip('Drag this mask on 2D Powder Image with mouse to change ')

    def Replot(*args,**kwargs):
        wx.CallAfter(G2plt.PlotExposedImage,G2frame)

    def newReplot(*args,**kwargs):
        wx.CallAfter(G2plt.PlotExposedImage,G2frame,newPlot=True)

    def onDeleteMask(event):
        Obj = event.GetEventObject()
        typ = Obj.locationcode.split('+')[0]
        num = int(Obj.locationcode.split('+')[1])-1 #off by one?
        del(data[typ][num])
        wx.CallAfter(UpdateMasks,G2frame,data)
        G2plt.PlotExposedImage(G2frame,event=event)

    def OnSpotChange(event):
        r,c = event.GetRow(),event.GetCol()
        if c == 2:
            del Spots[r]
            SpotTable.DeleteRow(r)
        else:
            Spots[r][2] = float(SpotGrid.GetCellValue(r,c))
        SpotGrid.ForceRefresh()
        wx.CallAfter(UpdateMasks,G2frame,data)
        G2plt.PlotExposedImage(G2frame,event=event)
        event.Skip()

    def onDeleteFrame(event):
        data['Frames'] = []
        wx.CallAfter(UpdateMasks,G2frame,data)
        G2plt.PlotExposedImage(G2frame,event=event)

    def OnCopyMask(event):
        Names = G2gd.GetGPXtreeDataNames(G2frame,['IMG ',])
        if len(Names) == 1:
            G2frame.ErrorDialog('Nothing to copy masks to','There must be more than one "IMG" pattern')
            return
        Source = G2frame.GPXtree.GetItemText(G2frame.Image)
        Names.pop(Names.index(Source))
        Data = copy.deepcopy(data)
        Thresh = Data.pop('Thresholds')     # & remove it as well
        dlg = G2G.G2MultiChoiceDialog(G2frame,'Copy mask data','Copy masks from '+Source+' to:',Names)
        try:
            if dlg.ShowModal() == wx.ID_OK:
                items = dlg.GetSelections()
                for item in items:
                    name = Names[item]
                    Id = G2gd.GetGPXtreeItemId(G2frame,G2frame.root,name)
                    MId = G2gd.GetGPXtreeItemId(G2frame,Id,'Masks')
                    Mask = G2frame.GPXtree.GetItemPyData(MId)
                    Mask.update(copy.deepcopy(Data))
                    Mask['Thresholds'][1][0] = Thresh[1][0]  #copy only lower threshold
                    G2frame.GPXtree.SetItemPyData(G2gd.GetGPXtreeItemId(G2frame,Id, 'Masks'),Mask)
        finally:
            dlg.Destroy()

    def OnSaveMask(event):
        CleanupMasks(data)
        pth = G2G.GetExportPath(G2frame)
        dlg = wx.FileDialog(G2frame, 'Choose image mask file', pth, '',
            'image mask files (*.immask)|*.immask',wx.FD_SAVE|wx.FD_OVERWRITE_PROMPT)
        try:
            if dlg.ShowModal() == wx.ID_OK:
                filename = dlg.GetPath()
                filename = os.path.splitext(filename)[0]+'.immask'
                File = open(filename,'w')
                keys = ['Points','Rings','Arcs','Polygons','Xlines','Ylines','Frames','Thresholds']
                for key in keys:
                    File.write(key+':'+str(data[key])+'\n')
                File.close()
        finally:
            dlg.Destroy()

    def OnLoadMask(event):
        if event.Id == G2G.wxID_MASKLOADNOT:
            ignoreThreshold = True
        else:
            ignoreThreshold = False
        pth = G2G.GetImportPath(G2frame)
        if not pth: pth = '.'
        dlg = wx.FileDialog(G2frame, 'Choose image mask file', pth, '',
            'image mask files (*.immask)|*.immask',wx.FD_OPEN)
        try:
            if dlg.ShowModal() == wx.ID_OK:
                filename = dlg.GetPath()

                G2fil.readMasks(filename,data,ignoreThreshold)
                wx.CallAfter(UpdateMasks,G2frame,data)
                G2plt.PlotExposedImage(G2frame,event=event)
        finally:
            dlg.Destroy()

    def OnFindPixelMask(event):
        '''Do auto search for pixels to mask
        Called from (Masks) Operations->"Pixel mask search"
        '''
        Controls = G2frame.GPXtree.GetItemPyData(
            G2gd.GetGPXtreeItemId(G2frame,G2frame.Image,'Image Controls'))
        try:
            wave = Controls['wavelength']
            LUtth = np.array(Controls['IOtth'])
            dsp0 = wave/(2.0*sind(LUtth[0]/2.0))
            dsp1 = wave/(2.0*sind(LUtth[1]/2.0))
            x0 = G2img.GetDetectorXY2(dsp0,0.0,Controls)[0]
            x1 = G2img.GetDetectorXY2(dsp1,0.0,Controls)[0]
            if not np.any(x0) or not np.any(x1):
                raise Exception
            nChans = int(1000*(x1-x0)/Controls['pixelSize'][0])//2
        except:
            print('Invalid limits - pixel mask search not done')

        if G2img.TestFastPixelMask() and data['SpotMask'].get('FastSearch',True):
            wx.BeginBusyCursor()
            dlg = wx.ProgressDialog("Pixel masking search",
                        "Setting up fast scan",parent=G2frame)
            dlg.Update(1)
            dlg.CenterOnParent()
            time0 = time.time()
            if data['SpotMask'].get('ClearPrev',True) or data['SpotMask']['spotMask'] is None:
                 data['SpotMask']['spotMask'] = G2img.FastAutoPixelMask(G2frame.ImageZ,data,Controls,nChans,dlg)
            else:
                data['SpotMask']['spotMask'] |= G2img.FastAutoPixelMask(G2frame.ImageZ,data,Controls,nChans,dlg)
            print(' Pixel mask search time: %.2f sec'%((time.time()-time0)))
            wx.CallAfter(UpdateMasks,G2frame,data)
            wx.CallAfter(G2plt.PlotExposedImage,G2frame,event=event)
            dlg.Destroy()
            wx.EndBusyCursor()
            return

# since we now have a Cancel button, we really don't need to ask anymore
#        dlg = wx.MessageDialog(G2frame.dataWindow,
#                'NB: This can be slow (0.5 to 2 min)',
#                'Pixel mask search', wx.OK|wx.CANCEL)
        dlg = wx.ProgressDialog("Pixel masking search for %d rings"%nChans,"Processed 2-theta rings = ",nChans+3,
            style = wx.PD_ELAPSED_TIME|wx.PD_CAN_ABORT,parent=G2frame)
        time0 = time.time()
        mask = G2img.AutoPixelMask(G2frame.ImageZ,data,Controls,nChans,dlg)
        dlg.Destroy()
        if mask is None:
            print(' Pixel mask search not completed')
            return
        if data['SpotMask'].get('ClearPrev',True) or data['SpotMask']['spotMask'] is None:
            data['SpotMask']['spotMask'] = mask
        else:
            data['SpotMask']['spotMask'] |= mask
        print(' Pixel mask search time: %.2f m'%((time.time()-time0)/60.))
        wx.CallAfter(UpdateMasks,G2frame,data)
        wx.CallAfter(G2plt.PlotExposedImage,G2frame,event=event)

    def OnAutoFindPixelMask(event):
        Names = G2gd.GetGPXtreeDataNames(G2frame,['IMG ',])
        fast = G2img.TestFastPixelMask()
        dlg = G2G.G2MultiChoiceDialog(G2frame,
                    'Multiple image pixel mask search',
                    'Select images for pixel masking:',Names)
        if dlg.ShowModal() != wx.ID_OK: return
        items = dlg.GetSelections()
        G2frame.EnablePlot = False
        for item in items:
            try:
                name = Names[item]
                G2frame.Image = G2gd.GetGPXtreeItemId(G2frame,G2frame.root,name)
                Controls = G2frame.GPXtree.GetItemPyData(G2gd.GetGPXtreeItemId(G2frame,G2frame.Image,'Image Controls'))
                Mask = G2frame.GPXtree.GetItemPyData(G2gd.GetGPXtreeItemId(G2frame,G2frame.Image,'Masks'))
                G2frame.ImageZ = GetImageZ(G2frame,Controls)
                wave = Controls['wavelength']
                LUtth = np.array(Controls['IOtth'])
                dsp0 = wave/(2.0*sind(LUtth[0]/2.0))
                dsp1 = wave/(2.0*sind(LUtth[1]/2.0))
                x0 = G2img.GetDetectorXY2(dsp0,0.0,Controls)[0]
                x1 = G2img.GetDetectorXY2(dsp1,0.0,Controls)[0]
                if not np.any(x0) or not np.any(x1):
                    raise Exception
                nChans = int(1000*(x1-x0)/Controls['pixelSize'][0])//2

                if fast and Mask['SpotMask'].get('FastSearch',True):
                    print ('Fast pixel mask search for '+name)
                    wx.BeginBusyCursor()
                    dlg = wx.ProgressDialog("Pixel masking search",
                            "Setting up fast scan",parent=G2frame)
                    dlg.Update(1)
                    dlg.CenterOnParent()
                    time0 = time.time()
                    if Mask['SpotMask'].get('ClearPrev',True) or Mask['SpotMask']['spotMask'] is None:
                        Mask['SpotMask']['spotMask'] = G2img.FastAutoPixelMask(
                            G2frame.ImageZ,Mask,Controls,nChans,dlg)
                    else:
                        Mask['SpotMask']['spotMask'] |= G2img.FastAutoPixelMask(
                            G2frame.ImageZ,Mask,Controls,nChans,dlg)
                    print('Pixel mask search time: %.2f sec'%((time.time()-time0)))
                    dlg.Destroy()
                    wx.EndBusyCursor()
                    continue
                else:
                    print ('Std pixel mask search for '+name)
                    try:
                        dlg = wx.ProgressDialog("Pixel mask search for %d bins"%nChans,"Processed 2-theta rings = ",nChans+3,
                            style = wx.PD_ELAPSED_TIME|wx.PD_CAN_ABORT,
                                                    parent=G2frame)
                        time0 = time.time()
                        mask = G2img.AutoPixelMask(G2frame.ImageZ,Mask,Controls,nChans,dlg)
                        if mask is None: return  # aborted search
                        if Mask['SpotMask'].get('ClearPrev',True) or Mask['SpotMask']['spotMask'] is None:
                            Mask['SpotMask']['spotMask'] = mask
                        else:
                            Mask['SpotMask']['spotMask'] |= mask
                        print('Pixel mask search time: %.2f m'%((time.time()-time0)/60.))
                    finally:
                        dlg.Destroy()
            except Exception as msg:
                print('Invalid limits - pixel mask search not done')
                if GSASIIpath.GetConfigValue('debug'): print(msg)
        G2plt.PlotExposedImage(G2frame,event=None)

    def OnDeleteSpotMask(event):
        data['Points'] = []
        wx.CallAfter(UpdateMasks,G2frame,data)
        G2plt.PlotExposedImage(G2frame,newPlot=True,event=event)

    def ToggleSpotMaskMode(event):
        G2plt.ToggleMultiSpotMask(G2frame)

    def OnNewArcMask(event):
        'Start a new arc mask'
        G2frame.MaskKey = 'a'
        G2plt.OnStartMask(G2frame)

    def OnNewRingMask(event):
        'Start a new ring mask'
        G2frame.MaskKey = 'r'
        G2plt.OnStartMask(G2frame)

    def OnNewXlineMask(event):
        'Start a new x-line mask'
        G2frame.MaskKey = 'x'
        G2plt.OnStartMask(G2frame)

    def OnNewYlineMask(event):
        'Start a new y-line mask'
        G2frame.MaskKey = 'y'
        G2plt.OnStartMask(G2frame)

    def OnNewPolyMask(event):
        'Start a new polygon mask'
        G2frame.MaskKey = 'p'
        G2plt.OnStartMask(G2frame)

    def OnNewFrameMask(event):
        'Start a new Frame mask'
        G2frame.MaskKey = 'f'
        G2plt.OnStartMask(G2frame)

    def MaxSizer():
        '''Defines a sizer with sliders and TextCtrl widgets for controlling the colormap
        for the image, as well as callback routines.
        '''
        def OnNewVal(invalid,value,tc):
            '''Called when a Imax or Imin value is typed into a Validated TextCrtl (which puts
            the value into the data['range'] nested list).
            This adjusts the slider positions to match the current values
            '''
            scaleSel.SetSelection(len(scaleChoices)-1)
            r11 = min(max(Range[1][1],Range[1][0]+1),Range[0][1]) # keep values in range
            if r11 != Range[1][1]:
                Range[1][1] = r11
                maxVal.ChangeValue(int(Range[1][1]))
            r10 = max(min(Range[1][0],Range[1][1]-1),Range[0][0])
            if r10 != Range[1][0]:
                Range[1][0] = r10
                minVal.ChangeValue(int(Range[1][0]))
            sqrtDeltZero = math.sqrt(max(1.0,Range[0][1]-max(0.0,Range[1][0])-1)) # sqrt(Imax0-Imin-1)
            sqrtDeltOne  = math.sqrt(max(1.0,Range[1][1]-max(0.0,Range[1][0])-1)) # sqrt(Imax-Imin-1)
            sv1 = min(100,max(0,int(0.5+100.*sqrtDeltOne/sqrtDeltZero)))
            maxSel.SetValue(sv1)
            DeltOne  = max(1.0,Range[1][1]-max(0.0,Range[0][0])-1)
            sv0 = min(100,max(0,int(0.5+100.*(Range[1][0]-Range[0][0])/DeltOne)))
            minSel.SetValue(sv0)
            new,plotNum,Page,Plot,lim = G2frame.G2plotNB.FindPlotTab('2D Powder Image','mpl',newImage=False)
            Page.ImgObj.set_clim([Range[1][0],Range[1][1]])
            if mplOld:
                Page.canvas.draw()
            else:
                Page.canvas.draw_idle()

        G2frame.prevMaxValue = None
        def OnMaxSlider(event):
            val = maxSel.GetValue()
            if G2frame.prevMaxValue == val: return # if this val has been processed, no need to repeat
            scaleSel.SetSelection(len(scaleChoices)-1)
            G2frame.prevMaxValue = val
            sqrtDeltZero = math.sqrt(max(1.0,Range[0][1]-max(0.0,Range[1][0])-1)) # sqrt(Imax0-Imin-1)
            Range[1][1] = int(0.5 + (val * sqrtDeltZero / 100.)**2 + Range[1][0] + 1)
            maxVal.ChangeValue(int(0.5+Range[1][1]))
            DeltOne  = max(1.0,Range[1][1]-max(0.0,Range[0][0])-1)
            minSel.SetValue(int(0.5 + 100*(Range[1][0]/DeltOne)))
            sv0 = min(100,max(0,int(0.5+100.*(Range[1][0]-Range[0][0])/DeltOne)))
            minSel.SetValue(sv0)
            new,plotNum,Page,Plot,lim = G2frame.G2plotNB.FindPlotTab('2D Powder Image','mpl',newImage=False)
            Page.ImgObj.set_clim([Range[1][0],Range[1][1]])
            if mplOld:
                Page.canvas.draw()
            else:
                Page.canvas.draw_idle()

        G2frame.prevMinValue = None
        def OnMinSlider(event):
            val = minSel.GetValue()
            scaleSel.SetSelection(len(scaleChoices)-1)
            if G2frame.prevMinValue == val: return # if this val has been processed, no need to repeat
            G2frame.prevMinValue = val
            DeltOne  = max(1.0,Range[1][1]-max(0.0,Range[0][0])-1) # Imax-Imin0-1
            Range[1][0] = max(0,int(0.5 + val * DeltOne / 100 + Range[0][0]))
            minVal.ChangeValue(int(Range[1][0]))
            sqrtDeltZero = math.sqrt(max(1.0,Range[0][1]-max(0.0,Range[1][0])-1)) # sqrt(Imax0-Imin-1)
            sqrtDeltOne  = math.sqrt(max(1.0,Range[1][1]-max(0.0,Range[1][0])-1)) # sqrt(Imax-Imin-1)
            sv1 = min(100,max(0,int(0.5+100.*sqrtDeltOne/sqrtDeltZero)))
            maxSel.SetValue(sv1)
            new,plotNum,Page,Plot,lim = G2frame.G2plotNB.FindPlotTab('2D Powder Image','mpl',newImage=False)
            Page.ImgObj.set_clim([Range[1][0],Range[1][1]])
            if mplOld:
                Page.canvas.draw()
            else:
                Page.canvas.draw_idle()

        def OnAutoSet(event):
            '''Responds to a button labeled 95%, etc; Sets the Imax and Imin values
            for the image so that 95% (etc.) of pixels are inside the color map limits.
            An equal number of pixels are dropped at the minimum and maximum levels.
            '''
            try:
                val = int(event.GetEventObject().GetStringSelection()[:-1])
                margin = (100-val)/2.
            except:
                margin = 0
                event.GetEventObject().SetSelection(0)
            new,plotNum,Page,Plot,lim = G2frame.G2plotNB.FindPlotTab('2D Powder Image','mpl',newImage=False)
            if margin == 0:
                Range[1] = list(Range[0])
            else:
                Range[1][0] = int(np.percentile(Page.ImgObj.get_array().compressed(),margin))
                Range[1][1] = int(np.percentile(Page.ImgObj.get_array().compressed(),100-margin))
            sqrtDeltZero = math.sqrt(max(1.0,Range[0][1]-max(0.0,Range[1][0])-1)) # sqrt(Imax0-Imin-1)
            sqrtDeltOne  = math.sqrt(max(1.0,Range[1][1]-max(0.0,Range[1][0])-1)) # sqrt(Imax-Imin-1)
            sv1 = min(100,max(0,int(0.5+100.*sqrtDeltOne/sqrtDeltZero)))
            maxSel.SetValue(sv1)
            DeltOne  = max(1.0,Range[1][1]-max(0.0,Range[0][0])-1)
            sv0 = min(100,max(0,int(0.5+100.*(Range[1][0]-Range[0][0])/DeltOne)))
            minSel.SetValue(sv0)
            minVal.ChangeValue(int(Range[1][0]))
            maxVal.ChangeValue(int(Range[1][1]))
            new,plotNum,Page,Plot,lim = G2frame.G2plotNB.FindPlotTab('2D Powder Image','mpl',newImage=False)
            Page.ImgObj.set_clim([Range[1][0],Range[1][1]])
            if mplOld:
                Page.canvas.draw()
            else:
                Page.canvas.draw_idle()

        mplv = mpl.__version__.split('.')
        mplOld = mplv[0] == '1' and int(mplv[1]) < 4 # use draw_idle for newer matplotlib versions
        # Plot color scaling uses limits as below:
        #   (Imin0, Imax0) => Range[0] = data['range'][0] # lowest to highest pixel intensity
        #   [Imin, Imax] => Range[1] = data['range'][1] #   lowest to highest pixel intensity on cmap scale

        maxSizer = wx.BoxSizer(wx.VERTICAL)
        slideSizer = wx.FlexGridSizer(2,3,5,5)
        slideSizer.Add(wx.StaticText(parent=G2frame.dataWindow,label=' Max intensity'),0,WACV)
        # maxSel is a slider with 101 steps scaled from Imin+1 to Imax0 with sqrt scaling
        # slider value = sv = 100 * sqrt((Imax-Imin-1)/(Imax0-Imin-1))
        # Imax = (sv * sqrt(Imax0-Imin-1) / 100)**2 + Imin + 1
        sqrtDeltZero = math.sqrt(max(1.0,Range[0][1]-max(0.0,Range[1][0])-1)) # sqrt(Imax0-Imin-1)
        sqrtDeltOne  = math.sqrt(max(1.0,Range[1][1]-max(0.0,Range[1][0])-1)) # sqrt(Imax-Imin-1)
        sv1 = min(100,max(0,int(0.5+100.*sqrtDeltOne/sqrtDeltZero)))
        maxSel = G2G.G2Slider(parent=G2frame.dataWindow,style=wx.SL_HORIZONTAL,value=sv1)
        maxVal = G2G.ValidatedTxtCtrl(G2frame.dataWindow,Range[1],1,xmin=Range[0][0]+1,
            xmax=Range[0][1],OnLeave=OnNewVal)
        slideSizer.Add(maxVal,0,WACV)
        slideSizer.Add(maxSel,flag=wx.EXPAND|wx.ALL)
        slideSizer.AddGrowableCol(2)
        maxSel.Bind(wx.EVT_SLIDER, OnMaxSlider)
        slideSizer.Add(wx.StaticText(parent=G2frame.dataWindow,label=' Min intensity'),0,WACV)
        # minSel is a slider with 101 steps scaled from Imin0 to Imax-1 with linear scaling
        # slider value = sv0 = 100 * (Imin-Imin0)/(Imax-Imin0-1)
        # Imin = sv0 * (Imax-Imin0-1) / 100 + Imin0
        DeltOne  = max(1.0,Range[1][1]-max(0.0,Range[0][0])-1) # Imax-Imin0-1
        sv0 = min(100,max(0,int(0.5+100.*(Range[1][0]-Range[0][0])/DeltOne)))
        minVal = G2G.ValidatedTxtCtrl(G2frame.dataWindow,Range[1],0,xmin=-100,
            xmax=Range[0][1],typeHint=int,OnLeave=OnNewVal)
        slideSizer.Add(minVal,0,WACV)
        minSel = G2G.G2Slider(parent=G2frame.dataWindow,style=wx.SL_HORIZONTAL,value=sv0)
        slideSizer.Add(minSel,flag=wx.EXPAND|wx.ALL)
        minSel.Bind(wx.EVT_SLIDER, OnMinSlider)
        maxSizer.Add(slideSizer,flag=wx.EXPAND|wx.ALL)
        autoSizer = wx.BoxSizer(wx.HORIZONTAL)
        autoSizer.Add(wx.StaticText(G2frame.dataWindow,label=' Auto scaler '),0,WACV)
        scaleChoices = ("100%","99%","95%","90%","80%","?")
        scaleSel = wx.Choice(G2frame.dataWindow,choices=scaleChoices,size=(-1,-1))
        if (Range[1][0] == Range[0][0] and
            Range[1][1] == Range[0][1]):
            scaleSel.SetSelection(0)
        else:
            scaleSel.SetSelection(len(scaleChoices)-1)
        scaleSel.Bind(wx.EVT_CHOICE,OnAutoSet)
        autoSizer.Add(scaleSel,0,WACV)
        maxSizer.Add(autoSizer)
        return maxSizer

    def OnDelPixMask(event):
        data['SpotMask'] = {'esdMul':3.,'spotMask':None}
        wx.CallAfter(UpdateMasks,G2frame,data)
        G2plt.PlotExposedImage(G2frame,event=event)

    def OnAzimuthPlot(event):
        GkTheta = chr(0x03f4)
        Obj = event.GetEventObject()
        ringId = int(Obj.locationcode.split('+')[1])-1
        Controls = G2frame.GPXtree.GetItemPyData(G2gd.GetGPXtreeItemId(G2frame,G2frame.Image,'Image Controls'))
        image = GetImageZ(G2frame,Controls)
        RingInt = G2img.AzimuthIntegrate(image,Controls,data,ringId)
        G2plt.PlotXY(G2frame,[RingInt,],labelX='Azimuth',labelY='Intensity',newPlot=True,
            Title='Ring Mask Intensity: 2%s=%.2f'%(GkTheta,data['Rings'][ringId][0]),lines=True)

    # UpdateMasks starts here
    G2gd.SetDataMenuBar(G2frame,G2frame.dataWindow.MaskMenu)
    G2frame.dataWindow.ClearData()
    startScroll = None
    if G2frame.dataWindow:
        startScroll = G2frame.dataWindow.GetScrollPos(wx.VERTICAL) # save scroll position
    else:
        CleanupMasks(data) # posting page for 1st time; clean out anything unfinished
    G2frame.Bind(wx.EVT_MENU, OnCopyMask, id=G2G.wxID_MASKCOPY)
    G2frame.Bind(wx.EVT_MENU, OnLoadMask, id=G2G.wxID_MASKLOAD)
    G2frame.Bind(wx.EVT_MENU, OnLoadMask, id=G2G.wxID_MASKLOADNOT)
    G2frame.Bind(wx.EVT_MENU, OnSaveMask, id=G2G.wxID_MASKSAVE)
    G2frame.Bind(wx.EVT_MENU, OnFindPixelMask, id=G2G.wxID_FINDSPOTS)
    G2frame.Bind(wx.EVT_MENU, OnAutoFindPixelMask, id=G2G.wxID_AUTOFINDSPOTS)
    G2frame.Bind(wx.EVT_MENU, OnDeleteSpotMask, id=G2G.wxID_DELETESPOTS)
    G2frame.Bind(wx.EVT_MENU, ToggleSpotMaskMode, id=G2G.wxID_NEWMASKSPOT)
    G2frame.Bind(wx.EVT_MENU, OnNewArcMask, id=G2G.wxID_NEWMASKARC)
    G2frame.Bind(wx.EVT_MENU, OnNewRingMask, id=G2G.wxID_NEWMASKRING)
    G2frame.Bind(wx.EVT_MENU, OnNewXlineMask, id=G2G.wxID_NEWMASKXLINE)
    G2frame.Bind(wx.EVT_MENU, OnNewYlineMask, id=G2G.wxID_NEWMASKYLINE)
    G2frame.Bind(wx.EVT_MENU, OnNewPolyMask, id=G2G.wxID_NEWMASKPOLY)
    G2frame.Bind(wx.EVT_MENU, OnNewFrameMask, id=G2G.wxID_NEWMASKFRAME)
    if G2frame.MaskKey == 'f':
        G2frame.GetStatusBar().SetStatusText('Frame mask active - LB pick next point, RB close polygon',1)
    elif G2frame.MaskKey == 'p':
        G2frame.GetStatusBar().SetStatusText('Polygon mask active - LB pick next point, RB close polygon',1)
    elif G2frame.MaskKey == 'a':
        G2frame.GetStatusBar().SetStatusText('Arc mask active - LB pick arc location',1)
    elif G2frame.MaskKey == 'r':
        G2frame.GetStatusBar().SetStatusText('Ring mask active - LB pick ring location',1)
    elif G2frame.MaskKey == 'x':
        G2frame.GetStatusBar().SetStatusText('X-line mask active - LB pick x line of pixels',1)
    elif G2frame.MaskKey == 'y':
        G2frame.GetStatusBar().SetStatusText('Y-line mask active - LB pick y line of pixels',1)
    else:
        G2frame.GetStatusBar().SetStatusText("To add mask: press a,r,s,x,y,p or f on 2D image for arc/ring/spot/xline/yline/polygon/frame",1)
    topSizer = G2frame.dataWindow.topBox
    topSizer.Clear(True)
    parent = G2frame.dataWindow.topPanel
    lbl= "Mask Controls:"
    topSizer.Add(wx.StaticText(parent,label=lbl),0,WACV)
    topSizer.Add((-1,-1),1,wx.EXPAND)
    topSizer.Add(G2G.HelpButton(parent,helpIndex=G2frame.dataWindow.helpKey))
    wx.CallAfter(G2frame.dataWindow.SetDataSize)
    mainSizer =  wx.BoxSizer(wx.VERTICAL)
    G2frame.dataWindow.SetSizer(mainSizer)
    mainSizer.Add((5,10),0)

    thresh = data['Thresholds']         #min/max intensity range
    Spots = data['Points']               #x,y,radius in mm
    Rings = data['Rings']               #radius, thickness
    Polygons = data['Polygons']         #3+ x,y pairs
    if 'Xlines' not in data:            #single rows/columns of bad pixels
        data['Xlines'] = []
        data['Ylines'] = []
    Xlines = data['Xlines']
    Ylines = data['Ylines']
    # not a good place for patch -- this not always called
    if 'Frames' not in data:
        data['Frames'] = []
    if 'SpotMask' not in data:
        data['SpotMask'] = {'esdMul':3.,'spotMask':None}
    frame = data['Frames']             #3+ x,y pairs
    Arcs = data['Arcs']                 #radius, start/end azimuth, thickness

    ######################################################################
    data['SpotMask']['FastSearch'] = data['SpotMask'].get('FastSearch',True)
    data['SpotMask']['ClearPrev'] = data['SpotMask'].get('ClearPrev',True)
    data['SpotMask']['SearchMin'] = data['SpotMask'].get('SearchMin',0.0)
    data['SpotMask']['SearchMax'] = data['SpotMask'].get('SearchMax',180.)
    CId = G2gd.GetGPXtreeItemId(G2frame,G2frame.Image,'Image Controls')
    controlData = G2frame.GPXtree.GetItemPyData(CId)
    Range = controlData['range']
    MaxSizer = MaxSizer()               #keep this so it can be changed in BackSizer
    mainSizer.Add(MaxSizer,0,wx.ALIGN_LEFT|wx.EXPAND|wx.ALL)

    littleSizer = wx.FlexGridSizer(0,3,0,5)
    littleSizer.Add(wx.StaticText(parent=G2frame.dataWindow,label=' Lower/Upper limits '),0,WACV)
    Text = wx.TextCtrl(G2frame.dataWindow,value=str(thresh[0][0]),style=wx.TE_READONLY)
    littleSizer.Add(Text,0,WACV)
    Text.SetBackgroundColour(VERY_LIGHT_GREY)
    Text = wx.TextCtrl(G2frame.dataWindow,value=str(thresh[0][1]),style=wx.TE_READONLY)
    littleSizer.Add(Text,0,WACV)
    Text.SetBackgroundColour(VERY_LIGHT_GREY)
    littleSizer.Add(wx.StaticText(parent=G2frame.dataWindow,label=' Lower/Upper thresholds '),0,WACV)
    lowerThreshold = G2G.ValidatedTxtCtrl(G2frame.dataWindow,loc=thresh[1],key=0,
        xmin=thresh[0][0],OnLeave=newReplot,typeHint=int)
    littleSizer.Add(lowerThreshold,0,WACV)
    upperThreshold = G2G.ValidatedTxtCtrl(G2frame.dataWindow,loc=thresh[1],key=1,
        xmax=thresh[0][1],OnLeave=newReplot,typeHint=int)
    littleSizer.Add(upperThreshold,0,WACV)
    mainSizer.Add(littleSizer,0,)
    G2G.HorizontalLine(mainSizer,G2frame.dataWindow)
    spotSizer = wx.BoxSizer(wx.HORIZONTAL)
    data['SpotMask']['esdMul'] = float(data['SpotMask']['esdMul'])
    spotSizer.Add(wx.StaticText(G2frame.dataWindow,label='Pixel masking: '),0,WACV)
    numPix = 0
    if data['SpotMask']['spotMask'] is not None:
        numPix = np.count_nonzero(data['SpotMask']['spotMask'])
    spotSizer.Add(wx.StaticText(G2frame.dataWindow,label=' Number of masked pixels: %d  '%numPix),0,WACV)
    delbtn = wx.Button(G2frame.dataWindow,label='Clear pixel mask')
    delbtn.Bind(wx.EVT_BUTTON,OnDelPixMask)
    spotSizer.Add(delbtn,0,WACV)
    mainSizer.Add(spotSizer,0)
    spotSizer = wx.BoxSizer(wx.HORIZONTAL)
    spotSizer.Add(wx.StaticText(G2frame.dataWindow,label='Select n*sigma rejection (n=1-10): '),0,WACV)
    spotSizer.Add(G2G.ValidatedTxtCtrl(G2frame.dataWindow,loc=data['SpotMask'],
        key='esdMul',xmin=1.,xmax=10.,size=(40,25)),0,WACV)
    spotSizer.Add(G2G.G2CheckBoxFrontLbl(G2frame.dataWindow,'Clear previous pixel mask on search',
                  data['SpotMask'],'ClearPrev'),0,WACV)
    mainSizer.Add(spotSizer,0)
    spotSizer = wx.BoxSizer(wx.HORIZONTAL)
    if G2img.TestFastPixelMask():
        spotSizer.Add(G2G.G2CheckBoxFrontLbl(G2frame.dataWindow,
                        'Use fast search',data['SpotMask'],'FastSearch',
                        OnChange=lambda x: wx.CallAfter(UpdateMasks,G2frame,data)),0,WACV)
    else:
        data['SpotMask']['FastSearch'] = False
        spotSizer.Add(wx.StaticText(G2frame.dataWindow,
                        label='(Fast search not installed) '),0,WACV)
    txt = wx.StaticText(G2frame.dataWindow,
                            label='  Pixel mask search range, 2theta min: ')
    spotSizer.Add(txt,0,WACV)
#    if data['SpotMask']['FastSearch']:
#        txt.SetForegroundColour(wx.SystemSettings.GetColour(wx.SYS_COLOUR_GRAYTEXT))
    txt = G2G.ValidatedTxtCtrl(G2frame.dataWindow,
                        loc=data['SpotMask'],
                        key='SearchMin',xmin=0.,xmax=180.,size=(40,25))
    spotSizer.Add(txt,0,WACV)
#    if data['SpotMask']['FastSearch']: txt.Enable(False)
    txt = wx.StaticText(G2frame.dataWindow,label='  2theta max: ')
    spotSizer.Add(txt,0,WACV)
#    if data['SpotMask']['FastSearch']:
#        txt.SetForegroundColour(wx.SystemSettings.GetColour(wx.SYS_COLOUR_GRAYTEXT))
    txt = G2G.ValidatedTxtCtrl(G2frame.dataWindow,
                        loc=data['SpotMask'],
                        key='SearchMax',xmin=0.,xmax=180.,size=(40,25))
    spotSizer.Add(txt,0,WACV)
#    if data['SpotMask']['FastSearch']: txt.Enable(False)
    mainSizer.Add(spotSizer,0)
    if len(Spots):
        lbl = wx.StaticText(parent=G2frame.dataWindow,label=' Spot masks (on plot, LB drag to move, shift-LB drag to resize, RB to delete)')
        lbl.SetBackgroundColour(wx.Colour(200,200,210))
        lbl.SetForegroundColour(wx.Colour(50,50,50))
        mainSizer.Add(lbl,0,wx.EXPAND,0)
        colTypes = [wg.GRID_VALUE_STRING,wg.GRID_VALUE_FLOAT+':10,2',wg.GRID_VALUE_BOOL]
        colIds = ['position, mm','diameter, mm','Delete?']
        rowIds = [str(i) for i in range(len(Spots))]
        table = [['%.2f,%.2f'%(item[0],item[1]),item[2],False] for item in Spots]
        SpotTable = G2G.Table(table,rowLabels=rowIds,colLabels=colIds,types=colTypes)
        SpotGrid = G2G.GSGrid(G2frame.dataWindow)
        SpotGrid.SetTable(SpotTable,True)
        SpotGrid.AutoSizeColumns(True)
        SpotGrid.SetColSize(1,80)
        for r in range(len(Spots)):
            SpotGrid.SetCellStyle(r,0,VERY_LIGHT_GREY,True)
        if 'phoenix' in wx.version():
            SpotGrid.Bind(wg.EVT_GRID_CELL_CHANGED, OnSpotChange)
        else:
            SpotGrid.Bind(wg.EVT_GRID_CELL_CHANGE, OnSpotChange)
        mainSizer.Add(SpotGrid,0,)
    if Rings:
        lbl = wx.StaticText(parent=G2frame.dataWindow,label=' Ring masks')
        lbl.SetBackgroundColour(wx.Colour(200,200,210))
        lbl.SetForegroundColour(wx.Colour(50,50,50))
        mainSizer.Add(lbl,0,wx.EXPAND,0)
        littleSizer = wx.FlexGridSizer(0,4,0,5)
        littleSizer.Add(wx.StaticText(parent=G2frame.dataWindow,label=' 2-theta,deg'),0,WACV)
        littleSizer.Add(wx.StaticText(parent=G2frame.dataWindow,label=' thickness, deg'),0,WACV)
        littleSizer.Add((5,0),0)
        littleSizer.Add((5,0),0)
        for i in range(len(Rings)):
            if Rings[i]:
                ringText = wx.TextCtrl(parent=G2frame.dataWindow,value=("%.3f" % (Rings[i][0])),
                    style=wx.TE_READONLY)
                ringText.SetBackgroundColour(VERY_LIGHT_GREY)
                ringText.Bind(wx.EVT_ENTER_WINDOW,OnTextMsg)
                littleSizer.Add(ringText,0,WACV)
                ringThick = G2G.ValidatedTxtCtrl(G2frame.dataWindow,loc=Rings[i],key=1,
                    xmin=0.001,xmax=1.,OnLeave=Replot,nDig=[8,3])
                littleSizer.Add(ringThick,0,WACV)
                code = '%s+%d'%('Rings',i)
                ringDelete = G2G.G2Button(G2frame.dataWindow,label='delete?',handler=onDeleteMask,locationcode=code)
                littleSizer.Add(ringDelete,0,WACV)
                ringPlot = G2G.G2Button(G2frame.dataWindow,label='Azimuth plot?',handler=OnAzimuthPlot,locationcode=code)
                littleSizer.Add(ringPlot,0,WACV)
        mainSizer.Add(littleSizer,0,)
    if Arcs:
        lbl = wx.StaticText(parent=G2frame.dataWindow,label=' Arc masks')
        lbl.SetBackgroundColour(wx.Colour(200,200,210))
        lbl.SetForegroundColour(wx.Colour(50,50,50))
        mainSizer.Add(lbl,0,wx.EXPAND,0)
        littleSizer = wx.FlexGridSizer(0,4,0,5)
        littleSizer.Add(wx.StaticText(parent=G2frame.dataWindow,label=' 2-theta,deg'),0,WACV)
        littleSizer.Add(wx.StaticText(parent=G2frame.dataWindow,label=' azimuth, deg'),0,WACV)
        littleSizer.Add(wx.StaticText(parent=G2frame.dataWindow,label=' thickness, deg'),0,WACV)
        littleSizer.Add((5,0),0)
        for i in range(len(Arcs)):
            if Arcs[i]:
                tth,azimuth,thick = Arcs[i]
                arcText = wx.TextCtrl(parent=G2frame.dataWindow,value=("%.3f" % (tth)),
                    style=wx.TE_READONLY)
                arcText.SetBackgroundColour(VERY_LIGHT_GREY)
                arcText.Bind(wx.EVT_ENTER_WINDOW,OnTextMsg)
                littleSizer.Add(arcText,0,WACV)
                azmText = wx.TextCtrl(parent=G2frame.dataWindow,value=("%d,%d" % (azimuth[0],azimuth[1])),
                    style=wx.TE_READONLY)
                azmText.SetBackgroundColour(VERY_LIGHT_GREY)
                azmText.Bind(wx.EVT_ENTER_WINDOW,OnTextMsg)
                littleSizer.Add(azmText,0,WACV)
                arcThick = G2G.ValidatedTxtCtrl(G2frame.dataWindow,loc=Arcs[i],key=2,
                    xmin=0.001,xmax=20.,OnLeave=Replot,nDig=[8,3])
                littleSizer.Add(arcThick,0,WACV)
                code = '%s+%d'%('Arcs',i)
                arcDelete = G2G.G2Button(G2frame.dataWindow,label='delete?',
                    locationcode=code,handler=onDeleteMask)
                littleSizer.Add(arcDelete,0,WACV)
        mainSizer.Add(littleSizer,0,)

    if Xlines:
        lbl = wx.StaticText(parent=G2frame.dataWindow,label=' X line masks')
        lbl.SetBackgroundColour(wx.Colour(200,200,210))
        lbl.SetForegroundColour(wx.Colour(50,50,50))
        mainSizer.Add(lbl,0,wx.EXPAND,0)
        littleSizer = wx.FlexGridSizer(0,2,0,5)
        for i in range(len(Xlines)):
            if Xlines[i]:
                littleSizer.Add(wx.StaticText(G2frame.dataWindow,label='at Y-pixel: %d'%(Xlines[i])),0,WACV)
                code = '%s+%d'%('Xlines',i)
                xlineDelete = G2G.G2Button(G2frame.dataWindow,label='delete?',
                    locationcode=code,handler=onDeleteMask)
                littleSizer.Add(xlineDelete,0,WACV)
        mainSizer.Add(littleSizer,0,)

    if Ylines:
        lbl = wx.StaticText(parent=G2frame.dataWindow,label=' Y line masks')
        lbl.SetBackgroundColour(wx.Colour(200,200,210))
        lbl.SetForegroundColour(wx.Colour(50,50,50))
        mainSizer.Add(lbl,0,wx.EXPAND,0)
        littleSizer = wx.FlexGridSizer(0,2,0,5)
        for i in range(len(Ylines)):
            if Ylines[i]:
                littleSizer.Add(wx.StaticText(G2frame.dataWindow,label='at X-pixel: %d'%(Ylines[i])),0,WACV)
                code = '%s+%d'%('Ylines',i)
                ylineDelete = G2G.G2Button(G2frame.dataWindow,label='delete?',
                    locationcode=code,handler=onDeleteMask)
                littleSizer.Add(ylineDelete,0,WACV)
        mainSizer.Add(littleSizer,0,)

    if Polygons:
        lbl = wx.StaticText(parent=G2frame.dataWindow,
            label=' Polygon masks (on plot LB vertex drag to move, RB vertex drag to insert)')
        lbl.SetBackgroundColour(wx.Colour(200,200,210))
        lbl.SetForegroundColour(wx.Colour(50,50,50))
        mainSizer.Add(lbl,0,wx.EXPAND,0)
        littleSizer = wx.FlexGridSizer(0,2,0,5)
        for i in range(len(Polygons)):
            if Polygons[i]:
                polyList = []
                for x,y in Polygons[i]:
                    polyList.append("%.2f, %.2f"%(x,y))
                polyText = wx.ComboBox(G2frame.dataWindow,value=polyList[0],choices=polyList,style=wx.CB_READONLY)
                littleSizer.Add(polyText,0,WACV)
                code = '%s+%d'%('Polygons',1)
                polyDelete = G2G.G2Button(G2frame.dataWindow,label='delete?',
                    locationcode=code,handler=onDeleteMask)
                littleSizer.Add(polyDelete,0,WACV)
        mainSizer.Add(littleSizer,0,)
    if frame:
        lbl = wx.StaticText(parent=G2frame.dataWindow,
            label=' Frame mask (on plot LB vertex drag to move, RB vertex drag to insert)')
        lbl.SetBackgroundColour(wx.Colour(200,200,210))
        lbl.SetForegroundColour(wx.Colour(50,50,50))
        mainSizer.Add(lbl,0,wx.EXPAND,0)
        littleSizer = wx.FlexGridSizer(0,2,0,5)
        frameList = []
        for x,y in frame:
            frameList.append("%.2f, %.2f"%(x,y))
        frameText = wx.ComboBox(G2frame.dataWindow,value=frameList[0],choices=frameList,style=wx.CB_READONLY)
        littleSizer.Add(frameText,0,WACV)
        code = '%s+%d'%('Frames',0)
        frameDelete = G2G.G2Button(G2frame.dataWindow,label='delete?',
            locationcode=code,handler=onDeleteFrame)
        littleSizer.Add(frameDelete,0,WACV)
        mainSizer.Add(littleSizer,0,)
    G2frame.dataWindow.SetDataSize()
    if startScroll: # reset scroll to saved position
        G2frame.dataWindow.Scroll(0,startScroll) # set to saved scroll position
        wx.Yield()

################################################################################
##### Stress/Strain
################################################################################

def UpdateStressStrain(G2frame,data):
    '''Shows and handles the controls on the "Stress/Strain"
    data tree entry
    '''

    def OnAppendDzero(event):
        data['d-zero'].append({'Dset':1.0,'Dcalc':0.0,'pixLimit':10,'cutoff':1.0,
            'ImxyObs':[[],[]],'ImtaObs':[[],[]],'ImtaCalc':[[],[]],'Emat':[1.0,1.0,1.0],'fixDset':False,'Ivar':0})
        UpdateStressStrain(G2frame,data)

    def OnUpdateDzero(event):
        for item in data['d-zero']:
            if item['Dcalc']:   #skip unrefined ones
                item['Dset'] = item['Dcalc']
        UpdateStressStrain(G2frame,data)

    def OnCopyStrSta(event):
        Names = G2gd.GetGPXtreeDataNames(G2frame,['IMG ',])
        if len(Names) == 1:
            G2frame.ErrorDialog('Nothing to copy controls to','There must be more than one "IMG" pattern')
            return
        Source = G2frame.GPXtree.GetItemText(G2frame.Image)
        Names.pop(Names.index(Source))
        dlg = G2G.G2MultiChoiceDialog(G2frame,'Copy stress/strain controls','Copy controls from '+Source+' to:',Names)
        try:
            if dlg.ShowModal() == wx.ID_OK:
                items = dlg.GetSelections()
                for item in items:
                    name = Names[item]
                    Id = G2gd.GetGPXtreeItemId(G2frame,G2frame.root,name)
                    CId = G2gd.GetGPXtreeItemId(G2frame,Id,'Stress/Strain')
                    oldData = G2frame.GPXtree.GetItemPyData(CId)
                    load = oldData.get('Sample load',0.0)
                    Data = copy.deepcopy(data)
                    Data['Sample load'] = load
                    G2frame.GPXtree.SetItemPyData(G2gd.GetGPXtreeItemId(G2frame,Id,'Stress/Strain'),Data)
        finally:
            dlg.Destroy()
            G2frame.GPXtree.SelectItem(G2frame.PickId)

    def OnLoadStrSta(event):
        pth = G2G.GetImportPath(G2frame)
        if not pth: pth = '.'
        dlg = wx.FileDialog(G2frame, 'Choose stress/strain file', pth, '',
            'image control files (*.strsta)|*.strsta',wx.FD_OPEN)
        try:
            if dlg.ShowModal() == wx.ID_OK:
                filename = dlg.GetPath()
                File = open(filename,'r')
                S = File.read()
                data = eval(S)
                Controls = G2frame.GPXtree.GetItemPyData(
                    G2gd.GetGPXtreeItemId(G2frame,G2frame.Image, 'Image Controls'))
                G2img.FitStrSta(G2frame.ImageZ,data,Controls)
                UpdateStressStrain(G2frame,data)
                G2plt.PlotExposedImage(G2frame,event=event)
                G2plt.PlotStrain(G2frame,data,newPlot=True)
                File.close()
        finally:
            dlg.Destroy()

    def OnSaveStrSta(event):
        pth = G2G.GetExportPath(G2frame)
        dlg = wx.FileDialog(G2frame, 'Choose stress/strain file', pth, '',
            'image control files (*.strsta)|*.strsta',wx.FD_SAVE|wx.FD_OVERWRITE_PROMPT)
        try:
            if dlg.ShowModal() == wx.ID_OK:
                filename = dlg.GetPath()
                File = open(filename,'w')
                keys = ['Type','Sample phi','Sample z','Sample load']
                keys2 = ['Dset','Dcalc','pixLimit','cutoff','Emat','fixDset']
                File.write('{\n\t')
                for key in keys:
                    if key in 'Type':
                        File.write("'"+key+"':'"+data[key]+"',")
                    else:
                        File.write("'"+key+"':"+str(data[key])+',')
                File.write('\n\t'+"'d-zero':[\n")
                for data2 in data['d-zero']:
                    File.write('\t\t{')
                    for key in keys2:
                        File.write("'"+key+"':"+str(data2[key])+',')
                    File.write("'ImxyObs':[[],[]],'ImtaObs':[[],[]],'ImtaCalc':[[],[]]},\n")
                File.write('\t]\n}')
                File.close()
        finally:
            dlg.Destroy()

    def OnStrStaSample(event):
        filename = ''
        pth = G2G.GetImportPath(G2frame)
        if not pth: pth = '.'
        dlg = wx.FileDialog(G2frame, 'Choose multihistogram metadata text file', pth, '',
            'metadata file (*.*)|*.*',wx.FD_OPEN)
        try:
            if dlg.ShowModal() == wx.ID_OK:
                filename = dlg.GetPath()
                File = open(filename,'r')
                S = File.readline()
                newItems = []
                itemNames = []
                Comments = []
                while S:
                    if S[0] == '#':
                        Comments.append(S)
                        S = File.readline()
                        continue
                    S = S.replace(',',' ').replace('\t',' ')
                    Stuff = S[:-1].split()
                    itemNames.append(Stuff[0])
                    newItems.append(Stuff[1:])
                    S = File.readline()
                File.close()
        finally:
            dlg.Destroy()
        if not filename:
            G2frame.ErrorDialog('Nothing to do','No file selected')
            return
        dataDict = dict(zip(itemNames,newItems))
        ifany = False
        Names = [' ','Sample phi','Sample z','Sample load']
        dlg = G2G.G2ColumnIDDialog( G2frame,' Choose multihistogram metadata columns:',
            'Select columns',Comments,Names,np.array(newItems).T)
        try:
            if dlg.ShowModal() == wx.ID_OK:
                colNames,newData = dlg.GetSelection()
                dataDict = dict(zip(itemNames,newData.T))
                for item in colNames:
                    if item != ' ':
                        ifany = True
        finally:
            dlg.Destroy()
        if not ifany:
            G2frame.ErrorDialog('Nothing to do','No columns identified')
            return
        histList = []
        item, cookie = G2frame.GPXtree.GetFirstChild(G2frame.root)
        while item:
            name = G2frame.GPXtree.GetItemText(item)
            if name.startswith('IMG'):
                histList.append(name)
            item, cookie = G2frame.GPXtree.GetNextChild(G2frame.root, cookie)
        colIds = {}
        for i,name in enumerate(colNames):
            if name != ' ':
                colIds[name] = i
        for hist in histList:
            name = hist.split()[1]  #this is file name
            if name in dataDict:
                newItems = {}
                for item in colIds:
                    newItems[item] = float(dataDict[name][colIds[item]])
                Id = G2gd.GetGPXtreeItemId(G2frame,G2frame.root,hist)
                stsrData = G2frame.GPXtree.GetItemPyData(G2gd.GetGPXtreeItemId(G2frame,Id,'Stress/Strain'))
                stsrData.update(newItems)
        UpdateStressStrain(G2frame,data)

    def OnPlotStrSta(event):
        Controls = G2frame.GPXtree.GetItemPyData(
            G2gd.GetGPXtreeItemId(G2frame,G2frame.Image, 'Image Controls'))
        RingInt = G2img.IntStrSta(G2frame.ImageZ,data,Controls)
        Names = ['d=%.3f'%(ring['Dcalc']) for ring in data['d-zero']]
        G2plt.PlotExposedImage(G2frame,event=event)
        G2frame.G2plotNB.Delete('Ring Intensities')
        G2plt.PlotXY(G2frame,RingInt,labelX='Azimuth',
            labelY='MRD',newPlot=True,Title='Ring Intensities',
            names=Names,lines=True)

    def OnSaveStrRing(event):
        Controls = G2frame.GPXtree.GetItemPyData(
            G2gd.GetGPXtreeItemId(G2frame,G2frame.Image, 'Image Controls'))
        RingInt = G2img.IntStrSta(G2frame.ImageZ,data,Controls)
        Names = ['d=%.3f'%(ring['Dcalc']) for ring in data['d-zero']]
        pth = G2G.GetExportPath(G2frame)
        dlg = wx.FileDialog(G2frame, 'Choose strain ring intensity file', pth, '',
            'ring intensity file (*.txt)|*.txt',wx.FD_SAVE|wx.FD_OVERWRITE_PROMPT)
        try:
            if dlg.ShowModal() == wx.ID_OK:
                filename = dlg.GetPath()
                File = open(filename,'w')
                for i,name in enumerate(Names):
                    File.write('%s%s\n'%(' Ring intensity for ',name))
                    File.write('%12s %12s\n'%('Azimuth','RMD'))
                    for item in RingInt[i].T:
                        File.write(' %12.3f %12.3f\n'%(item[0],item[1]))
                    File.write('\n')
                File.close()
        finally:
            dlg.Destroy()


    def OnFitStrSta(event):
        Controls = G2frame.GPXtree.GetItemPyData(
            G2gd.GetGPXtreeItemId(G2frame,G2frame.Image, 'Image Controls'))
        G2img.FitStrSta(G2frame.ImageZ,data,Controls)
        print ('Strain fitting finished')
        UpdateStressStrain(G2frame,data)
        G2plt.PlotExposedImage(G2frame,event=event)
        G2plt.PlotStrain(G2frame,data,newPlot=True)

    def OnFitAllStrSta(event):
        choices = G2gd.GetGPXtreeDataNames(G2frame,['IMG ',])
        od = {'label_1':'Copy to next','value_1':False,'label_2':'Reverse order','value_2':False}
        dlg = G2G.G2MultiChoiceDialog(G2frame,'Stress/Strain fitting','Select images to fit:',choices,extraOpts=od)
        names = []
        if dlg.ShowModal() == wx.ID_OK:
            for sel in dlg.GetSelections():
                names.append(choices[sel])
            Id =  G2gd.GetGPXtreeItemId(G2frame,G2frame.root,'Sequential strain fit results')
            if Id:
                SeqResult = G2frame.GPXtree.GetItemPyData(Id)
            else:
                SeqResult = {}
                Id = G2frame.GPXtree.AppendItem(parent=G2frame.root,text='Sequential strain fit results')
            SeqResult.update({'SeqPseudoVars':{},'SeqParFitEqList':[]})
        else:
            dlg.Destroy()
            return
        dlg.Destroy()
        if not names:
            return
        dlg = wx.ProgressDialog('Sequential IMG Strain fit','Data set name = '+names[0],len(names),
            style = wx.PD_ELAPSED_TIME|wx.PD_AUTO_HIDE|wx.PD_REMAINING_TIME|wx.PD_CAN_ABORT)
        wx.BeginBusyCursor()
        goodnames = []
        if od['value_2']:
            names.reverse()
        try:
            varyList = []
            variables = []
            for i,name in enumerate(names):
                print (' Sequential strain fit for '+name)
                dlg.Raise()
                GoOn = dlg.Update(i,newmsg='Data set name = '+name)[0]
                if not GoOn:
                    break
                sId =  G2gd.GetGPXtreeItemId(G2frame,G2frame.root,name)
                G2frame.Image = sId
                Controls = G2frame.GPXtree.GetItemPyData(G2gd.GetGPXtreeItemId(G2frame,sId, 'Image Controls'))
                StaCtrls = G2frame.GPXtree.GetItemPyData(G2gd.GetGPXtreeItemId(G2frame,sId, 'Stress/Strain'))
                if not len(StaCtrls['d-zero']):
                    continue
                goodnames.append(name)
                Npix,imagefile,imagetag = G2frame.GPXtree.GetImageLoc(sId)
                image = GetImageZ(G2frame,Controls)
                sig = []
                if i and od['value_1']:
                    for j,ring in enumerate(StaCtrls['d-zero']):
                        ring['Emat'] = copy.copy(variables[4*j:4*j+3])
                varyList = []
                variables = []
                #get results from previous & put in StaCtrls
                G2img.FitStrSta(image,StaCtrls,Controls)
                G2plt.PlotStrain(G2frame,StaCtrls,newPlot=True)
                parmDict = {'Sample load':StaCtrls['Sample load'],}
                varyNames = ['e11','e12','e22']
                Nvar = 5*len(StaCtrls['d-zero'])
                coVar = np.zeros((Nvar,Nvar))
                for j,item in enumerate(StaCtrls['d-zero']):
                    variables += item['Emat']
                    sig += item['Esig']
                    varylist = ['%d;%s'%(j,Name) for Name in varyNames]
                    varyList += varylist
                    parmDict.update(dict(zip(varylist,item['Emat'])))
                    parmDict['%d;Dcalc'%(j)] = item['Dcalc']
                    variables.append(1.e6*(item['Dcalc']/item['Dset']-1.))
                    varyList.append('%d;h-mstrain'%(j))
                    sig.append(0)
                    parmDict['%d;Ivar'%(j)] = item['Ivar']
                    variables.append(item['Ivar'])
                    varyList.append('%d;Ivar'%(j))
                    sig.append(0)
                    j4 = j*5
                    coVar[j4:j4+3,j4:j4+3] = item['covMat']
                SeqResult[name] = {'variables':variables,'varyList':varyList,'sig':sig,'Rvals':[],
                    'covMatrix':coVar,'title':name,'parmDict':parmDict}
            else:
                SeqResult['histNames'] = goodnames
                dlg.Destroy()
                print (' ***** Sequential strain refinement successful *****')
        finally:
            wx.EndBusyCursor()
        SeqResult['histNames'] = choices
        G2frame.GPXtree.SetItemPyData(Id,SeqResult)
        G2frame.GPXtree.SelectItem(Id)
        print ('All images fitted')

    def SamSizer():

        def OnStrainType(event):
            data['Type'] = strType.GetValue()

        samSizer = wx.FlexGridSizer(0,4,0,5)
        samSizer.Add(wx.StaticText(G2frame.dataWindow,-1,label=' Strain type: '),0,WACV)
        strType = wx.ComboBox(G2frame.dataWindow,value=data['Type'],choices=['True','Conventional'],
            style=wx.CB_READONLY|wx.CB_DROPDOWN)
        strType.SetValue(data['Type'])
        strType.Bind(wx.EVT_COMBOBOX, OnStrainType)
        samSizer.Add(strType,0,WACV)
        samSizer.Add(wx.StaticText(G2frame.dataWindow,-1,label=' Sample phi: '),0,WACV)
        samPhi = G2G.ValidatedTxtCtrl(G2frame.dataWindow,data,'Sample phi',nDig=(10,3),typeHint=float,xmin=-360.,xmax=360.)
        samSizer.Add(samPhi,0,WACV)
        samSizer.Add(wx.StaticText(G2frame.dataWindow,-1,label=' Sample delta-z(mm): '),0,WACV)
        samZ = G2G.ValidatedTxtCtrl(G2frame.dataWindow,data,'Sample z',nDig=(10,3),typeHint=float)
        samSizer.Add(samZ,0,WACV)
        samSizer.Add(wx.StaticText(G2frame.dataWindow,-1,label=' Sample load(MPa): '),0,WACV)
        samLoad = G2G.ValidatedTxtCtrl(G2frame.dataWindow,data,'Sample load',
                nDig=[8,3],typeHint=float,)
        samSizer.Add(samLoad,0,WACV)

        return samSizer

    def DzeroSizer():

        def OnStrainChange(event):
#            print (event)
            r,c = event.GetRow(),event.GetCol()
            if c == 0:
                data['d-zero'][r]['Dset'] = min(max(float(StrainGrid.GetCellValue(r,c)),0.25),20.)
            elif c == 1:
                data['d-zero'][r]['fixDset'] = bool(StrainGrid.GetCellValue(r,c))
            elif c == 3:
                data['d-zero'][r]['cutoff'] = min(max(float(StrainGrid.GetCellValue(r,c)),0.5),20.)
            elif c == 4:
                data['d-zero'][r]['pixLimit'] = int(StrainGrid.GetCellValue(r,c))
            elif c == 8:
                del data['d-zero'][r]
                StrainTable.DeleteRow(r)
                wx.CallAfter(UpdateStressStrain,G2frame,data)
            G2plt.PlotExposedImage(G2frame,event=event)
            G2plt.PlotStrain(G2frame,data,newPlot=True)

        def OnSetCol(event):
            c = event.GetCol()
            if c == 1:
                StrainGrid.ClearSelection()
                StrainGrid.SelectCol(c,True)
                choice = ['Y - set all','N - set none',]
                dlg = wx.SingleChoiceDialog(G2frame,'Select option for '+StrainGrid.GetColLabelValue(c-1),
                    'Strain controls',choice)
                dlg.CenterOnParent()
                if dlg.ShowModal() == wx.ID_OK:
                    sel = dlg.GetSelection()
                    if sel == 0:
                        for row in range(StrainGrid.GetNumberRows()): data['d-zero'][row]['fixDset']=True
                    else:
                        for row in range(StrainGrid.GetNumberRows()): data['d-zero'][row]['fixDset']=False
                wx.CallAfter(UpdateStressStrain,G2frame,data)

        colTypes = [wg.GRID_VALUE_FLOAT+':10,5',wg.GRID_VALUE_BOOL,wg.GRID_VALUE_FLOAT+':10,5',wg.GRID_VALUE_FLOAT+':10,1',
            wg.GRID_VALUE_CHOICE+':1,2,5,10,15,20',]+3*[wg.GRID_VALUE_FLOAT+':10,2',]+[wg.GRID_VALUE_BOOL,]+2*[wg.GRID_VALUE_FLOAT+':10,2',]
        colIds = ['d-zero','Poisson\n mean?','d-zero ave','I/Ib','nPix','e11','e12','e22','Delete?','h-mustrain','Ivar']
        rowIds = [str(i) for i in range(len(data['d-zero']))]
        table = [[item['Dset'],item.get('fixDset',False),item['Dcalc'],item['cutoff'],item['pixLimit'],
            item['Emat'][0],item['Emat'][1],item['Emat'][2],False,1.e6*(item['Dcalc']/item['Dset']-1.),item['Ivar']] for item in data['d-zero']]
        StrainTable = G2G.Table(table,rowLabels=rowIds,colLabels=colIds,types=colTypes)
        StrainGrid = G2G.GSGrid(G2frame.dataWindow)
        StrainGrid.SetTable(StrainTable,True)
        StrainGrid.AutoSizeColumns(True)
        for r in range(len(data['d-zero'])):
            StrainGrid.SetCellStyle(r,2,VERY_LIGHT_GREY,True)
            StrainGrid.SetCellStyle(r,5,VERY_LIGHT_GREY,True)
            StrainGrid.SetCellStyle(r,6,VERY_LIGHT_GREY,True)
            StrainGrid.SetCellStyle(r,7,VERY_LIGHT_GREY,True)
            StrainGrid.SetCellStyle(r,9,VERY_LIGHT_GREY,True)
            StrainGrid.SetCellStyle(r,10,VERY_LIGHT_GREY,True)
        if 'phoenix' in wx.version():
            StrainGrid.Bind(wg.EVT_GRID_CELL_CHANGED, OnStrainChange)
        else:
            StrainGrid.Bind(wg.EVT_GRID_CELL_CHANGE, OnStrainChange)
        StrainGrid.Bind(wg.EVT_GRID_LABEL_LEFT_CLICK,OnSetCol)
        return StrainGrid
# patches
    if 'Sample load' not in data:
        data['Sample load'] = 0.0
# end patches

    # UpdateStressStrain starts here
    G2frame.dataWindow.ClearData()
    G2gd.SetDataMenuBar(G2frame,G2frame.dataWindow.StrStaMenu)
    G2frame.Bind(wx.EVT_MENU, OnAppendDzero, id=G2G.wxID_APPENDDZERO)
    G2frame.Bind(wx.EVT_MENU, OnUpdateDzero, id=G2G.wxID_UPDATEDZERO)
    G2frame.Bind(wx.EVT_MENU, OnFitStrSta, id=G2G.wxID_STRSTAFIT)
    G2frame.Bind(wx.EVT_MENU, OnPlotStrSta, id=G2G.wxID_STRSTAPLOT)
    G2frame.Bind(wx.EVT_MENU, OnSaveStrRing, id=G2G.wxID_STRRINGSAVE)
    G2frame.Bind(wx.EVT_MENU, OnFitAllStrSta, id=G2G.wxID_STRSTAALLFIT)
    G2frame.Bind(wx.EVT_MENU, OnCopyStrSta, id=G2G.wxID_STRSTACOPY)
    G2frame.Bind(wx.EVT_MENU, OnLoadStrSta, id=G2G.wxID_STRSTALOAD)
    G2frame.Bind(wx.EVT_MENU, OnSaveStrSta, id=G2G.wxID_STRSTASAVE)
    G2frame.Bind(wx.EVT_MENU, OnStrStaSample, id=G2G.wxID_STRSTSAMPLE)
    if G2frame.StrainKey == 'a':    #probably doesn't happen
        G2frame.GetStatusBar().SetStatusText('Add strain ring active - LB pick d-zero value',1)
    else:
        G2frame.GetStatusBar().SetStatusText("To add strain data: On 2D Powder Image, key a:add ring",1)

    topSizer = G2frame.dataWindow.topBox
    topSizer.Clear(True)
    parent = G2frame.dataWindow.topPanel
    lbl= "Stress/Strain Controls:"
    topSizer.Add(wx.StaticText(parent,label=lbl),0,WACV)
    topSizer.Add((-1,-1),1,wx.EXPAND)
    topSizer.Add(G2G.HelpButton(parent,helpIndex=G2frame.dataWindow.helpKey))
    wx.CallAfter(G2frame.dataWindow.SetDataSize)
    mainSizer =  wx.BoxSizer(wx.VERTICAL)
    G2frame.dataWindow.SetSizer(mainSizer)
    mainSizer.Add((5,10),0)
    mainSizer.Add(SamSizer())
    mainSizer.Add((5,10),0)
    mainSizer.Add(DzeroSizer())
    G2frame.dataWindow.SetDataSize()

###########################################################################
# Autointegration
###########################################################################
def ReadMask(filename):
    'Read a mask (.immask) file'
    File = open(filename,'r')
    save = {}
    S = File.readline()
    while S:
        if S[0] == '#':
            S = File.readline()
            continue
        [key,val] = S.strip().split(':',1)
        if key in ['Points','Rings','Arcs','Polygons','Frames','Thresholds']:
            save[key] = eval(val)
        S = File.readline()
    File.close()
    CleanupMasks(save)
    return save

def ReadControls(filename):
    'read an image controls (.imctrl) file'
    cntlList = ['wavelength','distance','tilt','invert_x','invert_y','type',
            'fullIntegrate','outChannels','outAzimuths','LRazimuth','IOtth','azmthOff','DetDepth',
            'calibskip','pixLimit','cutoff','calibdmin','Flat Bkg',
            'PolaVal','SampleAbs','dark image','background image']
    File = open(filename,'r')
    save = {}
    S = File.readline()
    while S:
        if S[0] == '#':
            S = File.readline()
            continue
        [key,val] = S.strip().split(':',1)
        if key in ['type','calibrant','binType','SampleShape',]:    #strings
            save[key] = val
        elif key in ['rotation']:
            save[key] = float(val)
        elif key in ['center',]:
            if ',' in val:
                save[key] = eval(val)
            else:
                vals = val.strip('[] ').split()
                save[key] = [float(vals[0]),float(vals[1])]
        elif key in cntlList:
            save[key] = eval(val)
        S = File.readline()
    File.close()
    return save

def Read_imctrl(imctrl_file):
    '''Read an image control file and record control parms into a dict, with some simple
    type conversions
    '''
    save = {'filename':imctrl_file}
    immask_file = os.path.splitext(imctrl_file)[0]+'.immask'
    if os.path.exists(immask_file):
        save['maskfile'] = immask_file
    else:
        save['maskfile'] = '(none)'
    cntlList = ['wavelength','distance','tilt','invert_x','invert_y','type',
                        'fullIntegrate','outChannels','outAzimuths','LRazimuth','IOtth','azmthOff','DetDepth',
                        'calibskip','pixLimit','cutoff','calibdmin','Flat Bkg',
                        'PolaVal','SampleAbs','dark image','background image','setdist']
    File = open(imctrl_file,'r')
    fullIntegrate = False
    try:
        S = File.readline()
        while S:
            if S[0] == '#':
                S = File.readline()
                continue
            [key,val] = S.strip().split(':',1)
            if val.find(':') != -1:
                #print 'rejecting ',key,val
                S = File.readline()
                continue
            if key in ['type','calibrant','binType','SampleShape',]:    #strings
                save[key] = val
            elif key == 'rotation':
                save[key] = float(val)
            elif key == 'fullIntegrate':
                fullIntegrate = eval(val)
            elif key == 'LRazimuth':
                vals = eval(val)
                save['LRazimuth_min'] = float(vals[0])
                save['LRazimuth_max'] = float(vals[1])
            elif key == 'IOtth':
                save['IOtth_min'],save['IOtth_max'] = eval(val)[0:2]
            elif key == 'center':
                if ',' in val:
                    vals = eval(val)
                else:
                    vals = val.strip('[] ').split()
                    vals = [float(vals[0]),float(vals[1])]
                save['center_x'],save['center_y'] = vals[0:2]
            elif key in cntlList:
                save[key] = eval(val)
            S = File.readline()
    finally:
        File.close()
        if fullIntegrate: save['LRazimuth_min'],save['LRazimuth_max'] = 0.,360.
    return save

class AutoIntFrame(wx.Frame):
    '''Creates a wx.Frame window for the Image AutoIntegration.
    The intent is that this will be used as a non-modal dialog window.

    Implements a Start button that morphs into a pause and resume button.
    This button starts a processing loop that is repeated every
    :meth:`PollTime` seconds.

    :param wx.Frame G2frame: main GSAS-II frame
    :param float PollTime: frequency in seconds to repeat calling the
      processing loop. (Default is 30.0 seconds.)
    '''
    def __init__(self,G2frame,PollTime=30.0):
        def OnStart(event):
            '''Called when the start button is pressed. Changes button label
            to Pause. When Pause is pressed the label changes to Resume.
            When either Start or Resume is pressed, the processing loop
            is started. When Pause is pressed, the loop is stopped.
            '''
            # check inputs for errors before starting
            #err = ''
            #if not any([self.params[fmt] for fmt in self.fmtlist]):
            #    err += '\nPlease select at least one output format\n'
            #if err:
            #    G2G.G2MessageBox(self,err)
            #    return
            self.Pause = False
            # change button label
            if self.btnstart.GetLabel() != 'Pause':
                self.btnstart.SetLabel('Pause')
                self.Status.SetStatusText('Press Pause to delay integration or Reset to prepare to reintegrate all images')
                if self.timer.IsRunning(): self.timer.Stop()
                self.PreventReEntryTimer = False
                if self.StartLoop():
                    G2G.G2MessageBox(self,'Error in setting up integration. See console')
                    return
                self.OnTimerLoop(None) # run once immediately
                if not self.Pause:
                    # no pause, so start timer to check for new files
                    self.timer.Start(int(1000*PollTime),oneShot=False)
                    return
            # we will get to this point if Paused
            self.OnPause()

        def OnReset(event):
            '''Called when Reset button is pressed. This stops the
            processing loop and resets the list of integrated files so
            all images can be reintegrated.
            '''
            self.btnstart.SetLabel('Restart')
            self.Status.SetStatusText('Press Restart to reload and re-integrate images matching filter')
            if self.timer.IsRunning(): self.timer.Stop()
            self.Reset = True
            self.Pause = True

        def OnQuit(event):
            '''Stop the processing loop and close the Frame
            '''
            if self.timer.IsRunning(): self.timer.Stop() # make sure we stop first
            wx.CallAfter(self.Destroy)

        def OnBrowse(event):
            '''Responds when the Browse button is pressed to load a file.
            The routine determines which button was pressed and gets the
            appropriate file type and loads it into the appropriate place
            in the dict.
            '''
            if btn3 == event.GetEventObject():
                dlg = wx.DirDialog(
                    self, 'Select directory for output files',
                    self.params['outdir'],wx.DD_DEFAULT_STYLE)
                dlg.CenterOnParent()
                try:
                    if dlg.ShowModal() == wx.ID_OK:
                        self.params['outdir'] = dlg.GetPath()
                        fInp3.SetValue(self.params['outdir'])
                finally:
                    dlg.Destroy()
                return
            elif btn4 == event.GetEventObject():
                msg = ''
                pth = G2G.GetExportPath(G2frame)
                dlg = wx.FileDialog(
                    self, 'Select a PDF parameter file',
                    pth, self.params['pdfprm'],
                    "PDF controls file (*.pdfprm)|*.pdfprm",
                    wx.FD_OPEN | wx.FD_FILE_MUST_EXIST)
                dlg.CenterOnParent()
                try:
                    if dlg.ShowModal() == wx.ID_OK:
                        self.params['pdfprm'] = dlg.GetPath()
                        fInp4.SetValue(self.params['pdfprm'])
                        scanPDFprm()
                        msg = self.checkPDFprm(True)
                finally:
                    dlg.Destroy()
                if 'Error' in msg:
                    print(msg)
                    lbl = 'PDFPRM error'
                else:
                    msg = 'Information from file {}\n\n{}'.format(self.params['pdfprm'],msg)
                    lbl = 'PDFPRM information'
                G2G.G2MessageBox(self,msg,lbl)
                return

        def OnRadioSelect(event):
            '''Respond to a radiobutton selection and when in table
            mode, get distance-dependent parameters from user.
            '''
            self.Evaluator = None
            if self.useTable.GetValue():
                dlg = None
                try:
                    dlg = IntegParmTable(self) # create the dialog
                    dlg.CenterOnParent()
                    if dlg.ShowModal() == wx.ID_OK:
                        self.ImgTblParms = dlg.parms
                        self.IMfileList = dlg.IMfileList
                        self.Evaluator = DefineEvaluator(dlg)
                        self.params['Mode'] = 'table'
                        self.editTable.Enable(True)
                    else:
                        self.useActive.SetValue(True)
                finally:
                    if dlg: dlg.Destroy()
            elif self.useActive.GetValue():
                self.params['Mode'] = 'active'
                self.imageBase = G2frame.Image
                self.useActive.SetLabel("Active Image: "+
                        G2frame.GPXtree.GetItemText(self.imageBase))
                self.editTable.Enable(False)
            else:
                print('unexpected mode in OnRadioSelect')

        def OnEditTable(event):
            '''Called to edit the distance-dependent parameter look-up table.
            Should be called only when table is defined and active.
            '''
            dlg = None
            try:
                dlg = IntegParmTable(self,self.ImgTblParms,self.IMfileList)
                dlg.CenterOnParent()
                if dlg.ShowModal() == wx.ID_OK:
                    self.ImgTblParms = dlg.parms
                    self.IMfileList = dlg.IMfileList
                    self.Evaluator = DefineEvaluator(dlg)
                    self.params['Mode'] = 'table'
                    self.editTable.Enable(True)
                else:
                    self.useActive.SetValue(True)
                    self.params['Mode'] = 'active'
                    self.imageBase = G2frame.Image
                    self.useActive.SetLabel("Active Image: "+
                            G2frame.GPXtree.GetItemText(self.imageBase))
                    self.editTable.Enable(False)
            finally:
                if dlg: dlg.Destroy()

        def showPDFctrls(event):
            '''Called to show or hide AutoPDF widgets. Note that fInp4 must be included in the
            sizer layout with .Show(True) before .Show(False) will work properly.
            '''
            fInp4.Enable(self.params['ComputePDF'])
            fInp4.Show(self.params['ComputePDF'])
            fInp4a.Enable(self.params['ComputePDF'])
            btn4.Enable(self.params['ComputePDF'])
            cOpt.Enable(self.params['ComputePDF'])
            if self.params['ComputePDF']:
                lbl4.SetForegroundColour("black")
                lbl4a.SetForegroundColour("black")
            else:
                lbl4.SetForegroundColour("gray")
                lbl4a.SetForegroundColour("gray")

        def scanPDFprm(**kw):
            fInp4.invalid = not os.path.exists(fInp4.GetValue())
            fInp4._IndicateValidity()

        def OnAutoScale(event):
            self.AutoScale = autoscale.GetValue()

        def OnAutoScaleName(event):
            self.AutoScaleName = scalename.GetValue()
            self.Scale[0] = self.AutoScales[self.AutoScaleName]
            scaleval.SetValue(self.Scale[0])

        ##################################################
        # beginning of __init__ processing
        ##################################################
        self.G2frame = G2frame
        self.ImgTblParms = None
        self.IMfileList = None
        self.Evaluator = None
        self.params = {}
        self.Reset = False
        self.Pause = False
        self.PreventReEntryShowMatch = False
        self.PreventReEntryTimer = False
        self.params['IMGfile'] = ''
        self.params['MaskFile'] = ''
        self.params['IgnoreMask'] = True
        # get image controls to find image type (PWDR vs SASD)
        ic = G2frame.GPXtree.GetItemPyData(G2gd.GetGPXtreeItemId(
            G2frame,G2frame.Image, 'Image Controls'))
        self.ImageType = ic['type']
        # get exporters based on image type
        if self.ImageType == 'SASD':
            self.fmtlist = [ [],[] ]
            for obj in G2frame.exporterlist:
                if 'sasd' in obj.exporttype:
                    try:
                        obj.Writer
                        self.fmtlist[0].append(obj.extension)
                        self.fmtlist[1].append(obj.formatName)
                    except AttributeError:
                        pass
        else:
            self.fmtlist = G2IO.ExportPowderList(G2frame)
        self.timer = wx.Timer()
        self.timer.Bind(wx.EVT_TIMER,self.OnTimerLoop)
        self.imageBase = G2frame.Image
        self.params['ComputePDF'] = False
        self.params['pdfDmax'] = 0.0
        self.params['pdfprm'] = ''
        self.params['optPDF'] = True
        self.pdfControls = {}
        self.AutoScale = False
        self.Scale = [1.0,]

        G2frame.GPXtree.GetSelection()
        size,imagefile,imagetag = G2frame.GPXtree.GetImageLoc(self.imageBase)
        self.params['readdir'],fileroot = os.path.split(imagefile)
        self.params['filter'] = '*'+os.path.splitext(fileroot)[1]
        self.params['outdir'] = os.path.abspath(self.params['readdir'])
        Comments = G2frame.GPXtree.GetItemPyData(G2gd.GetGPXtreeItemId(
            G2frame,self.imageBase, 'Comments'))
        DefaultAutoScaleNames = GSASIIpath.GetConfigValue('Autoscale_ParmNames')
        self.AutoScaleName = GSASIIpath.GetConfigValue('DefaultAutoScale')
        self.AutoScales = {}
        if DefaultAutoScaleNames is not None:
            for comment in Comments:
                if '=' in comment:
                    name,val = comment.split('=',1)
                    if name in DefaultAutoScaleNames:
                        try:
                            self.AutoScales[name] = float(val)
                            if name == self.AutoScaleName:
                                self.Scale[0] = float(val)
                        except ValueError:
                            continue
        wx.Frame.__init__(self, G2frame, title='Automatic Integration',
                          style=wx.DEFAULT_FRAME_STYLE ^ wx.CLOSE_BOX)
        self.Status = self.CreateStatusBar()
        self.Status.SetStatusText('Press Start to load and integrate images matching filter')
        mnpnl = wx.Panel(self)
        mnsizer = wx.BoxSizer(wx.VERTICAL)
        # box for integration controls & masks input
        lbl = wx.StaticBox(mnpnl, wx.ID_ANY, "Integration Control")
        lblsizr = wx.StaticBoxSizer(lbl, wx.VERTICAL)
        lblsizr.Add(wx.StaticText(mnpnl, wx.ID_ANY,'Use integration parameters from:'))
        self.useActive = wx.RadioButton(mnpnl, wx.ID_ANY, style = wx.RB_GROUP)
        self.useActive.Bind(wx.EVT_RADIOBUTTON, OnRadioSelect)
        self.useActive.SetLabel("Active Image: "+G2frame.GPXtree.GetItemText(self.imageBase))
        lblsizr.Add(self.useActive,0,wx.EXPAND,1)
        self.useActive.SetValue(True)
        minisizer = wx.BoxSizer(wx.HORIZONTAL)
        self.useTable = wx.RadioButton(mnpnl, wx.ID_ANY, "From distance look-up table")
        minisizer.Add(self.useTable,0,wx.ALIGN_LEFT|wx.ALL,1)
        self.useTable.Bind(wx.EVT_RADIOBUTTON, OnRadioSelect)
        self.editTable = wx.Button(mnpnl,  wx.ID_ANY, "Edit table")
        minisizer.Add(self.editTable,0,wx.ALIGN_LEFT,10)
        self.editTable.Enable(False)
        self.editTable.Bind(wx.EVT_BUTTON, OnEditTable)
        # bind button and deactivate be default
        lblsizr.Add(minisizer)
        mnsizer.Add(lblsizr,0,wx.EXPAND,0)

        # file filter stuff
        sizer = wx.BoxSizer(wx.HORIZONTAL)
        sizer.Add(wx.StaticText(mnpnl, wx.ID_ANY,'Read images from '))
        self.readDir = G2G.ValidatedTxtCtrl(mnpnl,self.params,'readdir',
                            OnLeave=self.ShowMatchingFiles,size=(200,-1))
        sizer.Add(self.readDir,1,wx.EXPAND,1)
        btn3 = wx.Button(mnpnl, wx.ID_ANY, "Browse")
        btn3.Bind(wx.EVT_BUTTON, self.SetSourceDir)
        sizer.Add(btn3,0,WACV)
        mnsizer.Add(sizer,0,wx.EXPAND,0)
        # not yet implemented
        sizer = wx.BoxSizer(wx.HORIZONTAL)
        sizer.Add(wx.StaticText(mnpnl, wx.ID_ANY,'Keep read images in tree '))
        self.params['keepReadImage'] = True
        keepImage = G2G.G2CheckBox(mnpnl,'',self.params,'keepReadImage')
        sizer.Add(keepImage)
        keepImage.Enable(False)
        sizer.Add((-1,-1),1,wx.EXPAND,1)
        sizer.Add(wx.StaticText(mnpnl, wx.ID_ANY,'  Image filter'))
        flterInp = G2G.ValidatedTxtCtrl(mnpnl,self.params,'filter',
                                        OnLeave=self.ShowMatchingFiles)
        sizer.Add(flterInp)
        mnsizer.Add(sizer,0,wx.EXPAND,0)

        self.ListBox = wx.ListBox(mnpnl,size=(-1,100))
        mnsizer.Add(self.ListBox,1,wx.EXPAND,1)
        self.ShowMatchingFiles(self.params['filter'])

        # box for output selections
        lbl = wx.StaticBox(mnpnl, wx.ID_ANY, "Output settings")
        lblsizr = wx.StaticBoxSizer(lbl, wx.VERTICAL)
        sizer = wx.BoxSizer(wx.HORIZONTAL)
        sizer.Add(wx.StaticText(mnpnl, wx.ID_ANY,'Write to: '),0,WACV)
        fInp3 = G2G.ValidatedTxtCtrl(mnpnl,self.params,'outdir',notBlank=False,size=(300,-1))
        sizer.Add(fInp3,1,wx.EXPAND)
        btn3 = wx.Button(mnpnl,  wx.ID_ANY, "Browse")
        btn3.Bind(wx.EVT_BUTTON, OnBrowse)
        sizer.Add(btn3,0,WACV)
        lblsizr.Add(sizer,0,wx.EXPAND)
        sizer = wx.BoxSizer(wx.HORIZONTAL)
        sizer.Add(wx.StaticText(mnpnl, wx.ID_ANY,'Select format(s):'))
        # format choice selection
        usedfmt = []
        self.multipleFmtChoices = {}
        for dfmt in sorted(self.fmtlist[0]):
            sizer.Add((6,2)) # add a bit of extra space
            fmt = dfmt[1:]
            self.params[fmt] = False
            if fmt in usedfmt: # is extension used more than once
                self.multipleFmtChoices[fmt] = None
            else:
                usedfmt.append(fmt)
                btn = G2G.G2CheckBox(mnpnl,dfmt,self.params,fmt,
                                     OnChange=self.TestInput)
                sizer.Add(btn)
        lblsizr.Add(sizer)
        sizer = wx.BoxSizer(wx.HORIZONTAL)
        sizer.Add(wx.StaticText(mnpnl, wx.ID_ANY,'Separate dir for each format: '))
        self.params['SeparateDir'] = False
        sizer.Add(G2G.G2CheckBox(mnpnl,'',self.params,'SeparateDir'))
        lblsizr.Add(sizer)
        if self.AutoScales:
            sizer = wx.BoxSizer(wx.HORIZONTAL)
            autoscale = wx.CheckBox(mnpnl,label='Do autoscaling with:')
            autoscale.Bind(wx.EVT_CHECKBOX,OnAutoScale)
            sizer.Add(autoscale,0,WACV)
            scalename = wx.ComboBox(mnpnl,value=self.AutoScaleName,choices=list(self.AutoScales.keys()),
                style=wx.CB_READONLY|wx.CB_DROPDOWN)
            scalename.Bind(wx.EVT_COMBOBOX,OnAutoScaleName)
            sizer.Add(scalename,0,WACV)
            sizer.Add(wx.StaticText(mnpnl,label=' to '),0,WACV)
            scaleval = G2G.ValidatedTxtCtrl(mnpnl,self.Scale,0,nDig=(10,2),xmin=1.)
            sizer.Add(scaleval,0,WACV)
            lblsizr.Add(sizer,0)
        #ToDO: Autonormalize, parm name?, scaling value?
        sizer = wx.BoxSizer(wx.HORIZONTAL)
        sizer.Add(wx.StaticText(mnpnl, wx.ID_ANY,'Autocompute PDF:'),0,WACV)
        sizer.Add(G2G.G2CheckBox(mnpnl,'',self.params,'ComputePDF',OnChange=showPDFctrls))
        lbl4a = wx.StaticText(mnpnl, wx.ID_ANY,'Max detector distance: ')
        sizer.Add(lbl4a,0,WACV)
        fInp4a = G2G.ValidatedTxtCtrl(mnpnl,self.params,'pdfDmax',xmin=0.0)
        sizer.Add(fInp4a,0,WACV)
        cOpt = G2G.G2CheckBox(mnpnl,'Optimize',self.params,'optPDF')
        sizer.Add(cOpt)
        lblsizr.Add(sizer,0)
        sizer = wx.BoxSizer(wx.HORIZONTAL)
        lbl4 = wx.StaticText(mnpnl, wx.ID_ANY,'PDF control: ')
        sizer.Add(lbl4,0,WACV)
        fInp4 = G2G.ValidatedTxtCtrl(mnpnl,self.params,'pdfprm',notBlank=True,size=(300,-1),
                                     OnLeave=scanPDFprm)
        sizer.Add(fInp4,1,wx.EXPAND)
        btn4 = wx.Button(mnpnl,  wx.ID_ANY, "Browse")
        btn4.Bind(wx.EVT_BUTTON, OnBrowse)
        sizer.Add(btn4,0,WACV)
        lblsizr.Add(sizer,0,wx.EXPAND)
        mnsizer.Add(lblsizr,0,wx.EXPAND,1)
        # buttons on bottom
        mnsizer.Add(wx.StaticText(mnpnl, wx.ID_ANY,'AutoIntegration controls'),0,wx.TOP,5)
        sizer = wx.BoxSizer(wx.HORIZONTAL)
        sizer.Add((20,-1))
        self.btnstart = wx.Button(mnpnl,  wx.ID_ANY, "Start")
        self.btnstart.Bind(wx.EVT_BUTTON, OnStart)
        sizer.Add(self.btnstart)
        self.btnreset = wx.Button(mnpnl,  wx.ID_ANY, "Reset")
        self.btnreset.Bind(wx.EVT_BUTTON, OnReset)
        sizer.Add(self.btnreset)
        sizer.Add((20,-1),wx.EXPAND,1)
        self.btnclose = wx.Button(mnpnl,  wx.ID_ANY, "Close")
        self.btnclose.Bind(wx.EVT_BUTTON, OnQuit)
        sizer.Add(self.btnclose)
        sizer.Add((20,-1))
        mnsizer.Add(sizer,0,wx.EXPAND|wx.BOTTOM|wx.TOP,5)
        # finish up window
        mnpnl.SetSizer(mnsizer)
        OnRadioSelect(None) # disable widgets
        mnsizer.Fit(self)
        self.CenterOnParent()
        self.Show()
        showPDFctrls(None)

    def TestInput(self,event):
        for fmt in self.multipleFmtChoices:
            if not self.params[fmt]: continue
            if self.multipleFmtChoices[fmt]: continue
            choices = []
            for f,l in zip(self.fmtlist[0],self.fmtlist[1]):
                if f[1:] == fmt: choices.append(l)
            if len(choices) < 2:
                print('Error: why no choices in TestInput?')
                return
            # select the format here
            dlg = G2G.G2SingleChoiceDialog(self,
                        'There is more than one format with a '+
                        '.{} output. Choose the one to use'.format(fmt),
                        'Choose output format',choices)
            dlg.clb.SetSelection(0)  # force a selection
            if dlg.ShowModal() == wx.ID_OK and dlg.GetSelection() >= 0:
                self.multipleFmtChoices[fmt] = choices[dlg.GetSelection()]
                dlg.Destroy()
            else:
                dlg.Destroy()
                return

    def checkPDFprm(self,ShowContents=False):
        '''Read in the PDF (.pdfprm) parameter file and check for problems.
        If ShowContents is True, a formatted text version of some of the file
        contents is returned. If errors are found, the return string will contain
        the string "Error:" at least once.
        '''
        self.pdfControls = {}
        msg = ''
        File = None
        try:
            File = open(self.params['pdfprm'],'r')
            S = File.readline()
            while S:
                if '#' in S:
                    S = File.readline()
                    continue
                key,val = S.split(':',1)
                try:
                    self.pdfControls[key] = eval(val)
                except:
                    self.pdfControls[key] = val
                S = File.readline()
        except Exception as err:
            msg += 'PDF Processing Error: error with open or read of {}'.format(self.params['pdfprm'])
            if GSASIIpath.GetConfigValue('debug'):
                print('DBG_'+msg)
                print('DBG_'+err)
            self.pdfControls = {}
            return msg
        finally:
            if File: File.close()
        formula = ''
        for el in self.pdfControls['ElList']:
            if self.pdfControls['ElList'][el]['FormulaNo'] <= 0: continue
            if formula: formula += ' '
            formula += '{}({:.1f})'.format(el,self.pdfControls['ElList'][el]['FormulaNo'])
        if not formula:
            msg += 'Error: no chemical formula in file'
        for key in ['Sample Bkg.','Container','Container Bkg.']:
            if key not in self.pdfControls:
                if msg: msg += '\n'
                msg += 'Error: missing key in self.pdfControls: '+key
                continue
        if msg or not ShowContents: return msg  # stop on error
        msg += 'Default formula: '+formula+'\n'
        for key in ['Sample Bkg.','Container','Container Bkg.']:
            name = self.pdfControls[key]['Name']
            mult = self.pdfControls[key].get('Mult',0.0)
            if not name: continue
            msg += '\n{}: {:.2f} * "{}"'.format(key,mult,name)
            if not G2gd.GetGPXtreeItemId(self.G2frame,self.G2frame.root,name):
                msg += ' *** missing ***'
        return msg

    def SetSourceDir(self,event):
        '''Use a dialog to get a directory for image files
        '''
        dlg = wx.DirDialog(self, 'Select directory for image files',
                        self.params['readdir'],wx.DD_DEFAULT_STYLE)
        dlg.CenterOnParent()
        try:
            if dlg.ShowModal() == wx.ID_OK:
                self.params['readdir'] = dlg.GetPath()
            self.readDir.SetValue(self.params['readdir'])
            self.ShowMatchingFiles(None)
        finally:
            dlg.Destroy()
        return

    def ShowMatchingFiles(self,value,invalid=False,**kwargs):
        '''Find and show images in the tree and the image files matching the image
        file directory (self.params['readdir']) and the image file filter
        (self.params['filter']) and add this information to the GUI list box
        '''
        G2frame = self.G2frame
        if invalid: return
        msg = ''
        if self.PreventReEntryShowMatch: return
        self.PreventReEntryShowMatch = True
        imageFileList = []
        for img in G2gd.GetGPXtreeDataNames(G2frame,['IMG ']):
            imgId = G2gd.GetGPXtreeItemId(G2frame,G2frame.root,img)
            size,imagefile,imagetag = G2frame.GPXtree.GetImageLoc(imgId)
            if imagefile not in imageFileList: imageFileList.append(imagefile)
            if img not in G2frame.IntegratedList:
                if msg: msg += '\n'
                msg += '  ' + img
        if msg: msg = "Loaded images to integrate:\n" + msg + "\n"
        msg1 = ""
        try:
            if os.path.exists(self.params['readdir']):
                imageList = sorted(
                    glob.glob(os.path.join(self.params['readdir'],self.params['filter'])))
                if not imageList:
                    msg1 = 'Warning: No files match search string '+os.path.join(self.params['readdir'],self.params['filter'])
                else:
                    for fil in imageList:
                        if fil not in imageFileList: msg1 += '\n  '+fil
                    if msg1:
                        msg += 'Files to integrate from '+os.path.join(self.params['readdir'],self.params['filter'])+msg1
                    else:
                        msg += 'No files found to read in '+self.params['readdir']
            else:
                msg += 'Warning: does not exist: '+self.params['readdir']
        except IndexError:
            msg += 'Error searching for files named '+os.path.join(self.params['readdir'],self.params['filter'])
        self.ListBox.Clear()
        self.ListBox.AppendItems(msg.split('\n'))
        self.PreventReEntryShowMatch = False
        return

    def OnPause(self):
        '''Respond to Pause, changes text on button/Status line, if needed
        Stops timer
        self.Pause should already be True
        '''
        if self.timer.IsRunning(): self.timer.Stop()
        if self.btnstart.GetLabel() == 'Restart':
            return
        if self.btnstart.GetLabel() != 'Resume':
            print('\nPausing autointegration\n')
            self.btnstart.SetLabel('Resume')
            self.Status.SetStatusText(
                    'Press Resume to continue integration or Reset to prepare to reintegrate all images')
        self.Pause = True

    def IntegrateImage(self,img,useTA=None,useMask=None):
        '''Integrates a single image. Ids for created PWDR entries (more than one is possible)
        are placed in G2frame.IntgOutList
        '''
        G2frame = self.G2frame
        imgId = G2gd.GetGPXtreeItemId(G2frame,G2frame.root,img)
        G2frame.Image = imgId
        G2frame.PickId = G2gd.GetGPXtreeItemId(G2frame,G2frame.Image, 'Image Controls')
        # do integration
        size,imagefile,imagetag = G2frame.GPXtree.GetImageLoc(imgId)
        if self.AutoScale:
            Comments = G2frame.GPXtree.GetItemPyData(G2gd.GetGPXtreeItemId(
                G2frame,imgId, 'Comments'))
            for comment in Comments:
                if '=' in comment:
                    name,val = comment.split('=',1)
                    if name == self.AutoScaleName:
                        val = float(val)
                        if val > 0.:
                            Scale = self.Scale[0]/val
                        break
        masks = G2frame.GPXtree.GetItemPyData(
            G2gd.GetGPXtreeItemId(G2frame,G2frame.Image, 'Masks'))
        data = G2frame.GPXtree.GetItemPyData(G2frame.PickId)
        # simulate a Image Controls press, since that is where the
        # integration is hidden
        UpdateImageControls(G2frame,data,masks,useTA=useTA,useMask=useMask,IntegrateOnly=True)
        G2frame.IntegratedList.append(img) # note this as integrated
        # split name and control number
        try:
            s = re.split(r'(\d+)\Z',os.path.split(os.path.splitext(imagefile)[0])[1])
        except AttributeError: # not sure why, but sometimes imagefile is a list here (should not be)!
            s = re.split(r'(\d+)\Z',os.path.split(os.path.splitext(imagefile[0])[0])[1])
        namepre = s[0]
        if len(s) > 1:
            namenum = s[1]
        else:
            namenum = ''
        for Id in G2frame.IntgOutList: # loop over newly created PWDR entry(ies)
            # save the created PWDR tree names so that a reset can delete them
            G2frame.Image = Id
            treename = G2frame.GPXtree.GetItemText(Id)
            G2frame.AutointPWDRnames.append(treename)
            # write out the images in the selected formats
            Sdata = G2frame.GPXtree.GetItemPyData(G2gd.GetGPXtreeItemId(G2frame,Id, 'Sample Parameters'))
            if self.AutoScale:
                print ('Rescale by %.4f'%(Scale))
                y,w = G2frame.GPXtree.GetItemPyData(Id)[1][1:3]
                y *= Scale
                w /= Scale**2
            # determine the name for the current file
            fileroot = namepre
            if len(G2frame.IntgOutList) > 1:
                fileroot += "_AZM"
                if 'Azimuth' in Sdata:
                    fileroot += str(int(10*Sdata['Azimuth']))
                fileroot += "_"
            fileroot += namenum
            # loop over selected formats
            for fmt in self.params:
                if not self.params[fmt]: continue
                if '.'+fmt not in self.fmtlist[0]: continue
                if self.params['SeparateDir']:
                    subdir = fmt
                else:
                    subdir = ''
                hint = ''
                if self.multipleFmtChoices.get(fmt):
                    hint = self.multipleFmtChoices.get(fmt)
                fil = os.path.join(self.params['outdir'],subdir,fileroot)
                if self.ImageType == 'SASD':
                    ffil = fil + '.' + fmt
                    for obj in G2frame.exporterlist:
                        #print(obj.extension,obj.exporttype)
                        if obj.extension == '.'+fmt and 'sasd' in obj.exporttype:
                            if hint and hint not in obj.formatName: continue
                            try:
                                obj.currentExportType = 'sasd'
                                obj.loadTree()
                                obj.Writer(treename,ffil)
                                print('wrote file '+ffil)
                                break
                            except AttributeError:
                                continue
                            except Exception as msg:
                                print(f'Export Routine for .{fmt} failed\nerror={msg}.')
                    else:
                        print(f'{fmt} not found: unexpected error')
                else:
                    G2IO.ExportPowder(G2frame,treename,fil+'.x','.'+fmt,hint=hint) # dummy extension (.x) is replaced before write)

    def EnableButtons(self,flag):
        '''Relabels and enable/disables the buttons at window bottom when auto-integration is running
        '''
        # for unclear reasons disabling these buttons causes OnRadioSelect to be invoked
        # on windows
        if sys.platform != "win32":
            for item in (self.btnstart,self.btnreset,self.btnclose): item.Enable(flag)
        self.btnstart.SetLabel('Pause')
        wx.Yield()

    def ResetFromTable(self,dist):
        '''Sets integration parameters based on values from
        the lookup table
        '''
        #dist = self.controlsDict['distance']
        interpDict,imgctrl,immask = self.Evaluator(dist) # interpolated calibration values
        if GSASIIpath.GetConfigValue('debug'):
            print ('DBG_interpolated values: ',interpDict)
        self.ImageControls = ReadControls(imgctrl)
        self.ImageControls.update(interpDict)
        self.ImageControls['showLines'] = True
        self.ImageControls['ring'] = []
        self.ImageControls['rings'] = []
        self.ImageControls['ellipses'] = []
        self.ImageControls['setDefault'] = False
        for i in 'range','size','GonioAngles':
            if i in self.ImageControls:
                del self.ImageControls[i]
        # load copy of Image Masks
        if immask:
            self.ImageMasks = ReadMask(immask)
            if list(self.ImageMasks['Thresholds'][0]) == self.ImageMasks['Thresholds'][1]:     #avoid copy of unchanged thresholds
                del self.ImageMasks['Thresholds']
        else:
            self.ImageMasks = {'Points':[],'Rings':[],'Arcs':[],'Polygons':[],'Frames':[],
                'SpotMask':{'esdMul':3.,'spotMask':None},}

    def StartLoop(self):
        '''Prepare to start autointegration timer loop.
        Save current Image params for use in future integrations
        also label the window so users understand what is being used
        '''
        print('\nStarting new autointegration\n')
        G2frame = self.G2frame
        # show current IMG base
        if self.params['Mode'] != 'table':
            self.useActive.SetLabel("Active Image: "+
                                    G2frame.GPXtree.GetItemText(self.imageBase))
            # load copy of Image Controls from current image and clean up
            # items that should not be copied
            self.ImageControls = copy.deepcopy(
                G2frame.GPXtree.GetItemPyData(G2gd.GetGPXtreeItemId(
                    G2frame,self.imageBase, 'Image Controls')))
            self.ImageControls['showLines'] = True
            self.ImageControls['ring'] = []
            self.ImageControls['rings'] = []
            self.ImageControls['ellipses'] = []
            self.ImageControls['setDefault'] = False
            del self.ImageControls['range']
            del self.ImageControls['size']
            del self.ImageControls['GonioAngles']
            # load copy of Image Masks, keep thresholds
            self.ImageMasks = copy.deepcopy(
                G2frame.GPXtree.GetItemPyData(
                    G2gd.GetGPXtreeItemId(G2frame,self.imageBase, 'Masks')))
            self.Thresholds = self.ImageMasks['Thresholds'][:]
            if list(self.Thresholds[0]) == self.Thresholds[1]:     #avoid copy of unchanged thresholds
                del self.ImageMasks['Thresholds']
        # make sure all output directories exist
        if self.params['SeparateDir']:
            for dfmt in self.fmtlist[0]:
                if not self.params[dfmt[1:]]: continue
                dir = os.path.join(self.params['outdir'],dfmt[1:])
                if not os.path.exists(dir): os.makedirs(dir)
        else:
            if not os.path.exists(self.params['outdir']):
                os.makedirs(self.params['outdir'])
        if self.Reset: # special things to do after Reset has been pressed
            self.G2frame.IntegratedList = []

            if self.params['Mode'] != 'table': # reset controls and masks for all IMG items in tree to master
                for img in G2gd.GetGPXtreeDataNames(G2frame,['IMG ']):
                    # update controls from master
                    controlsDict = G2frame.GPXtree.GetItemPyData(
                        G2gd.GetGPXtreeItemId(G2frame,self.imageBase, 'Image Controls'))
                    controlsDict.update(self.ImageControls)
                    # update masks from master
                    ImageMasks = G2frame.GPXtree.GetItemPyData(
                        G2gd.GetGPXtreeItemId(G2frame,self.imageBase, 'Masks'))
                    ImageMasks.update(self.ImageMasks)
            # delete all PWDR items created after last Start was pressed
            idlist = []
            item, cookie = G2frame.GPXtree.GetFirstChild(G2frame.root)
            while item:
                itemName = G2frame.GPXtree.GetItemText(item)
                if itemName in G2frame.AutointPWDRnames:
                    idlist.append(item)
                item, cookie = G2frame.GPXtree.GetNextChild(G2frame.root, cookie)
            for item in idlist:
                G2frame.GPXtree.Delete(item)
            wx.Yield()
            self.Reset = False
        G2frame.AutointPWDRnames = [] # list of created PWDR tree item names
        G2frame.AutointPDFnames = [] # list of created PWDR tree item names
        # check that AutoPDF input is OK, offer chance to use alternate PWDRs if referenced ones
        # are not present
        if self.params['ComputePDF']:
            msg = self.checkPDFprm()
            if 'Error:' in msg:
                print(msg)
                return True
            fileList = []
            Id, cookie = G2frame.GPXtree.GetFirstChild(G2frame.root)
            while Id:
                name = G2frame.GPXtree.GetItemText(Id)
                if name.startswith('PWDR '): fileList.append(name)
                Id, cookie = G2frame.GPXtree.GetNextChild(G2frame.root, cookie)
            if not fileList:
                print(msg)
                print('No PWDR entries to select')
                return True
            for key in ['Sample Bkg.','Container','Container Bkg.']:
                name = self.pdfControls[key]['Name']
                if not name: continue
                if not G2gd.GetGPXtreeItemId(G2frame,G2frame.root,name):
                    indx = G2G.ItemSelector(fileList, self, header='Select PWDR item',
                                    title='Select a PWDR tree item for '+key+'\n(or cancel to quit)')
                    if indx is None:
                        print('No PWDR entry selected for '+key)
                        return True
                    self.pdfControls[key]['Name'] = fileList[indx]
        return False

    def OnTimerLoop(self,event):
        '''A method that is called every :meth:`PollTime` seconds that is
        used to check for new files and process them. Integrates new images.
        Also optionally sets up and computes PDF.
        This is called only after the "Start" button is pressed (then its label reads "Pause").
        '''
        def AutoIntegrateImage(imgId,useTA=None,useMask=None):
            '''Integrates an image that has been read into the data tree and updates the
            AutoInt window.
            '''
            img = G2frame.GPXtree.GetItemText(imgId)
            controlsDict = G2frame.GPXtree.GetItemPyData(
                G2gd.GetGPXtreeItemId(G2frame,imgId, 'Image Controls'))
            ImageMasks = G2frame.GPXtree.GetItemPyData(
                G2gd.GetGPXtreeItemId(G2frame,imgId, 'Masks'))
            if self.params['Mode'] == 'table': # look up parameter values from table
                useTA = None        #force remake of x,y-->2th,azm map
                self.ResetFromTable(controlsDict['setdist'])
            # update controls from master
            controlsDict.update(self.ImageControls)
            # update masks from master w/o Thresholds
            ImageMasks.update(self.ImageMasks)
            self.EnableButtons(False)
            try:
                self.IntegrateImage(img,useTA=useTA,useMask=useMask)
            finally:
                self.EnableButtons(True)
            self.G2frame.oldImagefile = '' # mark image as changed; reread as needed
            wx.Yield()
            self.ShowMatchingFiles(self.params['filter'])
            wx.Yield()

        def AutoComputePDF(imgId):
            '''Computes a PDF for a PWDR data tree tree item
            '''
            for pwdr in G2frame.AutointPWDRnames[:]:
                if not pwdr.startswith('PWDR '): continue
                if pwdr in G2frame.AutointPDFnames: continue
                PWid = G2gd.GetGPXtreeItemId(G2frame,G2frame.root,pwdr)
                controlsDict = G2frame.GPXtree.GetItemPyData(
                    G2gd.GetGPXtreeItemId(G2frame,imgId, 'Image Controls'))
                if self.params['pdfDmax'] != 0 and controlsDict['distance'] > self.params['pdfDmax']:
                    print('Skipping PDF for '+pwdr+' due to detector position')
                    continue
                # Setup PDF
                Data = G2frame.GPXtree.GetItemPyData(PWid)[1]
                pwdrMin = np.min(Data[1])
                Parms = G2frame.GPXtree.GetItemPyData(G2gd.GetGPXtreeItemId(
                    G2frame,PWid,'Instrument Parameters'))[0]
                fullLimits = G2frame.GPXtree.GetItemPyData(G2gd.GetGPXtreeItemId(
                    G2frame,PWid,'Limits'))[0]
                if 'C' in Parms['Type'][0]:
                    qMax = tth2q(fullLimits[1],G2mth.getWave(Parms))
                else:
                    qMax = tof2q(fullLimits[0],Parms['difC'][1])
                Qlimits = [0.9*qMax,qMax]

                item = pwdr
                Comments = G2frame.GPXtree.GetItemPyData(G2gd.GetGPXtreeItemId(
                    G2frame,imgId, 'Comments'))
                ElList = {}
                sumnum = 1.0
                for item in Comments:           #grab chemical formula from Comments, if there
                    if 'formula' in item[:15].lower():
                        formula = item.split('=')[1].split()
                        elems = formula[::2]
                        nums = formula[1::2]
                        formula = zip(elems,nums)
                        sumnum = 0.
                        for [elem,num] in formula:
                            ElData = G2elem.GetElInfo(elem,Parms)
                            ElData['FormulaNo'] = float(num)
                            sumnum += float(num)
                            ElList[elem] = ElData
                PDFnames = G2gd.GetGPXtreeDataNames(G2frame,['PDF ',])
                PDFid = G2obj.CreatePDFitems(G2frame,pwdr,ElList.copy(),Qlimits,sumnum,pwdrMin,PDFnames)
                if not PDFid: continue
                PDFdata = G2frame.GPXtree.GetItemPyData(G2gd.GetGPXtreeItemId(
                    G2frame,PDFid, 'PDF Controls'))
                PDFdata.update(copy.deepcopy(self.pdfControls))
                if ElList: PDFdata['ElList'] = ElList # override with formula from comments, if present
                PDFdata['Sample']['Name'] = pwdr
                # compute PDF
                wx.Yield()
                G2pdG.computePDF(G2frame,PDFdata)
                wx.Yield()
                G2frame.PatternId = PDFid
                G2plt.PlotISFG(G2frame,PDFdata,newPlot=False,plotType='G(R)')
                if self.params['optPDF']:
                    G2pdG.OptimizePDF(G2frame,PDFdata,maxCycles=10,)
                    wx.Yield()
                    G2plt.PlotISFG(G2frame,PDFdata,newPlot=False,plotType='G(R)')
                G2frame.AutointPDFnames.append(pwdr)
                # save names of PDF entry to be deleted later if needed
                G2frame.AutointPWDRnames.append(G2frame.GPXtree.GetItemText(PDFid))

        G2frame = self.G2frame
        try:
            self.currImageList = sorted(
                glob.glob(os.path.join(self.params['readdir'],self.params['filter'])))
            self.ShowMatchingFiles(self.params['filter'])
        except IndexError:
            self.currImageList = []
            return

        if self.PreventReEntryTimer: return
        self.PreventReEntryTimer = True
        imageFileList = []
        # integrate the images that have already been read in, but
        # have not yet been processed
        oldData = {'tilt':0.,'distance':0.,'rotation':0.,'center':[0.,0.],'DetDepth':0.,'azmthOff':0.}
        oldMhash = 0
        if 'useTA' not in dir(self):    #initial definition; reuse if after Resume
            self.useTA = None
            self.useMask = None
        for img in G2gd.GetGPXtreeDataNames(G2frame,['IMG ']):
            imgId = G2gd.GetGPXtreeItemId(G2frame,G2frame.root,img)
            size,imagefile,imagetag = G2frame.GPXtree.GetImageLoc(imgId)
            # Create a list of image files that have been read in
            if imagefile not in imageFileList: imageFileList.append(imagefile)
            # skip if already integrated
            if img in G2frame.IntegratedList: continue
            Data = G2frame.GPXtree.GetItemPyData(
                G2gd.GetGPXtreeItemId(G2frame,imgId, 'Image Controls'))
            sameTA = True
            for item in ['tilt','distance','rotation','center','DetDepth','azmthOff']:
                if Data[item] != oldData[item]:
                    sameTA = False
            if not sameTA:
                t0 = time.time()
                self.useTA = G2img.MakeUseTA(Data,blkSize)
                print(' Use new image controls; xy->th,azm mtime: %.3f'%(time.time()-t0))
            Mask = G2frame.GPXtree.GetItemPyData(
                G2gd.GetGPXtreeItemId(G2frame,imgId, 'Masks'))
            Mhash = copy.deepcopy(Mask)
            Mhash.pop('Thresholds')
            Mhash = hash(str(Mhash))
            if  Mhash != oldMhash:
                t0 = time.time()
                self.useMask = G2img.MakeUseMask(Data,Mask,blkSize)
                print(' Use new mask; make mask time: %.3f'%(time.time()-t0))
                oldMhash = Mhash
            AutoIntegrateImage(imgId,self.useTA,self.useMask)
            oldData = Data
            if self.pdfControls: AutoComputePDF(imgId)
            self.Pause |= G2frame.PauseIntegration
            if self.Pause:
                self.OnPause()
                self.PreventReEntryTimer = False
                self.Raise()
                return

        # loop over image files matching glob, reading in any new ones
        if self.useTA is None or self.useMask is None:
            print('Integration will not be fast; there is no beginning image controls')     #TODO: work this out??
        for newImage in self.currImageList:
            if newImage in imageFileList or self.Pause: continue # already read?
            for imgId in G2IO.ReadImages(G2frame,newImage):
                AutoIntegrateImage(imgId,self.useTA,self.useMask)
                if self.pdfControls: AutoComputePDF(imgId)
                self.Pause |= G2frame.PauseIntegration
                if self.Pause:
                    self.OnPause()
                    self.PreventReEntryTimer = False
                    self.Raise()
                    return
        if GSASIIpath.GetConfigValue('debug'):
            import datetime
            print ("DBG_Timer tick at {:%d %b %Y %H:%M:%S}\n".format(datetime.datetime.now()))
        self.PreventReEntryTimer = False
        self.Raise()

def DefineEvaluator(dlg):
    '''Creates a function that provides interpolated values for a given distance value
    '''
    def Evaluator(dist):
        '''Interpolate image parameters for a supplied distance value

        :param float dist: distance to use for interpolation
        :returns: a list with 3 items:

          * a dict with interpolated parameter values,
          * the closest imctrl and
          * the closest maskfile (or None)
        '''
        x = np.array([float(i) for i in parms[0]])
        closest = abs(x-dist).argmin()
        D = {'setdist':dist}
        imctfile = IMfileList[closest]
        if parms[-1][closest].lower() != '(none)':
            maskfile = parms[-1][closest]
        else:
            maskfile = None
        for c in range(1,cols-1):
            lbl = ParmList[c]
            if lbl in nonInterpVars:
                if lbl in ['outChannels',]:
                    D[lbl] = int(float(parms[c][closest]))
                else:
                    D[lbl] = float(parms[c][closest])
            else:
                y = np.array([float(i) for i in parms[c]])
                D[lbl] = np.interp(dist,x,y)
        # full integration when angular range is 0
        D['fullIntegrate'] = (D['LRazimuth_min'] == D['LRazimuth_max'])
        # conversion for paired values
        for a,b in ('center_x','center_y'),('LRazimuth_min','LRazimuth_max'),('IOtth_min','IOtth_max'):
            r = a.split('_')[0]
            D[r] = [D[a],D[b]]
            if r in ['LRazimuth',]:
                D[r] = [int(D[a]),int(D[b])]
            del D[a]
            del D[b]
        return D,imctfile,maskfile
    # save local copies of values needed in Evaluator
    parms = dlg.ReadImageParmTable()
    IMfileList = dlg.IMfileList
    cols = dlg.list.GetColumnCount()
    ParmList = dlg.ParmList
    nonInterpVars = dlg.nonInterpVars
    return Evaluator

class IntegParmTable(wx.Dialog):
    '''Creates a dialog window with a table of integration parameters.
    :meth:`ShowModal` will return wx.ID_OK if the process has been successful.
    In this case, :func:`DefineEvaluator` should be called to obtain a function that
    creates a dictionary with interpolated parameter values.
    '''
    ParmList = ('setdist','distance','center_x','center_y','wavelength','tilt','rotation','DetDepth',
            'LRazimuth_min','LRazimuth_max','IOtth_min','IOtth_max','outChannels',
            'maskfile',
            )
    nonInterpVars = ('tilt','rotation','LRazimuth_min','LRazimuth_max','IOtth_min','IOtth_max',
                     'outChannels')  # values in this list are taken from nearest rather than interpolated
    HeaderList = ('Set Dist','Calib Dist','X cntr','Y cntr','wavelength','tilt','rotation','DetDepth',
            'Azimuth min','Azimuth max','2Th min','2Th max','Int. pts',
            'Mask File',
            )
    def __init__(self,parent,parms=None,IMfileList=None,readFileList=None):
        self.G2frame = parent.G2frame
        dlg = None
        pth = ''
        wx.Dialog.__init__(self,parent,style=wx.RESIZE_BORDER|wx.DEFAULT_DIALOG_STYLE)
        if readFileList:
            self.parms,self.IMfileList = self.ReadFiles(readFileList)
        elif parms:
            self.parms = parms # list of values by column
            self.IMfileList = IMfileList # list of .imctrl file names for each entry in table
        else:
            self.parms = [] # list of values by column
            self.IMfileList = [] # list of .imctrl file names for each entry in table
            files = []
            try:
                pth = G2G.GetImportPath(self.G2frame)
                if not pth: pth = '.'
                dlg = wx.FileDialog(parent, 'Read previous table or build new table by selecting image control files', pth,
                    style=wx.FD_OPEN| wx.FD_MULTIPLE,
                    wildcard='Integration table (*.imtbl)|*.imtbl|image control files (.imctrl)|*.imctrl')
                dlg.CenterOnParent()
                if dlg.ShowModal() == wx.ID_OK:
                    files = dlg.GetPaths()
                    self.parms,self.IMfileList = self.ReadFiles(files)
            finally:
                if dlg: dlg.Destroy()
            if not files:
                wx.CallAfter(self.EndModal,wx.ID_CANCEL)
                return
        mainSizer = wx.BoxSizer(wx.VERTICAL)
        self.list = ImgIntLstCtrl(self, wx.ID_ANY,style=wx.LC_REPORT| wx.BORDER_SUNKEN)
        mainSizer.Add(self.list,1,wx.EXPAND,1)
        btnsizer = wx.BoxSizer(wx.HORIZONTAL)
        btn = wx.Button(self, wx.ID_OK)
        btnsizer.Add(btn)
        btn = wx.Button(self, wx.ID_ANY,'Save as file')
        btn.Bind(wx.EVT_BUTTON,self._onSave)
        btnsizer.Add(btn)
        btn = wx.Button(self, wx.ID_CLOSE,'Quit')
        btn.Bind(wx.EVT_BUTTON,self._onClose)
        btnsizer.Add(btn)
        mainSizer.Add(btnsizer, 0, wx.ALIGN_CENTER|wx.ALL, 5)
        self.SetSizer(mainSizer)
        self.list.FillList(self.parms)

    def ReadFiles(self,files):
        '''Reads a list of .imctrl files or a single .imtbl file
        '''
        tmpDict = {}
        if not files: return
        # option 1, a dump from a previous save
        if os.path.splitext(files[0])[1] == '.imtbl':
            fp = open(files[0],'r')
            S = fp.readline()
            while S:
                if S[0] != '#':
                    [key,val] = S[:-1].split(':',1)
                    tmpDict[key] = eval(val)
                S = fp.readline()
            fp.close()
            # delete entries where files do not exist
            m1 = [i for i,f in enumerate(tmpDict['filenames']) if not os.path.exists(f)]
            if m1:
                print('\nimctrl file not found:')
                for i in m1: print('\t#'+str(i)+': '+tmpDict['filenames'][i])
            m2 = [i for i,f in enumerate(tmpDict['maskfile']) if not (os.path.exists(f) or f.startswith('('))]
            if m2:
                print('\nmask file not found')
                for i in m2: print('\t#'+str(i)+': '+tmpDict['maskfile'][i])
            m3 = [i for i,d in enumerate(tmpDict['distance']) if d < 0]
            if m3:
                print('\nDropping entries due to negative distance: '+str(m3))
            m = sorted(set(m1 + m2 + m3))
            m.reverse()
            for c in m:
                for key in tmpDict:
                    del tmpDict[key][c]
            fileList = tmpDict.get('filenames','[]')
            parms = []
            if 'setdist' not in tmpDict:
                print(u'Old file, recreate before using: {}'.format(files[0]))
                return [[]],[]
            for key in self.ParmList:
                try:
                    float(tmpDict[key][0])
                    parms.append([str(G2fil.FormatSigFigs(val1,sigfigs=5)) for val1 in tmpDict[key]])
                except ValueError:
                    parms.append(tmpDict[key])
                except IndexError:
                    print('No valid image control entries read')
                    wx.CallAfter(self.EndModal,wx.ID_CANCEL)
                    return [[]],[]
            return parms,fileList
        # option 2, read in a list of files
        for file in files: # read all files; place in dict by distance
            imgDict = Read_imctrl(file)
            dist = imgDict.get('setdist',imgDict['distance'])
            if dist is None:
                print('Skipping old file, redo: {}'.format(file))
            tmpDict[dist] = imgDict
        parms = [[] for key in self.ParmList]
        fileList = []
        for d in sorted(tmpDict):
            fileList.append(tmpDict[d].get('filename'))
            if d is None: continue
            if d < 0: continue
            for i,key in enumerate(self.ParmList):
                val = tmpDict[d].get(key)
                try:
                    val = str(G2fil.FormatSigFigs(val,sigfigs=5))
                except:
                    val = str(val)
                parms[i].append(val)
        return parms,fileList

    def ReadImageParmTable(self):
        '''Reads possibly edited values from the ListCtrl table and returns a list
        of values for each column.
        '''
        rows = self.list.GetItemCount()
        cols = self.list.GetColumnCount()
        parms = []
        for c in range(cols):
            parms.append([])
            for r in range(rows):
                parms[c].append(self.list.GetItem(r,c).GetText())
        return parms

    def _onClose(self,event):
        'Called when Cancel button is pressed'
        self.EndModal(wx.ID_CANCEL)

    def _onSave(self,event):
        'Called when save button is pressed; creates a .imtbl file'
        fil = ''
        if self.G2frame.GSASprojectfile:
            fil = os.path.splitext(self.G2frame.GSASprojectfile)[0]+'.imtbl'
        dir,f = os.path.split(fil)
        pth = G2G.GetExportPath(self.G2frame)
        try:
            dlg = wx.FileDialog(self, 'Save table data as',
                        defaultDir=pth, defaultFile=f, style=wx.SAVE,
                        wildcard='G2 Image Param Table file (*.imtbl)|*.imtbl')
            dlg.CenterOnParent()
            if dlg.ShowModal() != wx.ID_OK: return
            fil = dlg.GetPath()
            fil = os.path.splitext(fil)[0]+'.imtbl'
        finally:
            dlg.Destroy()
        parms = self.ReadImageParmTable()
        print('Writing image parameter table as '+fil)
        fp = open(fil,'w')
        for c in range(len(parms)-1):
            lbl = self.ParmList[c]
            fp.write(lbl+': '+str([eval(i) for i in parms[c]])+'\n')
        lbl = self.ParmList[c+1]
        fp.write(lbl+': '+str(parms[c+1])+'\n')
        lbl = 'filenames'
        fp.write(lbl+': '+str(self.IMfileList)+'\n')
        fp.close()

class ImgIntLstCtrl(wx.ListCtrl, listmix.ListCtrlAutoWidthMixin,listmix.TextEditMixin):
    '''Creates a custom ListCtrl for editing Image Integration parameters
    '''
    def __init__(self, parent, ID, pos=wx.DefaultPosition,size=(1000,200),style=0):
        self.parent=parent
        wx.ListCtrl.__init__(self, parent, ID, pos, size, style)
        listmix.ListCtrlAutoWidthMixin.__init__(self)
        listmix.TextEditMixin.__init__(self)
        self.Bind(wx.EVT_LEFT_DCLICK, self.OnDouble)
        #self.Bind(wx.EVT_LIST_COL_CLICK, self.OnColClick)

    def FillList(self,parms):
        'Places the current parms into the table'
        # the use of InsertStringItem and SetStringItem are depricated in 4.0 but
        # I am not quite sure how to replace them with InsertItem and SetItem yet.
        # Perhaps switch to  ULC.UltimateListCtrl?
        #
        maxint = 2**31-1
        self.ClearAll()
        self.rowlen = len(self.parent.ParmList)
        for i,lbl in enumerate(self.parent.HeaderList):
            self.InsertColumn(i, lbl)
        for r,d in enumerate(parms[0]):
            if d is None: continue
            if d == 'None': continue
            if float(d) < 0: continue
            index = self.InsertStringItem(maxint, d)
            for j in range(1,len(parms)):
                self.SetStringItem(index, j, parms[j][r])
        for i,lbl in enumerate(self.parent.ParmList):
            self.SetColumnWidth(i, wx.LIST_AUTOSIZE)

    def OnDouble(self,evt):
        'respond to a double-click'
        self.CloseEditor()
        fil = '(none)'
        pth = G2G.GetImportPath(self.parent.G2frame)
        if not pth: pth = '.'
        try:
            dlg = wx.FileDialog(self, 'Select mask or control file to add (Press cancel if none)', pth,
                style=wx.FD_OPEN,wildcard='Add GSAS-II mask file (.immask)|*.immask|add image control file (.imctrl)|*.imctrl')
            dlg.CenterOnParent()
            if dlg.ShowModal() == wx.ID_OK:
                fil = dlg.GetPath()
        finally:
            dlg.Destroy()
        if os.path.splitext(fil)[1] != '.imctrl':
            self.SetStringItem(self.curRow, self.rowlen-1, fil)
            self.SetColumnWidth(self.rowlen-1, wx.LIST_AUTOSIZE)
        else:
            # insert or overwrite an instrument parameter set
            if not os.path.exists(fil):
                print('Does not exist: '+fil)
                return
            imgDict = Read_imctrl(fil)
            dist = imgDict['distance']
            parms = self.parent.ReadImageParmTable()
            x = np.array([float(i) for i in parms[0]])
            closest = abs(x-dist).argmin()
            closeX = x[closest]
            # fix IMfileList
            for c,lbl in enumerate(self.parent.ParmList):
                try:
                    vali = G2fil.FormatSigFigs(float(imgDict[lbl]),sigfigs=5)
                except ValueError:
                    vali = imgDict[lbl]
                if abs(closeX-dist) < 1.: # distance is within 1 mm, replace
                    parms[c][closest] = vali
                elif dist > closeX: # insert after
                    parms[c].insert(closest+1,vali)
                else:
                    parms[c].insert(closest,vali)
            if abs(closeX-dist) < 1.: # distance is within 1 mm, replace
                self.parent.IMfileList[closest] = fil
            elif dist > closeX: # insert after
                self.parent.IMfileList.insert(closest+1,fil)
            else:
                self.parent.IMfileList.insert(closest,fil)
            self.FillList(parms)
# Autointegration end
###########################################################################

def testColumnMetadata(G2frame):
    '''Test the column-oriented metadata parsing, as implemented at 1-ID, by showing results
    when using a .par and .lbls pair.

     * Select a .par file, if more than one in selected dir.
     * Select the .*lbls file, if more than one matching .par file.
     * Parse the .lbls file, showing errors if encountered; loop until errors are fixed.
     * Search for an image or a line in the .par file and show the results when interpreted

    See :func:`GSASIIfiles.readColMetadata` for more details.
    '''
    if not GSASIIpath.GetConfigValue('Column_Metadata_directory'):
        G2G.G2MessageBox(G2frame,'The configuration option for I-ID Metadata is not set.\n'+
                         'Please use the File/Preferences menu to set Column_Metadata_directory',
                         'Warning')
        return
    parFiles = glob.glob(os.path.join(GSASIIpath.GetConfigValue('Column_Metadata_directory'),'*.par'))
    if not parFiles:
        G2G.G2MessageBox(G2frame,'No .par files found in directory {}. '
                         .format(GSASIIpath.GetConfigValue('Column_Metadata_directory'))+
                         '\nThis is set by config variable Column_Metadata_directory '+
                         '(Set in File/Preferences menu).',
                         'Warning')
        return
    parList = []
    for parFile in parFiles:
        lblList = []
        parRoot = os.path.splitext(parFile)[0]
        for f in glob.glob(parRoot+'.*lbls'):
            if os.path.exists(f): lblList.append(f)
        if not len(lblList):
            continue
        parList.append(parFile)
    if len(parList) == 0:
        G2G.G2MessageBox(G2frame,'No .lbls or .EXT_lbls file found for .par file(s) in directory {}. '
                         .format(GSASIIpath.GetConfigValue('Column_Metadata_directory'))+
                         '\nThis is set by config variable Column_Metadata_directory '+
                         '(Set in File/Preferences menu).',
                         'Warning')
        return
    elif len(parList) == 1:
        parFile = parList[0]
    else:
        dlg = G2G.G2SingleChoiceDialog(G2frame,
                'More than 1 .par file found. (Better if only 1!). Choose the one to test in '+
                GSASIIpath.GetConfigValue('Column_Metadata_directory'),
                'Choose .par file', [os.path.split(i)[1] for i in parList])
        if dlg.ShowModal() == wx.ID_OK:
            parFile = parList[dlg.GetSelection()]
            dlg.Destroy()
        else:
            dlg.Destroy()
            return
    # got .par file; now work on .*lbls file
    lblList = []
    parRoot = os.path.splitext(parFile)[0]
    for f in glob.glob(parRoot+'.*lbls'):
        if os.path.exists(f): lblList.append(f)
    if not len(lblList):
        raise Exception('How did this happen! No .*lbls files for '+parFile)
    elif len(lblList) == 1:
        lblFile = lblList[0]
    else:
        dlg = G2G.G2SingleChoiceDialog(G2frame,
                'Select label file for .par file '+parFile,
                'Choose label file', [os.path.split(i)[1] for i in lblList])
        if dlg.ShowModal() == wx.ID_OK:
            lblFile = lblList[dlg.GetSelection()]
            dlg.Destroy()
        else:
            dlg.Destroy()
            return
    # parse the labels file
    errors = True
    while errors:
        labels,lbldict,keyCols,keyExp,errors = G2fil.readColMetadataLabels(lblFile)
        if errors:
            t = "Error reading file "+lblFile
            for l in errors:
                t += '\n'
                t += l
            t += "\n\nPlease edit the file and press OK (or Cancel to quit)"
            dlg = wx.MessageDialog(G2frame,message=t,
                caption="Read Error",style=wx.ICON_ERROR| wx.OK|wx.STAY_ON_TOP|wx.CANCEL)
            if dlg.ShowModal() != wx.ID_OK: return
    # request a line number, read that line
    dlg = G2G.SingleStringDialog(G2frame,'Read what',
                                 'Enter a line number or an image file name (-1=last line)',
                                 '-1',size=(400,-1))
    if dlg.Show():
        fileorline = dlg.GetValue()
        dlg.Destroy()
    else:
        dlg.Destroy()
        return
    # and report the generated key pairs in metadata dict
    linenum = None
    try:
        linenum = int(fileorline)
    except:
        imageName = os.path.splitext(os.path.split(fileorline)[1])[0]

    fp = open(parFile,'r')
    for iline,line in enumerate(fp):
        if linenum is not None:
            if iline == linenum:
                items = line.strip().split(' ')
                n = "Line {}".format(iline)
                break
            else:
                continue
        else:
            items = line.strip().split(' ')
            nameList = keyExp['filename'](*[items[j] for j in keyCols['filename']])
            if type(nameList) is str:
                if nameList != imageName: continue
                name = nameList
                break
            else:
                for name in nameList:
                    print (name,name == imageName)
                    if name == imageName:
                        n = "Image {} found in line {}".format(imageName,iline)
                        break # got a match
                else:
                    continue
                break
    else:
        if linenum is not None:
            n = "Line {}".format(iline)
        else:
            n = "Image {} not found. Reporting line {}".format(imageName,iline)
        items = line.strip().split(' ')
    fp.close()
    metadata = G2fil.evalColMetadataDicts(items,labels,lbldict,keyCols,keyExp,True)
    title = "Results: ("+n+")"
    t = ['Files: '+parFile,lblFile,' ']
    n = ["Named parameters:"]
    l = ['',"Labeled columns:"]
    for key in sorted(metadata):
        if key == "filename" or key.startswith('label_prm'): continue
        if key in keyCols:
            n += ["  {} = {}".format(key,metadata[key])]
        elif key in lbldict.values():
            l += ["  {} = {}".format(key,metadata[key])]
        else:
            t += [f"** Unexpected: {key}:{metadata[key]}"]
    if type(metadata['filename']) is str:
        l += ["","Filename: "+ metadata['filename']]
    else:
        l += ["","Filename(s): "]
        for i,j in enumerate(metadata['filename']):
            if i: l[-1] += ', '
            l[-1] += j
    t += n + l + ['','Unused columns:']
    usedCols = list(lbldict.keys())
    for i in keyCols.values(): usedCols += i
    for i in range(len(items)):
        if i in usedCols: continue
        t += ["  {}: {}".format(i,items[i])]
    dlg = G2G.G2SingleChoiceDialog(None,title,'Column metadata parse results',t,
                monoFont=True,filterBox=False,size=(400,600),
                style=wx.DEFAULT_DIALOG_STYLE|wx.RESIZE_BORDER|wx.CENTRE|wx.OK)
    dlg.ShowModal()

#===========================================================================
# GUI code to select phase(s) to superimpose on an image as well as
# phase display options
phaseOpts = {'phaseColorCount': 0}  # for phase superposition plotting options
# phaseOpts['phaseColorCount'] counts number of phases that have been selected
def selectPhase(G2frame,calList,RefreshPlot):
    '''Display a dialog with a list of avaliable phases

    :param G2frame: main GSAS-II window
    :param list calList: a list of phases and calibrants that can be selected
    :param function RefreshPlot: a callable routine that will redisplay
      the image
    '''
    # assemble a list of validated colors for tickmarks
    if 'phaseColors' not in phaseOpts:
        valid_colors = []
        invalid_colors = []
        for color in GSASIIpath.GetConfigValue('Ref_Colors',
                                                getDefault=True).split():
            try:
                if mpl.colors.is_color_like(color):
                    valid_colors.append(color)
                else:
                    invalid_colors.append(color)
            except:
                pass
            if invalid_colors: # show error once
                print(f'**** bad color code(s): "{", ".join(invalid_colors)}" - redo Preferences/Ref_Colors ****')
        if len(valid_colors) < 3:
            phaseOpts['phaseColors'] = ['b','r','c','g','m','k']
        else:
            phaseOpts['phaseColors'] = valid_colors
    initPhaseOpts(calList)
    dlg = wx.Dialog(G2frame,
                    style=wx.DEFAULT_DIALOG_STYLE | wx.RESIZE_BORDER)
    mainSizer = wx.BoxSizer(wx.VERTICAL)
    mainSizer.Add(
        wx.StaticText(dlg,wx.ID_ANY,'Set options for superimposing phases on image',
                          style=wx.ALIGN_CENTER),
        0,wx.ALIGN_CENTER)
    mainSizer.Add((-1,10))
    txt = wx.StaticText(dlg,wx.ID_ANY,'Phases listed below are those imported into the current project followed by defined calibrants.')
    txt.Wrap(510)
    mainSizer.Add(txt)
    mainSizer.Add((-1,10))
    import wx.lib.scrolledpanel as wxscroll
    panel = wxscroll.ScrolledPanel(dlg,size=(520,300))
    headers = ['phase name  ',' Show ',' Color ','Width','Line type']
    gsizer = wx.FlexGridSizer(cols=len(headers),hgap=2,vgap=2)
    displayPhase(G2frame,calList,panel,gsizer,headers,RefreshPlot)
    mainSizer.Add(panel,1,wx.EXPAND,1)
    panel.SetSizer(gsizer)
    panel.SetAutoLayout(1)
    panel.SetupScrolling()
    # OK/Cancel buttons
    btnsizer = wx.StdDialogButtonSizer()
    OKbtn = wx.Button(dlg, wx.ID_OK)
    OKbtn.SetDefault()
    btnsizer.AddButton(OKbtn)
    btnsizer.Realize()
    mainSizer.Add(btnsizer,0,wx.TOP|wx.BOTTOM|wx.ALIGN_CENTER,5)
    mainSizer.Layout()
    dlg.SetSizer(mainSizer)
    mainSizer.Fit(dlg)
    dlg.ShowModal()

def initPhaseOpts(phases):
    '''Make sure that the options for display of partials are all defined
    '''
    for p in phases:
        phaseOpts[p] = phaseOpts.get(p,{})
        phaseOpts[p]['Show'] = phaseOpts[p].get('Show',False)
        # colors are assigned as initially used
        phaseOpts[p]['color'] = phaseOpts[p].get('color',None)
        phaseOpts[p]['width'] = phaseOpts[p].get('width','1')
        phaseOpts[p]['style'] = phaseOpts[p].get('style',2) # index in ltypeChoices/ltypeMPLname (see below)
        phaseOpts[p]['MPLstyle'] = phaseOpts[p].get('MPLstyle','--')

def displayPhase(G2frame,phList,panel,gsizer,headers,RefreshPlot):
    '''Fills the scrolled panel with the potential phases to display
    and their plot options
    '''
    def Refresh(*args):
        '''update the panel to show colors etc for shown phases and
        then update the image plot
        '''
        displayPhase(G2frame,phList,panel,gsizer,headers,RefreshPlot)
        RefreshPlot()

    def OnSelectColor(event):
        '''Respond to a change in color
        '''
        p = event.GetEventObject().phase
        c = event.GetValue()
        # convert wx.Colour to MPL color string
        phaseOpts[p]['color'] = mpl.colors.to_hex(np.array(c.Get())/255)
        Refresh()

    def StyleChange(*args):
        'define MPL line style from line style index'
        for p in phaseOpts['selList']:
            try:
                phaseOpts[p]['MPLstyle'] = ltypeMPLname[phaseOpts[p]['style']]
            except:
                phaseOpts[p]['MPLstyle'] = '--'
        Refresh()

    import  wx.lib.colourselect as csel
    ltypeChoices = ('solid','dotted','dashed','dash-dot','loosely dashed','loosely dashdotted')
    ltypeMPLname = ('-',    ':',     '--',    '-.',      (0, (5, 10)),    (0, (3, 10, 1, 10)))

    gsizer.Clear(True)
    for h in headers:
        txt = wx.StaticText(panel,wx.ID_ANY,h)
        gsizer.Add(txt,0,wx.ALIGN_CENTER|wx.BOTTOM,6)
    for p in phList:
        txt = wx.StaticText(panel,wx.ID_ANY,p,size=(200,-1))
        txt.Wrap(200)
        gsizer.Add(txt,0,wx.ALIGN_LEFT)
        #
        ch = G2G.G2CheckBox(panel,'',phaseOpts[p],'Show',Refresh)
        gsizer.Add(ch,0,wx.ALIGN_CENTER)
        #
        if phaseOpts[p]['Show']:
            if phaseOpts[p]['color'] is None:
                # first use of phase, set its color to next in sequence
                ind = phaseOpts['phaseColorCount'] % len(phaseOpts['phaseColors'])
                phaseOpts[p]['color'] = phaseOpts['phaseColors'][ind]
                phaseOpts['phaseColorCount'] += 1
            c = wx.Colour(mpl.colors.to_hex(phaseOpts[p]['color']))
            b = csel.ColourSelect(panel, -1, '', c)
            b.phase = p
            b.Bind(csel.EVT_COLOURSELECT, OnSelectColor)
            gsizer.Add(b,0,wx.ALL|wx.ALIGN_CENTER,3)
            #
            lwidChoices = ('0.5','0.7','1','1.5','2','2.5','3','4')
            ch = G2G.G2ChoiceButton(panel,lwidChoices,None,None,
                                    phaseOpts[p],'width',Refresh,
                                    size=(50,-1))
            gsizer.Add(ch,0,wx.ALIGN_CENTER)
            #
            ch = G2G.G2ChoiceButton(panel,ltypeChoices,
                                    phaseOpts[p],'style',
                                    None,None,StyleChange)
            gsizer.Add(ch,0,wx.ALIGN_CENTER)
        else:
            b = (-1,-1)
            gsizer.Add(b,0,wx.ALL|wx.ALIGN_CENTER,3)
            gsizer.Add(b,0,wx.ALL|wx.ALIGN_CENTER,3)
            gsizer.Add(b,0,wx.ALL|wx.ALIGN_CENTER,3)
    panel.SendSizeEvent()
#===========================================================================

if __name__ == '__main__':
    app = wx.App()
    GSASIIpath.InvokeDebugOpts()
    frm = wx.Frame(None) # create a frame
    ms = wx.BoxSizer(wx.VERTICAL)
    text = 'this is a long string that will be scrolled'
    ms.Add(G2G.ScrolledStaticText(frm,label=text))
    frm.SetSizer(ms)
    frm.Show(True)
    G2frame = frm

    # make a list of phases & calibrants
    phList = sorted(calFile.Calibrants.keys(),key=lambda s: s.lower())
    def RefreshPlot(*args): print('plot refresh')
    selectPhase(G2frame,phList[1:],RefreshPlot)
    #app.MainLoop()<|MERGE_RESOLUTION|>--- conflicted
+++ resolved
@@ -87,15 +87,9 @@
                 dformatName = Ddata.get('formatName','')
                 Npix,darkfile,imagetag = G2IO.GetCheckImageFile(G2frame,Did)
 #                darkImage = G2fil.GetImageData(G2frame,darkfile,True,ImageTag=imagetag,FormatName=dformatName)
-<<<<<<< HEAD
-                darkImage = np.array(G2fil.GetImageData(G2frame,darkfile,True,ImageTag=imagetag,FormatName=dformatName),dtype='float32')
-                if darkImg is not None:
-                    sumImg += np.array(darkImage*darkScale,dtype='float32')
-=======
                 darkImage = np.array(G2fil.GetImageData(G2frame,darkfile,True,ImageTag=imagetag,FormatName=dformatName),dtype=np.float32)
                 if darkImg is not None:                
                     sumImg += np.array(darkImage*darkScale,dtype=np.float32)
->>>>>>> cdf2ad7b
             else:
                 print('Warning: resetting dark image (not found: {})'.format(
                     darkImg))
