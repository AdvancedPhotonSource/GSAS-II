--- conflicted
+++ resolved
@@ -274,16 +274,19 @@
     if author:
         controls_data['Author'] = author
 
-    output = {'Constraints': {'data': {'HAP': [], 'Hist': [], 'Phase': [],
-                                       'Global': []}},
+    output = {'Constraints': {'data': {'Hist': [], 'HAP': [], 'Phase': [],
+                                       'Global': [],
+                                       '_seqmode':'auto-wildcard',
+                                       '_seqhist':0}},
               'Controls': {'data': controls_data},
               'Covariance': {'data': {}},
               'Notebook': {'data': ['']},
               'Restraints': {'data': {}},
-              'Rigid bodies': {'data': {'RBIds': {'Residue': [], 'Vector': []},
-                                'Residue': {'AtInfo': {}},
-                                'Vector':  {'AtInfo': {}}}}}
-
+              'Rigid bodies': {'data':
+                    {'Vector':{'AtInfo':{}},'Residue':{'AtInfo':{}},
+                         "Spin": {},
+                         'RBIds':{'Vector':[], 'Residue':[],'Spin':[]}}}
+             }
     names = [['Notebook'], ['Controls'], ['Covariance'],
              ['Constraints'], ['Restraints'], ['Rigid bodies']]
 
@@ -1378,24 +1381,7 @@
         generalData = phase['General']
 
         if hist.name.startswith('HKLF '):
-<<<<<<< HEAD
-            phase['Histograms'][hist.name] = {
-                'Histogram': hist.name,
-                'Show': False,
-                'Scale': [1.0, True],
-                'Type': hist.data['data'][1]['Type'],
-                'Babinet': {'BabA': [0.0, False], 'BabU': [0.0, False]},
-                'Extinction': ['Lorentzian','None',{
-                    'Tbar': 0.1,
-                    'Cos2TM': 0.955,
-                    'Eg': [1e-10, False],
-                    'Es': [1e-10, False],
-                    'Ep': [1e-10, False]}],
-                'Flack': [0.0, False],
-                'Twins': [[np.eye(3),[1.0, False, 0],]]}
-=======
             G2mth.UpdateHKLFvals(hist.name, phase, hist.data['data'][1])
->>>>>>> 86fc46e8
         elif hist.name.startswith('PWDR '):
             hist['Reflection Lists'][generalData['Name']] = {}
             UseList = phase['Histograms']
