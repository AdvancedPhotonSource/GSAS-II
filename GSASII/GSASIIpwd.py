# -*- coding: utf-8 -*-
'''
Classes and routines defined in :mod:`GSASIIpwd` follow.
'''

from __future__ import division, print_function
import sys
import math
import time
import os
import os.path
import subprocess as subp
import datetime as dt
import copy

import numpy as np
import numpy.linalg as nl
import numpy.ma as ma
import random as rand
import numpy.fft as fft
import scipy.interpolate as si
import scipy.stats as st
import scipy.optimize as so
import scipy.special as sp
import scipy.signal as signal

from . import GSASIIpath

filversion = "?"
try:
    import git_verinfo
    filversion = git_verinfo.git_tags[0]
except:
    pass
from . import GSASIIlattice as G2lat
from . import GSASIIspc as G2spc
from . import GSASIIElem as G2elem
from . import GSASIImath as G2mth
try:
    from . import pypowder as pyd
except ImportError:
    print ('pypowder is not available - profile calcs. not allowed')
try:
    from . import pydiffax as pyx
except ImportError:
    print ('pydiffax is not available for this platform')
from . import GSASIIfiles as G2fil

# trig functions in degrees
tand = lambda x: math.tan(x*math.pi/180.)
atand = lambda x: 180.*math.atan(x)/math.pi
atan2d = lambda y,x: 180.*math.atan2(y,x)/math.pi
cosd = lambda x: math.cos(x*math.pi/180.)
acosd = lambda x: 180.*math.acos(x)/math.pi
rdsq2d = lambda x,p: round(1.0/math.sqrt(x),p)
#numpy versions
npsind = lambda x: np.sin(x*np.pi/180.)
npasind = lambda x: 180.*np.arcsin(x)/math.pi
npcosd = lambda x: np.cos(x*math.pi/180.)
npacosd = lambda x: 180.*np.arccos(x)/math.pi
nptand = lambda x: np.tan(x*math.pi/180.)
npatand = lambda x: 180.*np.arctan(x)/np.pi
npatan2d = lambda y,x: 180.*np.arctan2(y,x)/np.pi
npT2stl = lambda tth, wave: 2.0*npsind(tth/2.0)/wave    #=d*
npT2q = lambda tth,wave: 2.0*np.pi*npT2stl(tth,wave)    #=2pi*d*
npq2T = lambda Q,wave: 2.0*npasind(0.25*Q*wave/np.pi)
ateln2 = 8.0*np.log(2.0)
sateln2 = np.sqrt(ateln2)
nxs = np.newaxis
is_exe = lambda fpath: os.path.isfile(fpath) and os.access(fpath, os.X_OK)

#### Powder utilities ################################################################################
def PhaseWtSum(G2frame,histo):
    '''
    Calculate sum of phase mass*phase fraction for PWDR data (exclude magnetic phases)

    :param G2frame: GSASII main frame structure
    :param str histo: histogram name
    :returns: sum(scale*mass) for phases in histo
    '''
    Histograms,Phases = G2frame.GetUsedHistogramsAndPhasesfromTree()
    wtSum = 0.0
    for phase in Phases:
        if Phases[phase]['General']['Type'] != 'magnetic':
            if histo in Phases[phase]['Histograms']:
                if not Phases[phase]['Histograms'][histo]['Use']: continue
                mass = Phases[phase]['General']['Mass']
                phFr = Phases[phase]['Histograms'][histo]['Scale'][0]
                wtSum += mass*phFr
    return wtSum

#### GSASII pwdr & pdf calculation routines ################################################################################
def Transmission(Geometry,Abs,Diam):
    '''
    Calculate sample transmission

    :param str Geometry: one of 'Cylinder','Bragg-Brentano','Tilting flat plate in transmission','Fixed flat plate'
    :param float Abs: absorption coeff in cm-1
    :param float Diam: sample thickness/diameter in mm
    '''
    if 'Cylinder' in Geometry:      #Lobanov & Alte da Veiga for 2-theta = 0; beam fully illuminates sample
        MuR = Abs*Diam/20.0
        if MuR <= 3.0:
            T0 = 16/(3.*math.pi)
            T1 = -0.045780
            T2 = -0.02489
            T3 = 0.003045
            T = -T0*MuR-T1*MuR**2-T2*MuR**3-T3*MuR**4
            if T < -20.:
                return 2.06e-9
            else:
                return math.exp(T)
        else:
            T1 = 1.433902
            T2 = 0.013869+0.337894
            T3 = 1.933433+1.163198
            T4 = 0.044365-0.04259
            T = (T1-T4)/(1.0+T2*(MuR-3.0))**T3+T4
            return T/100.
    elif 'plate' in Geometry:
        MuR = Abs*Diam/10.
        return math.exp(-MuR)
    elif 'Bragg' in Geometry:
        return 0.0

def SurfaceRough(SRA,SRB,Tth):
    ''' Suortti (J. Appl. Cryst, 5,325-331, 1972) surface roughness correction
    :param float SRA: Suortti surface roughness parameter
    :param float SRB: Suortti surface roughness parameter
    :param float Tth: 2-theta(deg) - can be numpy array

    '''
    sth = npsind(Tth/2.)
    T1 = np.exp(-SRB/sth)
    T2 = SRA+(1.-SRA)*np.exp(-SRB)
    return (SRA+(1.-SRA)*T1)/T2

def SurfaceRoughDerv(SRA,SRB,Tth):
    ''' Suortti surface roughness correction derivatives
    :param float SRA: Suortti surface roughness parameter (dimensionless)
    :param float SRB: Suortti surface roughness parameter (dimensionless)
    :param float Tth: 2-theta(deg) - can be numpy array
    :return list: [dydSRA,dydSRB] derivatives to be used for intensity derivative
    '''
    sth = npsind(Tth/2.)
    T1 = np.exp(-SRB/sth)
    T2 = SRA+(1.-SRA)*np.exp(-SRB)
    Trans = (SRA+(1.-SRA)*T1)/T2
    dydSRA = ((1.-T1)*T2-(1.-np.exp(-SRB))*Trans)/T2**2
    dydSRB = ((SRA-1.)*T1*T2/sth-Trans*(SRA-T2))/T2**2
    return [dydSRA,dydSRB]

def Absorb(Geometry,MuR,Tth,Phi=0,Psi=0):
    '''Calculate sample absorption
    :param str Geometry: one of 'Cylinder','Bragg-Brentano','Tilting Flat Plate in transmission','Fixed flat plate'
    :param float MuR: absorption coeff * sample thickness/2 or radius
    :param Tth: 2-theta scattering angle - can be numpy array
    :param float Phi: flat plate tilt angle - future
    :param float Psi: flat plate tilt axis - future
    '''

    def muRunder3(MuR,Sth2):
        T0 = 16.0/(3.*np.pi)
        T1 = (25.99978-0.01911*Sth2**0.25)*np.exp(-0.024551*Sth2)+ \
            0.109561*np.sqrt(Sth2)-26.04556
        T2 = -0.02489-0.39499*Sth2+1.219077*Sth2**1.5- \
            1.31268*Sth2**2+0.871081*Sth2**2.5-0.2327*Sth2**3
        T3 = 0.003045+0.018167*Sth2-0.03305*Sth2**2
        Trns = -T0*MuR-T1*MuR**2-T2*MuR**3-T3*MuR**4
        return np.exp(Trns)

    def muRover3(MuR,Sth2):
        T1 = 1.433902+11.07504*Sth2-8.77629*Sth2*Sth2+ \
            10.02088*Sth2**3-3.36778*Sth2**4
        T2 = (0.013869-0.01249*Sth2)*np.exp(3.27094*Sth2)+ \
            (0.337894+13.77317*Sth2)/(1.0+11.53544*Sth2)**1.555039
        T3 = 1.933433/(1.0+23.12967*Sth2)**1.686715- \
            0.13576*np.sqrt(Sth2)+1.163198
        T4 = 0.044365-0.04259/(1.0+0.41051*Sth2)**148.4202
        Trns = (T1-T4)/(1.0+T2*(MuR-3.0))**T3+T4
        return Trns/100.

    Sth2 = npsind(Tth/2.0)**2
    if 'Cylinder' in Geometry:      #Lobanov & Alte da Veiga for 2-theta = 0; beam fully illuminates sample
        if 'array' in str(type(MuR)):
            MuRSTh2 = np.vstack((MuR,Sth2))
            AbsCr = np.where(MuRSTh2[0]<=3.0,muRunder3(MuRSTh2[0],MuRSTh2[1]),muRover3(MuRSTh2[0],MuRSTh2[1]))
            return AbsCr
        else:
            if MuR <= 3.0:
                return muRunder3(MuR,Sth2)
            else:
                return muRover3(MuR,Sth2)
    elif 'Bragg' in Geometry:
        return 1.0
    elif 'Fixed' in Geometry: #assumes sample plane is perpendicular to incident beam
        # and only defined for 2theta < 90
        MuT = 2.*MuR
        T1 = np.exp(-MuT)
        T2 = np.exp(-MuT/npcosd(Tth))
        Tb = MuT-MuT/npcosd(Tth)
        return (T2-T1)/Tb
    elif 'Tilting' in Geometry: #assumes symmetric tilt so sample plane is parallel to diffraction vector
        MuT = 2.*MuR
        cth = npcosd(Tth/2.0)
        return np.exp(-MuT/cth)/cth

def AbsorbDerv(Geometry,MuR,Tth,Phi=0,Psi=0):
    'needs a doc string'
    dA = 0.001
    AbsP = Absorb(Geometry,MuR+dA,Tth,Phi,Psi)
    if MuR:
        AbsM = Absorb(Geometry,MuR-dA,Tth,Phi,Psi)
        return (AbsP-AbsM)/(2.0*dA)
    else:
        return (AbsP-1.)/dA

def Polarization(Pola,Tth,Azm=0.0):
    """   Calculate angle dependent x-ray polarization correction (not scaled correctly!)

    :param Pola: polarization coefficient e.g 1.0 fully polarized, 0.5 unpolarized
    :param Azm: azimuthal angle e.g. 0.0 in plane of polarization - can be numpy array
    :param Tth: 2-theta scattering angle - can be numpy array
      which (if either) of these is "right"?
    :return: (pola, dpdPola) - both 2-d arrays
      * pola = ((1-Pola)*npcosd(Azm)**2+Pola*npsind(Azm)**2)*npcosd(Tth)**2+ \
        (1-Pola)*npsind(Azm)**2+Pola*npcosd(Azm)**2
      * dpdPola: derivative needed for least squares

    """
    cazm = npcosd(Azm)**2
    sazm = npsind(Azm)**2
    pola = ((1.0-Pola)*cazm+Pola*sazm)*npcosd(Tth)**2+(1.0-Pola)*sazm+Pola*cazm
    dpdPola = -npsind(Tth)**2*(sazm-cazm)
    return pola,dpdPola

def Oblique(ObCoeff,Tth):
    'currently assumes detector is normal to beam'
    if ObCoeff:
        K = (1.-ObCoeff)/(1.0-np.exp(np.log(ObCoeff)/npcosd(Tth)))
        return K
    else:
        return 1.0

def Ruland(RulCoff,wave,Q,Compton):
    'needs a doc string'
    C = 2.9978e8
    D = 1.5e-3
    hmc = 0.024262734687    #Compton wavelength in A
    sinth2 = (Q*wave/(4.0*np.pi))**2
    dlam = (wave**2)*Compton*Q/C
    dlam_c = 2.0*hmc*sinth2-D*wave**2
    return 1.0/((1.0+dlam/RulCoff)*(1.0+(np.pi*dlam_c/(dlam+RulCoff))**2))

def KleinNishina(wave,Q):
    hmc = 0.024262734687    #Compton wavelength in A
    TTh = npq2T(Q,wave)
    P = 1./(1.+(1.-npcosd(TTh)*(hmc/wave)))
    KN = (P**3-(P*npsind(TTh))**2+P)/(1.+npcosd(TTh)**2)
    return KN

def LorchWeight(Q):
    'needs a doc string'
    return np.sin(np.pi*(Q[-1]-Q)/(2.0*Q[-1]))

def GetAsfMean(ElList,Sthl2):
    '''Calculate various scattering factor terms for PDF calcs

    :param dict ElList: element dictionary contains scattering factor coefficients, etc.
    :param np.array Sthl2: numpy array of sin theta/lambda squared values
    :returns: mean(f^2), mean(f)^2, mean(compton)
    '''
    sumNoAtoms = 0.0
    FF = np.zeros_like(Sthl2)
    FF2 = np.zeros_like(Sthl2)
    CF = np.zeros_like(Sthl2)
    for El in ElList:
        sumNoAtoms += ElList[El]['FormulaNo']
    for El in ElList:
        el = ElList[El]
        ff2 = (G2elem.ScatFac(el,Sthl2)+el['fp'])**2+el['fpp']**2
        cf = G2elem.ComptonFac(el,Sthl2)
        FF += np.sqrt(ff2)*el['FormulaNo']/sumNoAtoms
        FF2 += ff2*el['FormulaNo']/sumNoAtoms
        CF += cf*el['FormulaNo']/sumNoAtoms
    return FF2,FF**2,CF

def GetNumDensity(ElList,Vol):
    'needs a doc string'
    sumNoAtoms = 0.0
    for El in ElList:
        sumNoAtoms += ElList[El]['FormulaNo']
    return sumNoAtoms/Vol

def CalcPDF(data,inst,limits,xydata):
    '''Computes I(Q), S(Q) & G(r) from Sample, Bkg, etc. diffraction patterns loaded into
    dict xydata; results are placed in xydata.
    Calculation parameters are found in dicts data and inst and list limits.
    The return value is at present an empty list.
    '''
    auxPlot = []
    if 'T' in inst['Type'][0]:
        Ibeg = 0
        Ifin = len(xydata['Sample'][1][0])
    else:
        Ibeg = np.searchsorted(xydata['Sample'][1][0],limits[0])
        Ifin = np.searchsorted(xydata['Sample'][1][0],limits[1])+1
    #subtract backgrounds - if any & use PWDR limits
    IofQ = copy.deepcopy(xydata['Sample'])
    IofQ[1] = np.array([I[Ibeg:Ifin] for I in IofQ[1]])
    if data['Sample Bkg.']['Name']:
        try:   # fails if background differs in number of points
            IofQ[1][1] += xydata['Sample Bkg.'][1][1][Ibeg:Ifin]*data['Sample Bkg.']['Mult']
        except ValueError:
            print("Interpolating Sample background since points don't match")
            interpF = si.interp1d(xydata['Sample Bkg.'][1][0],xydata['Sample Bkg.'][1][1],
                                  fill_value='extrapolate')
            IofQ[1][1] += interpF(IofQ[1][0]) * data['Sample Bkg.']['Mult']
    if data['Container']['Name']:
        xycontainer = xydata['Container'][1][1]*data['Container']['Mult']
        if data['Container Bkg.']['Name']:
            try:
                xycontainer += xydata['Container Bkg.'][1][1][Ibeg:Ifin]*data['Container Bkg.']['Mult']
            except ValueError:
                print('Number of points do not agree between Container and Container Bkg.')
                return
        try:   # fails if background differs in number of points
            IofQ[1][1] += xycontainer[Ibeg:Ifin]
        except ValueError:
            print("Interpolating Container background since points don't match")
            interpF = si.interp1d(xydata['Container'][1][0],xycontainer,fill_value='extrapolate')
            IofQ[1][1] += interpF(IofQ[1][0])

    data['IofQmin'] = IofQ[1][1][-1]
    IofQ[1][1] -= data.get('Flat Bkg',0.)
    #get element data & absorption coeff.
    ElList = data['ElList']
    Tth = IofQ[1][0]    #2-theta or TOF!
    if 'X' in inst['Type'][0]:
        Abs = G2lat.CellAbsorption(ElList,data['Form Vol'])
        #Apply angle dependent corrections
        MuR = Abs*data['Diam']/20.0
        IofQ[1][1] /= Absorb(data['Geometry'],MuR,Tth)
        IofQ[1][1] /= Polarization(inst['Polariz.'][1],Tth,Azm=inst['Azimuth'][1])[0]
        if data['DetType'] == 'Area detector':
            IofQ[1][1] *= Oblique(data['ObliqCoeff'],Tth)
    elif 'T' in inst['Type'][0]:    #neutron TOF normalized data - needs wavelength dependent absorption
        wave = 2.*G2lat.TOF2dsp(inst,IofQ[1][0])*npsind(inst['2-theta'][1]/2.)
        Els = ElList.keys()
        Isotope = {El:'Nat. abund.' for El in Els}
        GD = {'AtomTypes':ElList,'Isotope':Isotope}
        BLtables = G2elem.GetBLtable(GD)
        FP,FPP = G2elem.BlenResTOF(Els,BLtables,wave)
        Abs = np.zeros(len(wave))
        for iel,El in enumerate(Els):
            BL = BLtables[El][1]
            SA = BL['SA']*wave/1.798197+4.0*np.pi*FPP[iel]**2 #+BL['SL'][1]?
            SA *= ElList[El]['FormulaNo']/data['Form Vol']
            Abs += SA
        MuR = Abs*data['Diam']/2.
        IofQ[1][1] /= Absorb(data['Geometry'],MuR,inst['2-theta'][1]*np.ones(len(wave)))
    # improves look of F(Q) but no impact on G(R)
    # bBut,aBut = signal.butter(8,.5,"lowpass")
    # IofQ[1][1] = signal.filtfilt(bBut,aBut,IofQ[1][1])
    XY = IofQ[1]
    #convert to Q
    nQpoints = 5000
    if 'C' in inst['Type'][0]:
        wave = G2mth.getWave(inst)
        minQ = npT2q(Tth[0],wave)
        maxQ = npT2q(Tth[-1],wave)
        Qpoints = np.linspace(0.,maxQ,nQpoints,endpoint=True)
        dq = Qpoints[1]-Qpoints[0]
        XY[0] = npT2q(XY[0],wave)
        Qdata = si.griddata(XY[0],XY[1],Qpoints,method='linear',fill_value=XY[1][0])    #interpolate I(Q)
    elif 'T' in inst['Type'][0]:
        difC = inst['difC'][1]
        minQ = 2.*np.pi*difC/Tth[-1]
        maxQ = 2.*np.pi*difC/Tth[0]
        Qpoints = np.linspace(0.,maxQ,nQpoints,endpoint=True)
        dq = Qpoints[1]-Qpoints[0]
        XY[0] = 2.*np.pi*difC/XY[0]
        Qdata = si.griddata(XY[0],XY[1],Qpoints,method='linear',fill_value=XY[1][-1])    #interpolate I(Q)
    Qdata -= np.min(Qdata)*data['BackRatio']

    qLimits = data['QScaleLim']
    maxQ = np.searchsorted(Qpoints,min(Qpoints[-1],qLimits[1]))+1
    minQ = np.searchsorted(Qpoints,min(qLimits[0],0.90*Qpoints[-1]))
    qLimits = [Qpoints[minQ],Qpoints[maxQ-1]]
    newdata = []
    if len(IofQ) < 3:
        xydata['IofQ'] = [IofQ[0],[Qpoints,Qdata],'']
    else:
        xydata['IofQ'] = [IofQ[0],[Qpoints,Qdata],IofQ[2]]
    for item in xydata['IofQ'][1]:
        newdata.append(item[:maxQ])
    xydata['IofQ'][1] = newdata

    xydata['SofQ'] = copy.deepcopy(xydata['IofQ'])
    if 'XC' in inst['Type'][0]:
        FFSq,SqFF,CF = GetAsfMean(ElList,(xydata['SofQ'][1][0]/(4.0*np.pi))**2)  #these are <f^2>,<f>^2,Cf
    else: #TOF
        CF = np.zeros(len(xydata['SofQ'][1][0]))
        FFSq = np.ones(len(xydata['SofQ'][1][0]))
        SqFF = np.ones(len(xydata['SofQ'][1][0]))
    Q = xydata['SofQ'][1][0]
#    auxPlot.append([Q,np.copy(CF),'CF-unCorr'])
    if 'XC' in inst['Type'][0]:
#        CF *= KleinNishina(wave,Q)
        ruland = Ruland(data['Ruland'],wave,Q,CF)
#        auxPlot.append([Q,ruland,'Ruland'])
        CF *= ruland
#    auxPlot.append([Q,CF,'CF-Corr'])
    scale = np.sum((FFSq+CF)[minQ:maxQ])/np.sum(xydata['SofQ'][1][1][minQ:maxQ])
    xydata['SofQ'][1][1] *= scale
    if 'XC' in inst['Type'][0]:
        xydata['SofQ'][1][1] -= CF
    xydata['SofQ'][1][1] = xydata['SofQ'][1][1]/SqFF
    scale = len(xydata['SofQ'][1][1][minQ:maxQ])/np.sum(xydata['SofQ'][1][1][minQ:maxQ])
    xydata['SofQ'][1][1] *= scale
    xydata['FofQ'] = copy.deepcopy(xydata['SofQ'])
    xydata['FofQ'][1][1] = xydata['FofQ'][1][0]*(xydata['SofQ'][1][1]-1.0)
    if data['Lorch']:
        xydata['FofQ'][1][1] *= LorchWeight(Q)
    xydata['GofR'] = copy.deepcopy(xydata['FofQ'])
    xydata['gofr'] = copy.deepcopy(xydata['FofQ'])
    nR = len(xydata['GofR'][1][1])
    Rmax = GSASIIpath.GetConfigValue('PDF_Rmax',100.)
    mul = int(round(2.*np.pi*nR/(Rmax*qLimits[1])))
#    mul = int(round(2.*np.pi*nR/(data.get('Rmax',100.)*qLimits[1])))
    R = 2.*np.pi*np.linspace(0,nR,nR,endpoint=True)/(mul*qLimits[1])
    xydata['GofR'][1][0] = R
    xydata['gofr'][1][0] = R
    GR = -(2./np.pi)*dq*np.imag(fft.fft(xydata['FofQ'][1][1],mul*nR)[:nR])*data.get('GR Scale',1.0)
#    GR = -dq*np.imag(fft.fft(xydata['FofQ'][1][1],mul*nR)[:nR])*data.get('GR Scale',1.0)
    xydata['GofR'][1][1] = GR
    numbDen = 0.
    if 'ElList' in data:
        numbDen = GetNumDensity(data['ElList'],data['Form Vol'])
        gr = GR/(4.*np.pi*numbDen*R)+1.
#        gr = GR/(np.pi*R) ##mising numberdensity
        xydata['gofr'][1][1] = gr
    if data.get('noRing',True):
        Rmin = data['Rmin']
        xydata['gofr'][1][1] = np.where(R<Rmin,-4.*numbDen,xydata['gofr'][1][1])
        xydata['GofR'][1][1] = np.where(R<Rmin,-4.*R*np.pi*numbDen,xydata['GofR'][1][1])
    return auxPlot

def PDFPeakFit(peaks,data):
    rs2pi = 1./np.sqrt(2*np.pi)

    def MakeParms(peaks):
        varyList = []
        parmDict = {'slope':peaks['Background'][1][1]}
        if peaks['Background'][2]:
            varyList.append('slope')
        for i,peak in enumerate(peaks['Peaks']):
            parmDict['PDFpos;'+str(i)] = peak[0]
            parmDict['PDFmag;'+str(i)] = peak[1]
            parmDict['PDFsig;'+str(i)] = peak[2]
            if 'P' in peak[3]:
                varyList.append('PDFpos;'+str(i))
            if 'M' in peak[3]:
                varyList.append('PDFmag;'+str(i))
            if 'S' in peak[3]:
                varyList.append('PDFsig;'+str(i))
        return parmDict,varyList

    def SetParms(peaks,parmDict,varyList):
        if 'slope' in varyList:
            peaks['Background'][1][1] = parmDict['slope']
        for i,peak in enumerate(peaks['Peaks']):
            if 'PDFpos;'+str(i) in varyList:
                peak[0] = parmDict['PDFpos;'+str(i)]
            if 'PDFmag;'+str(i) in varyList:
                peak[1] = parmDict['PDFmag;'+str(i)]
            if 'PDFsig;'+str(i) in varyList:
                peak[2] = parmDict['PDFsig;'+str(i)]


    def CalcPDFpeaks(parmdict,Xdata):
        Z = parmDict['slope']*Xdata
        ipeak = 0
        while True:
            try:
                pos = parmdict['PDFpos;'+str(ipeak)]
                mag = parmdict['PDFmag;'+str(ipeak)]
                wid = parmdict['PDFsig;'+str(ipeak)]
                wid2 = 2.*wid**2
                Z += mag*rs2pi*np.exp(-(Xdata-pos)**2/wid2)/wid
                ipeak += 1
            except KeyError:        #no more peaks to process
                return Z

    def errPDFProfile(values,xdata,ydata,parmdict,varylist):
        parmdict.update(zip(varylist,values))
        M = CalcPDFpeaks(parmdict,xdata)-ydata
        return M

    newpeaks = copy.copy(peaks)
    iBeg = np.searchsorted(data[1][0],newpeaks['Limits'][0])
    iFin = np.searchsorted(data[1][0],newpeaks['Limits'][1])+1
    X = data[1][0][iBeg:iFin]
    Y = data[1][1][iBeg:iFin]
    parmDict,varyList = MakeParms(peaks)
    if not len(varyList):
        G2fil.G2Print (' Nothing varied')
        return newpeaks,None,None,None,None,None

    Rvals = {}
    values =  np.array(Dict2Values(parmDict, varyList))
    result = so.leastsq(errPDFProfile,values,full_output=True,ftol=0.0001,
           args=(X,Y,parmDict,varyList))
    chisq = np.sum(result[2]['fvec']**2)
    Values2Dict(parmDict, varyList, result[0])
    SetParms(peaks,parmDict,varyList)
    Rvals['Rwp'] = np.sqrt(chisq/np.sum(Y**2))*100.      #to %
    chisq = np.sum(result[2]['fvec']**2)/(len(X)-len(values))   #reduced chi^2 = M/(Nobs-Nvar)
    sigList = list(np.sqrt(chisq*np.diag(result[1])))
    Z = CalcPDFpeaks(parmDict,X)
    newpeaks['calc'] = [X,Z]
    return newpeaks,result[0],varyList,sigList,parmDict,Rvals

def MakeRDF(RDFcontrols,background,inst,pwddata):
    auxPlot = []
    if 'C' in inst['Type'][0] or 'B' in inst['Type'][0]:
        Tth = pwddata[0]
        wave = G2mth.getWave(inst)
        minQ = npT2q(Tth[0],wave)
        maxQ = npT2q(Tth[-1],wave)
        powQ = npT2q(Tth,wave)
    elif 'T' in inst['Type'][0]:
        TOF = pwddata[0]
        difC = inst['difC'][1]
        minQ = 2.*np.pi*difC/TOF[-1]
        maxQ = 2.*np.pi*difC/TOF[0]
        powQ = 2.*np.pi*difC/TOF
    piDQ = np.pi/(maxQ-minQ)
    Qpoints = np.linspace(minQ,maxQ,len(pwddata[0]),endpoint=True)
    if RDFcontrols['UseObsCalc'] == 'obs-calc':
        Qdata = si.griddata(powQ,pwddata[1]-pwddata[3],Qpoints,method=RDFcontrols['Smooth'],fill_value=0.)
    elif RDFcontrols['UseObsCalc'] == 'obs-back':
        Qdata = si.griddata(powQ,pwddata[1]-pwddata[4],Qpoints,method=RDFcontrols['Smooth'],fill_value=pwddata[1][0])
    elif RDFcontrols['UseObsCalc'] == 'calc-back':
        Qdata = si.griddata(powQ,pwddata[3]-pwddata[4],Qpoints,method=RDFcontrols['Smooth'],fill_value=pwddata[1][0])
    elif RDFcontrols['UseObsCalc'] == 'auto-back':
        auto = autoBkgCalc(background[1],pwddata[1])
        Qdata = si.griddata(powQ,auto-pwddata[4],Qpoints,method=RDFcontrols['Smooth'],fill_value=0.)
    Qdata *= np.sin((Qpoints-minQ)*piDQ)/piDQ
    Qdata *= 0.5*np.sqrt(Qpoints)       #Qbin normalization
    dq = Qpoints[1]-Qpoints[0]
    nR = len(Qdata)
    R = 0.5*np.pi*np.linspace(0,nR,nR)/(4.*maxQ)
    iFin = np.searchsorted(R,RDFcontrols['maxR'])+1
    bBut,aBut = signal.butter(4,0.01)
    Qsmooth = signal.filtfilt(bBut,aBut,Qdata)
#    auxPlot.append([Qpoints,Qdata,'interpolate:'+RDFcontrols['Smooth']])
#    auxPlot.append([Qpoints,Qsmooth,'interpolate:'+RDFcontrols['Smooth']])
    DofR = dq*np.imag(fft.fft(Qsmooth,16*nR)[:nR])
    auxPlot.append([R[:iFin],DofR[:iFin],'D(R) for '+RDFcontrols['UseObsCalc']])
    return auxPlot

# PDF optimization =============================================================
def OptimizePDF(data,xydata,limits,inst,showFit=True,maxCycles=25):
    import scipy.optimize as opt
    numbDen = GetNumDensity(data['ElList'],data['Form Vol'])
    Min,Init,Done = SetupPDFEval(data,xydata,limits,inst,numbDen)
    xstart = Init()
    bakMul = data['Sample Bkg.']['Mult']
    if showFit:
        rms = Min(xstart)
        G2fil.G2Print('  Optimizing corrections to improve G(r) at low r')
        if data['Sample Bkg.'].get('Refine',False):
#            data['Flat Bkg'] = 0.
            G2fil.G2Print('  start: Ruland={:.3f}, Sample Bkg mult={:.3f} (RMS:{:.4f})'.format(
                data['Ruland'],data['Sample Bkg.']['Mult'],rms))
        else:
            G2fil.G2Print('  start: Flat Bkg={:.1f}, BackRatio={:.3f}, Ruland={:.3f} (RMS:{:.4f})'.format(
                data['Flat Bkg'],data['BackRatio'],data['Ruland'],rms))
    if data['Sample Bkg.'].get('Refine',False):
        res = opt.minimize(Min,xstart,bounds=([0.01,1.],[1.2*bakMul,0.8*bakMul]),
                    method='L-BFGS-B',options={'maxiter':maxCycles},tol=0.001)
    else:
        res = opt.minimize(Min,xstart,bounds=([0.,None],[0,1],[0.01,1.]),
                    method='L-BFGS-B',options={'maxiter':maxCycles},tol=0.001)
    Done(res['x'])
    if showFit:
        if res['success']:
            msg = 'Converged'
        else:
            msg = 'Not Converged'
        if data['Sample Bkg.'].get('Refine',False):
            G2fil.G2Print('  end:   Ruland={:.3f}, Sample Bkg mult={:.3f} (RMS:{:.4f}) *** {} ***\n'.format(
                data['Ruland'],data['Sample Bkg.']['Mult'],res['fun'],msg))
        else:
            G2fil.G2Print('  end:   Flat Bkg={:.1f}, BackRatio={:.3f}, Ruland={:.3f} RMS:{:.4f}) *** {} ***\n'.format(
                data['Flat Bkg'],data['BackRatio'],data['Ruland'],res['fun'],msg))
    return res

def SetupPDFEval(data,xydata,limits,inst,numbDen):
    Data = copy.deepcopy(data)
    BkgMax = 1.
    def EvalLowPDF(arg):
        '''Objective routine -- evaluates the RMS deviations in G(r)
        from -4(pi)*#density*r for for r<Rmin
        arguments are ['Flat Bkg','BackRatio','Ruland'] scaled so that
        the min & max values are between 0 and 1.
        '''
        if Data['Sample Bkg.'].get('Refine',False):
            R,S = arg
            Data['Sample Bkg.']['Mult'] = S
        else:
            F,B,R = arg
            Data['Flat Bkg'] = BkgMax*(2.*F-1.)
            Data['BackRatio'] = B
        Data['Ruland'] = R
        CalcPDF(Data,inst,limits,xydata)
        # test low r computation
        g = xydata['GofR'][1][1]
        r = xydata['GofR'][1][0]
        g0 = g[r < Data['Rmin']] + 4*np.pi*r[r < Data['Rmin']]*numbDen
        M = sum(g0**2)/len(g0)
        return M
    def GetCurrentVals():
        '''Get the current ['Flat Bkg','BackRatio','Ruland'] with scaling
        '''
        if data['Sample Bkg.'].get('Refine',False):
                return [max(data['Ruland'],.05),data['Sample']['Mult']]
        try:
            F = 0.5+0.5*data['Flat Bkg']/BkgMax
        except:
            F = 0
        return [F,data['BackRatio'],max(data['Ruland'],.05)]
    def SetFinalVals(arg):
        '''Set the 'Flat Bkg', 'BackRatio' & 'Ruland' values from the
        scaled, refined values and plot corrected region of G(r)
        '''
        if data['Sample Bkg.'].get('Refine',False):
            R,S = arg
            data['Sample Bkg.']['Mult'] = S
        else:
            F,B,R = arg
            data['Flat Bkg'] = BkgMax*(2.*F-1.)
            data['BackRatio'] = B
        data['Ruland'] = R
        CalcPDF(data,inst,limits,xydata)
    EvalLowPDF(GetCurrentVals())
    BkgMax = max(xydata['IofQ'][1][1])/50.
    return EvalLowPDF,GetCurrentVals,SetFinalVals

#### GSASII convolution peak fitting routines: Finger, Cox & Jephcoat model
def factorize(num):
    ''' Provide prime number factors for integer num
    :returns: dictionary of prime factors (keys) & power for each (data)
    '''
    factors = {}
    orig = num

    # we take advantage of the fact that (i +1)**2 = i**2 + 2*i +1
    i, sqi = 2, 4
    while sqi <= num:
        while not num%i:
            num /= i
            factors[i] = factors.get(i, 0) + 1

        sqi += 2*i + 1
        i += 1

    if num != 1 and num != orig:
        factors[num] = factors.get(num, 0) + 1

    if factors:
        return factors
    else:
        return {num:1}          #a prime number!

def makeFFTsizeList(nmin=1,nmax=1023,thresh=15):
    ''' Provide list of optimal data sizes for FFT calculations

    :param int nmin: minimum data size >= 1
    :param int nmax: maximum data size > nmin
    :param int thresh: maximum prime factor allowed
    :Returns: list of data sizes where the maximum prime factor is < thresh
    '''
    plist = []
    nmin = max(1,nmin)
    nmax = max(nmin+1,nmax)
    for p in range(nmin,nmax):
        if max(list(factorize(p).keys())) < thresh:
            plist.append(p)
    return plist

np.seterr(divide='ignore')

# Normal distribution

# loc = mu, scale = std
_norm_pdf_C = 1./math.sqrt(2*math.pi)

class norm_gen(st.rv_continuous):
    '''
    Normal distribution

The location (loc) keyword specifies the mean.
The scale (scale) keyword specifies the standard deviation.

normal.pdf(x) = exp(-x**2/2)/sqrt(2*pi)

    '''

    def pdf(self,x,*args,**kwds):
        loc,scale=kwds['loc'],kwds['scale']
        x = (x-loc)/scale
        return np.exp(-x**2/2.0) * _norm_pdf_C / scale

norm = norm_gen(name='norm')

## Cauchy

# median = loc

class cauchy_gen(st.rv_continuous):
    '''
Cauchy distribution

cauchy.pdf(x) = 1/(pi*(1+x**2))

This is the t distribution with one degree of freedom.
    '''

    def pdf(self,x,*args,**kwds):
        loc,scale=kwds['loc'],kwds['scale']
        x = (x-loc)/scale
        return 1.0/np.pi/(1.0+x*x) / scale

cauchy = cauchy_gen(name='cauchy')


class fcjde_gen(st.rv_continuous):
    """
    Finger-Cox-Jephcoat D(2phi,2th) function for S/L = H/L
    Ref: J. Appl. Cryst. (1994) 27, 892-900.

    :param x: array -1 to 1
    :param t: 2-theta position of peak
    :param s: sum(S/L,H/L); S: sample height, H: detector opening,
      L: sample to detector opening distance
    :param dx: 2-theta step size in deg

    :returns: for fcj.pdf

     * T = x*dx+t
     * s = S/L+H/L
     * if x < 0::

        fcj.pdf = [1/sqrt({cos(T)**2/cos(t)**2}-1) - 1/s]/|cos(T)|

     * if x >= 0: fcj.pdf = 0

    """
    def _pdf(self,x,t,s,dx):
        T = dx*x+t
        ax2 = abs(npcosd(T))
        ax = ax2**2
        bx = npcosd(t)**2
        bx = np.where(ax>bx,bx,ax)
        fx = np.where(ax>bx,(np.sqrt(bx/(ax-bx))-1./s)/ax2,0.0)
        fx = np.where(fx > 0.,fx,0.0)
        return fx

    def pdf(self,x,*args,**kwds):
        loc=kwds['loc']
        return self._pdf(x-loc,*args)

fcjde = fcjde_gen(name='fcjde',shapes='t,s,dx')

def getFCJVoigt(pos,intens,sig,gam,shl,xdata):
    '''Compute the Finger-Cox-Jepcoat modified Voigt function for a
    CW powder peak by direct convolution. This version is not used.
    '''
    DX = xdata[1]-xdata[0]
    widths,fmin,fmax = getWidthsCW(pos,sig,gam,shl)
    x = np.linspace(pos-fmin,pos+fmin,256)
    dx = x[1]-x[0]
    Norm = norm.pdf(x,loc=pos,scale=widths[0])
    Cauchy = cauchy.pdf(x,loc=pos,scale=widths[1])
    arg = [pos,shl/57.2958,dx,]
    FCJ = fcjde.pdf(x,*arg,loc=pos)
    if len(np.nonzero(FCJ)[0])>5:
        z = np.column_stack([Norm,Cauchy,FCJ]).T
        Z = fft.fft(z)
        Df = fft.ifft(Z.prod(axis=0)).real
    else:
        z = np.column_stack([Norm,Cauchy]).T
        Z = fft.fft(z)
        Df = fft.fftshift(fft.ifft(Z.prod(axis=0))).real
    Df /= np.sum(Df)
    Df = si.interp1d(x,Df,bounds_error=False,fill_value=0.0)
    return intens*Df(xdata)*DX/dx

#### GSASII peak fitting routine: Finger, Cox & Jephcoat model

def getWidthsCW(pos,sig,gam,shl):
    '''Compute the peak widths used for computing the range of a peak
    for constant wavelength data. On low-angle side, 50 FWHM are used,
    on high-angle side 75 are used, low angle side extended for axial divergence
    (for peaks above 90 deg, these are reversed.)

    :param pos: peak position; 2-theta in degrees
    :param sig: Gaussian peak variance in centideg^2
    :param gam: Lorentzian peak width in centidegrees
    :param shl: axial divergence parameter (S+H)/L

    :returns: widths; [Gaussian sigma, Lorentzian gamma] in degrees, and
        low angle, high angle ends of peak; 50 FWHM & 75 FWHM from position
        reversed for 2-theta > 90 deg.
    '''
    widths = [np.sqrt(sig)/100.,gam/100.]
    fwhm = max(2.355*widths[0]+widths[1],0.0001)
    fmin = 50.*(fwhm+shl*abs(npcosd(pos)))
    fmax = 75.0*fwhm
    if pos > 90.:
        fmin,fmax = [fmax,fmin]
    return widths,fmin,fmax

def getWidthsED(pos,sig,gam):
    '''Compute the peak widths used for computing the range of a peak
    for energy dispersive data. On low-energy side, 20 FWHM are used,
    on high-energy side 20 are used

    :param pos: peak position; energy in keV (not used)
    :param sig: Gaussian peak variance in keV^2
    :param gam: Lorentzian peak width in keV

    :returns: widths; [Gaussian sigma, Lorentzian gamma] in keV, and
        low angle, high angle ends of peak; 5 FWHM & 5 FWHM from position
    '''
    widths = [np.sqrt(sig),gam]
    fwhm = 2.355*widths[0]+widths[1]
    fmin = 5.*fwhm
    fmax = 5.*fwhm
    return widths,fmin,fmax

def getWidthsTOF(pos,alp,bet,sig,gam):
    '''Compute the peak widths used for computing the range of a peak
    for TOF data. 50 FWHM are used on both sides each
    extended by exponential coeff.

    param pos: peak position; TOF in musec (not used)
    param alp,bet: TOF peak exponential rise & decay parameters
    param sig: Gaussian peak variance in musec^2
    param gam: Lorentzian peak width in musec

    returns: widths; [Gaussian sigma, Lornetzian gamma] in musec
    returns: low TOF, high TOF ends of peak; 50FWHM from position
    '''
    widths = [np.sqrt(sig),gam]
    fwhm = 2.355*widths[0]+2.*widths[1]
    fmin = 50.*fwhm*(1.+1./alp)
    fmax = 50.*fwhm*(1.+1./bet)
    return widths,fmin,fmax

def getWidthsCWA(pos,alp,bet,sig,gam,shl):
    '''Compute the peak widths used for computing the range of a peak
    for constant wavelength data with axial divergence. 50 & 75 FWHM are used on
    each side each extended by exponential coeff.

    :param pos: peak position; 2-theta in degrees
    :param alp,bet: TOF peak exponential rise & decay parameters
    :param sig: Gaussian peak variance in centideg^2
    :param gam: Lorentzian peak width in centidegrees
    :param shl: axial divergence parameter (S+H)/L

    :returns: widths; [Gaussian sigma, Lorentzian gamma] in degrees, and
        low angle, high angle ends of peak; 50 FWHM & 75 FWHM from position
        reversed for 2-theta > 90 deg.
    '''
    widths = [np.sqrt(sig)/100.,gam/100.]
    fwhm = 2.355*widths[0]+2.*widths[1]
    if pos < 90.:
        fmin = 50.0*(fwhm*(1.+1./alp)+shl*abs(npcosd(pos)))
        fmax = 75.0*fwhm*(1.+1./bet)
    else:
        fmin = 75.0*fwhm*(1.+1./alp)
        fmax = 50.0*(fwhm*(1.+1./bet)+shl*abs(npcosd(pos)))
    return widths,fmin,fmax

def getWidthsCWB(pos,alp,bet,sig,gam):
    '''Compute the peak widths used for computing the range of a peak
    for constant wavelength data without axial divergence. 50 FWHM are used on
    both sides each extended by exponential coeff.

    :param pos: peak position; 2-theta in degrees
    :param alp,bet: TOF peak exponential rise & decay parameters
    :param sig: Gaussian peak variance in centideg^2
    :param gam: Lorentzian peak width in centidegrees

    returns: widths; [Gaussian sigma, Lornetzian gamma] in degrees
    returns: low angle, high angle ends of peak; 50FWHM from position
    '''
    widths = [np.sqrt(sig)/100.,gam/100.]
    fwhm = 2.355*widths[0]+2.*widths[1]
    fmin = 50.*fwhm*(1.+1./alp)
    fmax = 50.*fwhm*(1.+1./bet)
    return widths,fmin,fmax

def getFWHM(pos,Inst,N=1):
    '''Compute total FWHM from Thompson, Cox & Hastings (1987) , J. Appl. Cryst. 20, 79-83
    via getgamFW(g,s).

    :param pos: float peak position in deg 2-theta or tof in musec
    :param Inst: dict instrument parameters
    :param N: int Inst index (0 for input, 1 for fitted)

    :returns float: total FWHM of pseudoVoigt in deg or musec
    '''

    sig = lambda Th,U,V,W: np.sqrt(max(0.001,U*tand(Th)**2+V*tand(Th)+W))
    sigED = lambda E,A,B,C: np.sqrt(max(0.001,A*E**2+B*E+C))
    sigTOF = lambda dsp,S0,S1,S2,Sq: np.sqrt(S0+S1*dsp**2+S2*dsp**4+Sq*dsp)
    gam = lambda Th,X,Y,Z: Z+X/cosd(Th)+Y*tand(Th)
    gamED = lambda E,X,Y,Z: max(0.001,X*E**2+Y*E+Z)
    gamTOF = lambda dsp,X,Y,Z: Z+X*dsp+Y*dsp**2
    alpTOF = lambda dsp,alp: alp/dsp
    betTOF = lambda dsp,bet0,bet1,betq: bet0+bet1/dsp**4+betq/dsp**2
    alpPinkX = lambda pos,alp0,alp1: alp0+alp1*nptand(pos/2.)
    betPinkX = lambda pos,bet0,bet1: bet0+bet1*nptand(pos/2.)
    alpPinkN = lambda pos,alp0,alp1: alp0+alp1*npsind(pos/2.)
    betPinkN = lambda pos,bet0,bet1: bet0+bet1*npsind(pos/2.)
    if 'LF' in Inst['Type'][0]:
        return 3
    elif 'T' in Inst['Type'][0]:
        dsp = pos/Inst['difC'][N]
        alp = alpTOF(dsp,Inst['alpha'][N])
        bet = betTOF(dsp,Inst['beta-0'][1],Inst['beta-1'][N],Inst['beta-q'][N])
        s = sigTOF(dsp,Inst['sig-0'][N],Inst['sig-1'][N],Inst['sig-2'][N],Inst['sig-q'][N])
        g = gamTOF(dsp,Inst['X'][N],Inst['Y'][N],Inst['Z'][N])
        return getgamFW(g,s)+np.log(2.0)*(alp+bet)/(alp*bet)
    elif 'C' in Inst['Type'][0]:
        s = sig(pos/2.,Inst['U'][N],Inst['V'][N],Inst['W'][N])
        g = gam(pos/2.,Inst['X'][N],Inst['Y'][N],Inst['Z'][N])
        return getgamFW(g,s)/100.  #returns FWHM in deg
    elif 'E' in Inst['Type'][0]:
        s = sigED(pos,Inst['A'][N],Inst['B'][N],Inst['C'][N])
        g = gamED(pos,Inst['X'][N],Inst['Y'][N],Inst['Z'][N])
        return getgamFW(g,s)
    else:   #'B'
        if 'X' in Inst['Type'][0]:
            alp = alpPinkX(pos,Inst['alpha-0'][N],Inst['alpha-1'][N])
            bet = betPinkX(pos,Inst['beta-0'][N],Inst['beta-1'][N])
        else:
            alp = alpPinkN(pos,Inst['alpha-0'][N],Inst['alpha-1'][N])
            bet = betPinkN(pos,Inst['beta-0'][N],Inst['beta-1'][N])
        s = sig(pos/2.,Inst['U'][N],Inst['V'][N],Inst['W'][N])
        g = gam(pos/2.,Inst['X'][N],Inst['Y'][N],Inst['Z'][N])
        return getgamFW(g,s)/100.+np.log(2.0)*(alp+bet)/(alp*bet)  #returns FWHM in deg

def getgamFW(g,s):
    '''Compute total FWHM from Thompson, Cox & Hastings (1987), J. Appl. Cryst. 20, 79-83
    lambda fxn needs FWHM for both Gaussian & Lorentzian components

    :param g: float Lorentzian gamma = FWHM(L)
    :param s: float Gaussian sig

    :returns float: total FWHM of pseudoVoigt
    '''
    gamFW = lambda s,g: np.exp(np.log(s**5+2.69269*s**4*g+2.42843*s**3*g**2+4.47163*s**2*g**3+0.07842*s*g**4+g**5)/5.)
    return gamFW(2.35482*s,g)   #sqrt(8ln2)*sig = FWHM(G)

def getBackground(pfx,parmDict,bakType,dataType,xdata,fixback=None):
    '''Computes the background based on parameters that may be taken from
    a gpx file or the data tree.

    :param str pfx: histogram prefix (:h:)
    :param dict parmDict: Refinement parameter values
    :param str bakType: defines background function to be used. Should be
      one of these: 'chebyschev', 'cosine', 'chebyschev-1',
      'Q^2 power series', 'Q^-2 power series', 'lin interpolate',
      'inv interpolate', 'log interpolate'
    :param str dataType: Code to indicate histogram type (PXC, PNC, PNT,...)
    :param MaskedArray xdata: independent variable, 2theta (deg*100) or
      TOF (microsec?)
    :param numpy.array fixback: Array of fixed background points (length
      matching xdata) or None

    :returns: yb,sumBK where yp is an array of background values (length
      matching xdata) and sumBK is a list with three values. The sumBK[0] is
      the sum of all yb values, sumBK[1] is the sum of Debye background terms
      and sumBK[2] is the sum of background peaks.
    '''
    if 'T' in dataType:
        q = 2.*np.pi*parmDict[pfx+'difC']/xdata
    elif 'E' in dataType:
        const = 4.*np.pi*npsind(parmDict[pfx+'2-theta']/2.0)
        q = const*xdata
    else:
        wave = parmDict.get(pfx+'Lam',parmDict.get(pfx+'Lam1',1.0))
        q = npT2q(xdata,wave)
    yb = np.zeros_like(xdata)
    nBak = 0
    sumBk = [0.,0.,0]
    while True:
        key = pfx+'Back;'+str(nBak)
        if key in parmDict:
            nBak += 1
        else:
            break
#empirical functions
    if bakType in ['chebyschev','cosine','chebyschev-1']:
        dt = xdata[-1]-xdata[0]
        for iBak in range(nBak):
            key = pfx+'Back;'+str(iBak)
            if bakType == 'chebyschev':
                ybi = parmDict[key]*(-1.+2.*(xdata-xdata[0])/dt)**iBak
            elif bakType == 'chebyschev-1':
                xpos = -1.+2.*(xdata-xdata[0])/dt
                ybi = parmDict[key]*np.cos(iBak*np.arccos(xpos))
            elif bakType == 'cosine':
                ybi = parmDict[key]*npcosd(180.*xdata*iBak/xdata[-1])
            yb += ybi
        sumBk[0] = np.sum(yb)
    elif bakType in ['Q^2 power series','Q^-2 power series']:
        QT = 1.
        yb += np.ones_like(yb)*parmDict[pfx+'Back;0']
        for iBak in range(nBak-1):
            key = pfx+'Back;'+str(iBak+1)
            if '-2' in bakType:
                QT *= (iBak+1)*q**-2
            else:
                QT *= q**2/(iBak+1)
            yb += QT*parmDict[key]
        sumBk[0] = np.sum(yb)
    elif bakType in ['lin interpolate','inv interpolate','log interpolate',]:
        if nBak == 1:
            yb = np.ones_like(xdata)*parmDict[pfx+'Back;0']
        elif nBak == 2:
            dX = xdata[-1]-xdata[0]
            T2 = (xdata-xdata[0])/dX
            T1 = 1.0-T2
            yb = parmDict[pfx+'Back;0']*T1+parmDict[pfx+'Back;1']*T2
        else:
            xnomask = ma.getdata(xdata)
            xmin,xmax = xnomask[0],xnomask[-1]
            if bakType == 'lin interpolate':
                bakPos = np.linspace(xmin,xmax,nBak,True)
            elif bakType == 'inv interpolate':
                bakPos = 1./np.linspace(1./xmax,1./xmin,nBak,True)
            elif bakType == 'log interpolate':
                bakPos = np.exp(np.linspace(np.log(xmin),np.log(xmax),nBak,True))
            bakPos[0] = xmin
            bakPos[-1] = xmax
            bakVals = np.zeros(nBak)
            for i in range(nBak):
                bakVals[i] = parmDict[pfx+'Back;'+str(i)]
            bakInt = si.interp1d(bakPos,bakVals,'linear')
            yb = bakInt(ma.getdata(xdata))
        sumBk[0] = np.sum(yb)
#Debye function
    if pfx+'difC' in parmDict or 'E' in dataType:
        ff = 1.
    else:
        try:
            wave = parmDict[pfx+'Lam']
        except KeyError:
            wave = parmDict[pfx+'Lam1']
        SQ = (q/(4.*np.pi))**2
        FF = G2elem.GetFormFactorCoeff('Si')[0]
        ff = np.array(G2elem.ScatFac(FF,SQ)[0])**2
    iD = 0
    while True:
        try:
            dbA = parmDict[pfx+'DebyeA;'+str(iD)]
            dbR = parmDict[pfx+'DebyeR;'+str(iD)]
            dbU = parmDict[pfx+'DebyeU;'+str(iD)]
            ybi = ff*dbA*np.sin(q*dbR)*np.exp(-dbU*q**2)/(q*dbR)
            yb += ybi
            sumBk[1] += np.sum(ybi)
            iD += 1
        except KeyError:
            break
#peaks
    iD = 0
    while True:
        try:
            pkP = parmDict[pfx+'BkPkpos;'+str(iD)]
            pkI = max(parmDict[pfx+'BkPkint;'+str(iD)],0.1)
            pkS = max(parmDict[pfx+'BkPksig;'+str(iD)],0.01)
            pkG = max(parmDict[pfx+'BkPkgam;'+str(iD)],0.1)
            if 'C' in dataType:
                shl = parmDict[pfx+'SH/L']
                Wd,fmin,fmax = getWidthsCW(pkP,pkS,pkG,shl)
            elif 'B' in dataType:
                sinPos = npsind(pkP/2.0)
                alp = max(0.1,parmDict[pfx+'alpha-0']+parmDict[pfx+'alpha-1']*sinPos)
                bet = max(0.001,parmDict[pfx+'beta-0']+parmDict[pfx+'beta-1']*sinPos)
                Wd,fmin,fmax = getWidthsCWB(pkP,alp,bet,pkS,pkG)
            elif 'A'' in dataType':
                shl = parmDict[pfx+'SH/L']
                sinPos = npsind(pkP/2.0)
                alp = max(0.1,parmDict[pfx+'alpha-0']+parmDict[pfx+'alpha-1']*sinPos)
                bet = max(0.001,parmDict[pfx+'beta-0']+parmDict[pfx+'beta-1']*sinPos)
                Wd,fmin,fmax = getWidthsCWA(pkP,alp,bet,pkS,pkG,shl)
            elif 'E' in dataType:
                Wd,fmin,fmax = getWidthsED(pkP,pkS)
            else: #'T'OF
                Wd,fmin,fmax = getWidthsTOF(pkP,1.,1.,pkS,pkG)
            iBeg = np.searchsorted(xdata,pkP-fmin)
            iFin = np.searchsorted(xdata,pkP+fmax)
            lenX = len(xdata)
            if not iBeg:
                iFin = np.searchsorted(xdata,pkP+fmax)
            elif iBeg == lenX:
                iFin = iBeg
            else:
                iFin = np.searchsorted(xdata,pkP+fmax)
            if 'C' in dataType:
                ybi = pkI*getFCJVoigt3(pkP,pkS,pkG,shl,xdata[iBeg:iFin])[0]
            elif 'B' in dataType:
                ybi = pkI*getEpsVoigt(pkP,alp,bet,pkS/1.e4,pkG/100.,xdata[iBeg:iFin])[0]/100.
            elif 'A' in dataType:
                ybi = pkI*getExpFCJVoigt3(pkP,alp,bet,pkS,pkG,shl,xdata[iBeg:iFin])[0]
            elif 'T' in dataType:
                ybi = pkI*getEpsVoigt(pkP,1.,1.,pkS,pkG,xdata[iBeg:iFin])[0]
            elif 'E' in dataType:
                ybi = pkI*getPsVoigt(pkP,pkS*10.**4,pkG*100.,xdata[iBeg:iFin])[0]
            else:
                raise Exception('dataType of {:} should not happen!'.format(dataType))
            yb[iBeg:iFin] += ybi
            sumBk[2] += np.sum(ybi)
            iD += 1
        except KeyError:
            break
        except ValueError:
            G2fil.G2Print ('**** WARNING - backround peak '+str(iD)+' sigma is negative; fix & try again ****')
            break
<<<<<<< HEAD
    if fixback is not None:
        yb += parmDict[pfx+'BF mult']*fixback
=======
    if fixback is not None:   
        yb += parmDict.get(pfx+'BF mult',1.0)*fixback
>>>>>>> e8f22c1e
        sumBk[0] = sum(yb)
    return yb,sumBk

def getBackgroundDerv(hfx,parmDict,bakType,dataType,xdata,fixback=None):
    '''Computes the derivatives of the background
    Parameters passed to this may be pulled from gpx file or data tree.
    See :func:`getBackground` for parameter definitions.

    :returns: dydb,dyddb,dydpk,dydfb where the first three are 2-D arrays
      of derivatives with respect to the background terms, the Debye terms and
      the background peak terms vs. the points in the diffracton pattern. The
      final 1D array is the derivative with respect to the fixed-background
      multiplier (= the fixed background values).
    '''
    if 'T' in dataType:
        q = 2.*np.pi*parmDict[hfx+'difC']/xdata
    elif 'E' in dataType:
        const = 4.*np.pi*npsind(parmDict[hfx+'2-theta']/2.0)
        q = const*xdata
    else:
        wave = parmDict.get(hfx+'Lam',parmDict.get(hfx+'Lam1',1.0))
        q = 2.*np.pi*npsind(xdata/2.)/wave
    nBak = 0
    while True:
        key = hfx+'Back;'+str(nBak)
        if key in parmDict:
            nBak += 1
        else:
            break
    dydb = np.zeros(shape=(nBak,len(xdata)))
    dyddb = np.zeros(shape=(3*parmDict[hfx+'nDebye'],len(xdata)))
    dydpk = np.zeros(shape=(4*parmDict[hfx+'nPeaks'],len(xdata)))
    dydfb = []

    if bakType in ['chebyschev','cosine','chebyschev-1']:
        dt = xdata[-1]-xdata[0]
        for iBak in range(nBak):
            if bakType == 'chebyschev':
                dydb[iBak] = (-1.+2.*(xdata-xdata[0])/dt)**iBak
            elif bakType == 'chebyschev-1':
                xpos = -1.+2.*(xdata-xdata[0])/dt
                dydb[iBak] = np.cos(iBak*np.arccos(xpos))
            elif bakType == 'cosine':
                dydb[iBak] = npcosd(180.*xdata*iBak/xdata[-1])
    elif bakType in ['Q^2 power series','Q^-2 power series']:
        QT = 1.
        dydb[0] = np.ones_like(xdata)
        for iBak in range(nBak-1):
            if '-2' in bakType:
                QT *= (iBak+1)*q**-2
            else:
                QT *= q**2/(iBak+1)
            dydb[iBak+1] = QT
    elif bakType in ['lin interpolate','inv interpolate','log interpolate',]:
        if nBak == 1:
            dydb[0] = np.ones_like(xdata)
        elif nBak == 2:
            dX = xdata[-1]-xdata[0]
            T2 = (xdata-xdata[0])/dX
            T1 = 1.0-T2
            dydb = [T1,T2]
        else:
            xnomask = ma.getdata(xdata)
            xmin,xmax = xnomask[0],xnomask[-1]
            if bakType == 'lin interpolate':
                bakPos = np.linspace(xmin,xmax,nBak,True)
            elif bakType == 'inv interpolate':
                bakPos = 1./np.linspace(1./xmax,1./xmin,nBak,True)
            elif bakType == 'log interpolate':
                bakPos = np.exp(np.linspace(np.log(xmin),np.log(xmax),nBak,True))
            bakPos[0] = xmin
            bakPos[-1] = xmax
            for i,pos in enumerate(bakPos):
                if i == 0:
                    dydb[0] = np.where(xdata<bakPos[1],(bakPos[1]-xdata)/(bakPos[1]-bakPos[0]),0.)
                elif i == len(bakPos)-1:
                    dydb[i] = np.where(xdata>bakPos[-2],(bakPos[-1]-xdata)/(bakPos[-1]-bakPos[-2]),0.)
                else:
                    dydb[i] = np.where(xdata>bakPos[i],
                        np.where(xdata<bakPos[i+1],(bakPos[i+1]-xdata)/(bakPos[i+1]-bakPos[i]),0.),
                        np.where(xdata>bakPos[i-1],(xdata-bakPos[i-1])/(bakPos[i]-bakPos[i-1]),0.))
    if hfx+'difC' in parmDict:
        ff = 1.
    else:
        wave = parmDict.get(hfx+'Lam',parmDict.get(hfx+'Lam1',1.0))
        q = npT2q(xdata,wave)
        SQ = (q/(4*np.pi))**2
        FF = G2elem.GetFormFactorCoeff('Si')[0]
        ff = np.array(G2elem.ScatFac(FF,SQ)[0])*np.pi**2    #needs pi^2~10. for cw data (why?)
    iD = 0
    while True:
        try:
            if hfx+'difC' in parmDict:
                q = 2*np.pi*parmDict[hfx+'difC']/xdata
            dbA = parmDict[hfx+'DebyeA;'+str(iD)]
            dbR = parmDict[hfx+'DebyeR;'+str(iD)]
            dbU = parmDict[hfx+'DebyeU;'+str(iD)]
            sqr = np.sin(q*dbR)/(q*dbR)
            cqr = np.cos(q*dbR)
            temp = np.exp(-dbU*q**2)
            dyddb[3*iD] = ff*sqr*temp
            dyddb[3*iD+1] = ff*dbA*temp*(cqr-sqr)/(dbR)
            dyddb[3*iD+2] = -ff*dbA*sqr*temp*q**2
            iD += 1
        except KeyError:
            break
    iD = 0
    while True:
        try:
            pkP = parmDict[hfx+'BkPkpos;'+str(iD)]
            pkI = max(parmDict[hfx+'BkPkint;'+str(iD)],0.1)
            pkS = max(parmDict[hfx+'BkPksig;'+str(iD)],0.01)
            pkG = max(parmDict[hfx+'BkPkgam;'+str(iD)],0.1)
            if 'C' in dataType:
                shl = parmDict[hfx+'SH/L']
                Wd,fmin,fmax = getWidthsCW(pkP,pkS,pkG,shl)
            elif 'B' in dataType:
                sinPos = npsind(pkP/2.0)
                alp = max(0.1,parmDict[hfx+'alpha-0']+parmDict[hfx+'alpha-1']*sinPos)
                bet = max(0.001,parmDict[hfx+'beta-0']+parmDict[hfx+'beta-1']*sinPos)
                Wd,fmin,fmax = getWidthsCWB(pkP,alp,bet,pkS,pkG)
            elif 'A'' in dataType':
                shl = parmDict[hfx+'SH/L']
                sinPos = npsind(pkP/2.0)
                alp = max(0.1,parmDict[hfx+'alpha-0']+parmDict[hfx+'alpha-1']*sinPos)
                bet = max(0.001,parmDict[hfx+'beta-0']+parmDict[hfx+'beta-1']*sinPos)
                Wd,fmin,fmax = getWidthsCWA(pkP,alp,bet,pkS,pkG,shl)
            elif 'E' in dataType:
                Wd,fmin,fmax = getWidthsED(pkP,pkS)
            else: #'T' or 'B'
                Wd,fmin,fmax = getWidthsTOF(pkP,1.,1.,pkS,pkG)
            iBeg = np.searchsorted(xdata,pkP-fmin)
            iFin = np.searchsorted(xdata,pkP+fmax)
            lenX = len(xdata)
            if not iBeg:
                iFin = np.searchsorted(xdata,pkP+fmax)
            elif iBeg == lenX:
                iFin = iBeg
            else:
                iFin = np.searchsorted(xdata,pkP+fmax)
            if 'C' in dataType:
                Df,dFdp,dFds,dFdg,x = getdFCJVoigt3(pkP,pkS,pkG,shl,xdata[iBeg:iFin])
            elif 'B' in dataType:
                Df,dFdp,x,x,dFds,dFdg = getdEpsVoigt(pkP,alp,bet,pkS/1.e4,pkG/100.,xdata[iBeg:iFin])
                dFdp /= 100.
                dFds /= 1.e6
                dFdg /= 1.e4
                Df /= 100.
            elif 'A' in dataType:
                Df,dFdp,x,x,dFds,dFdg,x = getdExpFCJVoigt3(pkP,alp,bet,pkS,pkG,shl,xdata[iBeg:iFin])
            elif 'E' in dataType:
                Df,dFdp,dFds,dFdg = getdPsVoigt(pkP,pkS*10.**4,pkG*100.,xdata[iBeg:iFin])
            else:   #'T'OF
                Df,dFdp,x,x,dFds,dFdg = getdEpsVoigt(pkP,1.,1.,pkS,pkG,xdata[iBeg:iFin])
            dydpk[4*iD][iBeg:iFin] += pkI*dFdp
            dydpk[4*iD+1][iBeg:iFin] += Df
            dydpk[4*iD+2][iBeg:iFin] += pkI*dFds
            dydpk[4*iD+3][iBeg:iFin] += pkI*dFdg
            iD += 1
        except KeyError:
            break
        except ValueError:
            G2fil.G2Print ('**** WARNING - backround peak '+str(iD)+' sigma is negative; fix & try again ****')
            break
    # fixed background from file
    if  fixback is not None:
        dydfb = fixback
    return dydb,dyddb,dydpk,dydfb

#### Using old gsas fortran routines for powder peak shapes & derivatives
def getFCJVoigt3(pos,sig,gam,shl,xdata):
    '''Compute the Finger-Cox-Jepcoat modified Pseudo-Voigt function for a
    CW powder peak in external Fortran routine

    param pos: peak position in degrees
    param sig: Gaussian variance in centideg^2
    param gam: Lorentzian width in centideg
    param shl: axial divergence parameter (S+H)/L
    param xdata: array; profile points for peak to be calculated; bounded by 20FWHM to 50FWHM (or vv)

    returns: array: calculated peak function at each xdata
    returns: integral of peak; nominally = 1.0
    '''
    if len(xdata):
        cw = np.diff(xdata)
        cw = np.append(cw,cw[-1])
        Df = pyd.pypsvfcjo(len(xdata),xdata-pos,pos,sig,gam,shl)
        return Df,np.sum(100.*Df*cw)
    else:
        return 0.,1.

def getdFCJVoigt3(pos,sig,gam,shl,xdata):
    '''Compute analytic derivatives the Finger-Cox-Jepcoat modified Pseudo-Voigt
    function for a CW powder peak

    param pos: peak position in degrees
    param sig: Gaussian variance in centideg^2
    param gam: Lorentzian width in centideg
    param shl: axial divergence parameter (S+H)/L
    param xdata: array; profile points for peak to be calculated; bounded by 20FWHM to 50FWHM (or vv)

    returns: arrays: function and derivatives of pos, sig, gam, & shl
    '''
    Df,dFdp,dFds,dFdg,dFdsh = pyd.pydpsvfcjo(len(xdata),xdata-pos,pos,sig,gam,shl)
    return Df,dFdp,dFds,dFdg,dFdsh

def getExpFCJVoigt3(pos,alp,bet,sig,gam,shl,xdata):
    '''Compute the Finger-Cox-Jepcoat modified double exponential Pseudo-Voigt
    convolution function for a CW powder peak in external Fortran routine

    param pos: peak position in degrees
    param sig: Gaussian variance in centideg^2
    param alp: Rise exponential coefficient
    param bet: Decay exponential coefficient
    param gam: Lorentzian width in centideg
    param shl: axial divergence parameter (S+H)/L
    param xdata: array; profile points for peak to be calculated; bounded by 20FWHM to 50FWHM (or vv)

    returns: array: calculated peak function at each xdata
    returns: integral of peak; nominally = 1.0
    '''
    if len(xdata):
        cw = np.diff(xdata)
        cw = np.append(cw,cw[-1])
        Df = pyd.pypsvfcjexpo(len(xdata),xdata-pos,pos,alp,bet,sig,gam,shl)
        return Df,np.sum(100.*Df*cw)
    else:
        return 0.,1.

def getdExpFCJVoigt3(pos,alp,bet,sig,gam,shl,xdata):
    '''Compute analytic derivatives the Finger-Cox-Jepcoat modified double
    exponential Pseudo-Voigt convolution function for a CW powder peak

    param pos: peak position in degrees
    param alp: Rise exponential coefficient
    param bet: Decay exponential coefficient
    param sig: Gaussian variance in centideg^2
    param gam: Lorentzian width in centideg
    param shl: axial divergence parameter (S+H)/L
    param xdata: array; profile points for peak to be calculated; bounded by 20FWHM to 50FWHM (or vv)

    returns: arrays: function and derivatives of pos, alp, bet, sig, gam, & shl
    '''
    Df,dFdp,dFda,dFdb,dFds,dFdg,dFdsh = pyd.pydpsvfcjexpo(len(xdata),xdata-pos,pos,alp,bet,sig,gam,shl)
    return Df,dFdp,dFda,dFdb,dFds,dFdg,dFdsh

def getPsVoigt(pos,sig,gam,xdata):
    '''Compute the simple Pseudo-Voigt function for a
    small angle Bragg peak in external Fortran routine

    param pos: peak position in degrees
    param sig: Gaussian variance in centideg^2
    param gam: Lorentzian width in centideg
    param xdata: array; profile points for peak to be calculated

    returns: array: calculated peak function at each xdata
    returns: integral of peak; nominally = 1.0
    '''

    cw = np.diff(xdata)
    cw = np.append(cw,cw[-1])
    Df = pyd.pypsvoigt(len(xdata),xdata-pos,sig,gam)
    return Df,np.sum(100.*Df*cw)

def getdPsVoigt(pos,sig,gam,xdata):
    '''Compute the simple Pseudo-Voigt function derivatives for a
    small angle Bragg peak peak in external Fortran routine

    param pos: peak position in degrees
    param sig: Gaussian variance in centideg^2
    param gam: Lorentzian width in centideg
    param xdata: array; profile points for peak to be calculated

    returns: arrays: function and derivatives of pos, sig & gam
    NB: the pos derivative has the opposite sign compared to that in other profile functions
    '''

    Df,dFdp,dFds,dFdg = pyd.pydpsvoigt(len(xdata),xdata-pos,sig,gam)
    return Df,dFdp,dFds,dFdg

def getEpsVoigt(pos,alp,bet,sig,gam,xdata):
    '''Compute the double exponential Pseudo-Voigt convolution function for a
    neutron TOF & CW pink peak in external Fortran routine
    '''

    cw = np.diff(xdata)
    cw = np.append(cw,cw[-1])
    Df = pyd.pyepsvoigt(len(xdata),xdata-pos,alp,bet,sig,gam)
    return Df,np.sum(Df*cw)

def getdEpsVoigt(pos,alp,bet,sig,gam,xdata):
    '''Compute the double exponential Pseudo-Voigt convolution function derivatives for a
    neutron TOF & CW pink peak in external Fortran routine
    '''

    Df,dFdp,dFda,dFdb,dFds,dFdg = pyd.pydepsvoigt(len(xdata),xdata-pos,alp,bet,sig,gam)
    return Df,dFdp,dFda,dFdb,dFds,dFdg

def ellipseSize(H,Sij,GB):
    '''Implements r=1/sqrt(sum((1/S)*(q.v)^2) per note from Alexander Brady
    '''

    HX = np.inner(H.T,GB)
    lenHX = np.sqrt(np.sum(HX**2))
    Esize,Rsize = nl.eigh(G2lat.U6toUij(Sij))
    R = np.inner(HX/lenHX,Rsize)**2*Esize         #want column length for hkl in crystal
    lenR = 1./np.sqrt(np.sum(R))
    return lenR

def ellipseSizeDerv(H,Sij,GB):
    '''Implements r=1/sqrt(sum((1/S)*(q.v)^2) derivative per note from Alexander Brady
    '''

    lenR = ellipseSize(H,Sij,GB)
    delt = 0.001
    dRdS = np.zeros(6)
    for i in range(6):
        Sij[i] -= delt
        lenM = ellipseSize(H,Sij,GB)
        Sij[i] += 2.*delt
        lenP = ellipseSize(H,Sij,GB)
        Sij[i] -= delt
        dRdS[i] = (lenP-lenM)/(2.*delt)
    return lenR,dRdS

def getMustrain(HKL,G,SGData,muStrData):
    if muStrData[0] == 'isotropic':
        return np.ones(HKL.shape[1])*muStrData[1][0]
    elif muStrData[0] == 'uniaxial':
        H = np.array(HKL)
        P = np.array(muStrData[3])
        cosP,sinP = np.array([G2lat.CosSinAngle(h,P,G) for h in H.T]).T
        Si = muStrData[1][0]
        Sa = muStrData[1][1]
        return Si*Sa/(np.sqrt((Si*cosP)**2+(Sa*sinP)**2))
    else:       #generalized - P.W. Stephens model
        H = np.array(HKL)
        rdsq = np.array([G2lat.calc_rDsq2(h,G) for h in H.T])
        Strms = np.array(G2spc.MustrainCoeff(H,SGData))
        Sum = np.sum(np.array(muStrData[4])[:,nxs]*Strms,axis=0)
        return np.sqrt(Sum)/rdsq

def getCrSize(HKL,G,GB,sizeData):
    if sizeData[0] == 'isotropic':
        return np.ones(HKL.shape[1])*sizeData[1][0]
    elif sizeData[0] == 'uniaxial':
        H = np.array(HKL)
        P = np.array(sizeData[3])
        cosP,sinP = np.array([G2lat.CosSinAngle(h,P,G) for h in H.T]).T
        Si = sizeData[1][0]
        Sa = sizeData[1][1]
        return Si*Sa/(np.sqrt((Si*cosP)**2+(Sa*sinP)**2))
    else:
        Sij =[sizeData[4][i] for i in range(6)]
        H = np.array(HKL)
        return 1./np.array([ellipseSize(h,Sij,GB) for h in H.T])**2

def getHKLpeak(dmin,SGData,A,Inst=None,nodup=False):
    '''
    Generates allowed by symmetry reflections with d >= dmin
    NB: GenHKLf & checkMagextc return True for extinct reflections

    :param dmin:  minimum d-spacing
    :param SGData: space group data obtained from SpcGroup
    :param A: lattice parameter terms A1-A6
    :param Inst: instrument parameter info
    :returns: HKLs: np.array hkl, etc for allowed reflections

    '''
    HKL = G2lat.GenHLaue(dmin,SGData,A)
    HKLs = []
    ds = []
    for h,k,l,d in HKL:
        ext = G2spc.GenHKLf([h,k,l],SGData)[0]
        if ext and 'MagSpGrp' in SGData:
            ext = G2spc.checkMagextc([h,k,l],SGData)
        if not ext:
            if nodup and int(10000*d) in ds:
                continue
            ds.append(int(10000*d))
            if Inst == None:
                HKLs.append([h,k,l,d,0,-1])
            else:
                HKLs.append([h,k,l,d,G2lat.Dsp2pos(Inst,d),-1])
    return np.array(HKLs)

def getHKLMpeak(dmin,Inst,SGData,SSGData,Vec,maxH,A):
    'needs a doc string'
    HKLs = []
    vec = np.array(Vec)
    vstar = np.sqrt(G2lat.calc_rDsq(vec,A))     #find extra needed for -n SS reflections
    dvec = 1./(maxH*vstar+1./dmin)
    HKL = G2lat.GenHLaue(dvec,SGData,A)
    SSdH = [vec*h for h in range(-maxH,maxH+1)]
    SSdH = dict(zip(range(-maxH,maxH+1),SSdH))
    ifMag = False
    if 'MagSpGrp' in SGData:
        ifMag = True
    for h,k,l,d in HKL:
        ext = G2spc.GenHKLf([h,k,l],SGData)[0]
        if not ext and d >= dmin:
            HKLs.append([h,k,l,0,d,G2lat.Dsp2pos(Inst,d),-1])
        for dH in SSdH:
            if dH:
                DH = SSdH[dH]
                H = [h+DH[0],k+DH[1],l+DH[2]]
                d = float(1/np.sqrt(G2lat.calc_rDsq(H,A)))
                if d >= dmin:
                    HKLM = np.array([h,k,l,dH])
                    if G2spc.checkSSextc(HKLM,SSGData) or ifMag:
                        HKLs.append([h,k,l,dH,d,G2lat.Dsp2pos(Inst,d),-1])
    return G2lat.sortHKLd(HKLs,True,True,True)

peakInstPrmMode = True
'''Determines the mode used for peak fitting. When peakInstPrmMode=True peak
width parameters are computed from the instrument parameters (UVW,... or
alpha,... etc) unless the individual parameter is refined. This allows the
instrument parameters to be refined. When peakInstPrmMode=False, the instrument
parameters are not used and cannot be refined.
The default is peakFitMode=True. This is changed only in
:func:`setPeakInstPrmMode`, which is called from :mod:`GSASIIscriptable`
or GSASIIphsGUI.OnSetPeakWidMode ('Gen unvaried widths' menu item).
'''

def setPeakInstPrmMode(normal=True):
    '''Determines the mode used for peak fitting. If normal=True (default)
    peak width parameters are computed from the instrument parameters
    unless the individual parameter is refined. If normal=False,
    peak widths are used as supplied for each peak.

    Note that normal=True unless this routine is called. Also,
    instrument parameters can only be refined with normal=True.

    :param bool normal: setting to apply to global variable
      :data:`peakInstPrmMode`
    '''
    global peakInstPrmMode
    peakInstPrmMode = normal

def getPeakProfile(dataType,parmDict,xdata,fixback,varyList,bakType):
    '''Computes the profiles from multiple peaks for individual peak fitting
    for powder patterns.
    NB: not used for Rietveld refinement
    '''
    yb = getBackground('',parmDict,bakType,dataType,xdata,fixback)[0]
    yc = np.zeros_like(yb)
    if 'LF' in dataType:
        if 'Lam1' in parmDict.keys():
            lam = parmDict['Lam1']
            lam2 = parmDict['Lam2']
            Ka2 = True
            lamRatio = 360*(lam2-lam)/(np.pi*lam)
            kRatio = parmDict['I(L2)/I(L1)']
        else:
            lam = parmDict['Lam']
            Ka2 = False
        shol = 0
        # loop over peaks
        iPeak = -1
        try:
            ncells =  parmDict['ncell']
            clat =  parmDict['clat']
        except KeyError: # no Laue info must be bkg fit
            print('Laue Fit: no params, assuming bkg fit')
            return yb
        while True:
            iPeak += 1
            try:
                #Qcen = 2 * np.pi * lam * (iPeak+1) / parmDict['clat']
                l = parmDict['l'+str(iPeak)]
                pos = 360 * np.arcsin(0.5 * lam * l / parmDict['clat']) / np.pi
                parmDict['pos'+str(iPeak)] = pos
                #tth = (pos-parmDict['Zero'])
                intens = parmDict['int'+str(iPeak)]
                dampM =  parmDict['dampM'+str(iPeak)]
                dampP =  parmDict['dampP'+str(iPeak)]
                sig =  parmDict['sig'+str(iPeak)]
                gam =  parmDict['gam'+str(iPeak)]
                fmin = parmDict.get('fitRange',8.0) # width for peak computation: defaults to 8 deg.
                fmin = min(0.9*abs(xdata[-1] - xdata[0]),fmin) # unless the data range is smaller
                fitPowerM = parmDict.get('fitPowerM',2.0)
                fitPowerP = parmDict.get('fitPowerP',2.0)
                iBeg = np.searchsorted(xdata,pos-fmin/2)
                iFin = np.searchsorted(xdata,pos+fmin/2)
                if not iBeg+iFin:       # skip peak below low limit
                    continue
                elif not iBeg-iFin:     # got peak above high limit (peaks sorted, so we can stop)
                    break
                LaueFringePeakCalc(xdata,yc,lam,pos,intens,sig,gam,shol,ncells,clat,dampM,dampP,fmin,fitPowerM,fitPowerP,plot=False)
                if Ka2:
                    pos2 = pos+lamRatio*tand(pos/2.0)       # + 360/pi * Dlam/lam * tan(th)
                    iBeg = np.searchsorted(xdata,pos2-fmin)
                    iFin = np.searchsorted(xdata,pos2+fmin)
                    if iBeg-iFin:
                        LaueFringePeakCalc(xdata,yc,lam2,pos2,intens*kRatio,sig,gam,shol,ncells,clat,dampM,dampP,fmin,fitPowerM,fitPowerP)
            except KeyError:        #no more peaks to process
                return yb+yc
    elif dataType[2] in ['A','B','C']:
        if 'B' not in dataType:
            shl = max(parmDict['SH/L'],0.002)
        Ka2 = False
        if 'Lam1' in parmDict.keys():
            Ka2 = True
            lamRatio = 360*(parmDict['Lam2']-parmDict['Lam1'])/(np.pi*parmDict['Lam1'])
            kRatio = parmDict['I(L2)/I(L1)']
        iPeak = 0
        while True:
            try:
                pos = parmDict['pos'+str(iPeak)]
                tth = (pos-parmDict['Zero'])
                intens = parmDict['int'+str(iPeak)]
                sigName = 'sig'+str(iPeak)
                if sigName in varyList or not peakInstPrmMode:
                    sig = parmDict[sigName]
                else:
                    sig = G2mth.getCWsig(parmDict,tth)
                sig = max(sig,0.001)          #avoid neg sigma^2
                gamName = 'gam'+str(iPeak)
                if gamName in varyList or not peakInstPrmMode:
                    gam = parmDict[gamName]
                else:
                    gam = G2mth.getCWgam(parmDict,tth)
                gam = max(gam,0.001)             #avoid neg gamma
                if 'C' not in dataType:
                    alpName = 'alp'+str(iPeak)
                    if alpName in varyList or not peakInstPrmMode:
                        alp = parmDict[alpName]
                    else:
                        alp = G2mth.getPinkAlpha(parmDict,tth)
                    alp = max(0.1,alp)
                    betName = 'bet'+str(iPeak)
                    if betName in varyList or not peakInstPrmMode:
                        bet = parmDict[betName]
                    else:
                        bet = G2mth.getPinkBeta(parmDict,tth)
                    bet = max(0.1,bet)
                if 'C' in dataType:
                    Wd,fmin,fmax = getWidthsCW(pos,sig,gam,shl)
                elif 'B' in dataType:
                    Wd,fmin,fmax = getWidthsCWB(pos,alp,bet,sig,gam)
                else: #'A'
                    Wd,fmin,fmax = getWidthsCWA(pos,alp,bet,sig,gam,shl)
                iBeg = np.searchsorted(xdata,pos-fmin)
                iFin = np.searchsorted(xdata,pos+fmin)
                if not iBeg+iFin:       #peak below low limit
                    iPeak += 1
                    continue
                elif not iBeg-iFin:     #peak above high limit
                    return yb+yc
                elif iFin-iBeg < 2:
                    iPeak += 1
                    continue
                if 'C' in dataType:
                    fp = getFCJVoigt3(pos,sig,gam,shl,xdata[iBeg:iFin])[0]
                elif 'B' in dataType:
                    fp = getEpsVoigt(pos,alp,bet,sig/1.e4,gam/100.,xdata[iBeg:iFin])[0]/100.
                else: #'A'
                    fp = getExpFCJVoigt3(pos,alp,bet,sig,gam,shl,xdata[iBeg:iFin])[0]
                yc[iBeg:iFin] += intens*fp
                if Ka2:
                    pos2 = pos+lamRatio*tand(pos/2.0)       # + 360/pi * Dlam/lam * tan(th)
                    iBeg = np.searchsorted(xdata,pos2-fmin)
                    iFin = np.searchsorted(xdata,pos2+fmin)
                    if iBeg-iFin:
                        if 'C' in dataType:
                            fp2 = getFCJVoigt3(pos2,sig,gam,shl,xdata[iBeg:iFin])[0]
                        elif 'B' in dataType:
                            fp2 = getEpsVoigt(pos2,alp,bet,sig/1.e4,gam/100.,xdata[iBeg:iFin])[0]/100.
                        else: #'A'
                            fp2 = getExpFCJVoigt3(pos2,alp,bet,sig,gam,shl,xdata[iBeg:iFin])[0]
                        yc[iBeg:iFin] += intens*kRatio*fp2
                iPeak += 1
            except KeyError:        #no more peaks to process
                return yb+yc
    elif 'E' in dataType:
        iPeak = 0
        dsp = 1.0 #for now - fix later
        while True:
            try:
                pos = parmDict['pos'+str(iPeak)]
                intens = parmDict['int'+str(iPeak)]
                sigName = 'sig'+str(iPeak)
                if sigName in varyList or not peakInstPrmMode:
                    sig = parmDict[sigName]
                else:
                    sig = G2mth.getEDsig(parmDict,pos)
                sig = max(sig,0.001)          #avoid neg sigma^2
                gamName = 'gam'+str(iPeak)
                if gamName in varyList or not peakInstPrmMode:
                    gam = parmDict[gamName]
                else:
                    gam = G2mth.getEDgam(parmDict,pos)
                gam = max(gam,0.001)             #avoid neg gamma
                Wd,fmin,fmax = getWidthsED(pos,sig,gam)
                iBeg = np.searchsorted(xdata,pos-fmin)
                iFin = max(iBeg+3,np.searchsorted(xdata,pos+fmin))
                if not iBeg+iFin:       #peak below low limit
                    iPeak += 1
                    continue
                elif not iBeg-iFin:     #peak above high limit
                    return yb+yc
                yc[iBeg:iFin] += intens*getPsVoigt(pos,sig*10.**4,gam*100.,xdata[iBeg:iFin])[0]
                iPeak += 1
            except KeyError:        #no more peaks to process
                return yb+yc
    else:
        Pdabc = parmDict['Pdabc']
        difC = parmDict['difC']
        iPeak = 0
        while True:
            try:
                pos = parmDict['pos'+str(iPeak)]
                tof = pos-parmDict['Zero']
                dsp = tof/difC
                intens = parmDict['int'+str(iPeak)]
                alpName = 'alp'+str(iPeak)
                if alpName in varyList or not peakInstPrmMode:
                    alp = parmDict[alpName]
                else:
                    if len(Pdabc):
                        alp = np.interp(dsp,Pdabc[0],Pdabc[1])
                    else:
                        alp = G2mth.getTOFalpha(parmDict,dsp)
                alp = max(0.1,alp)
                betName = 'bet'+str(iPeak)
                if betName in varyList or not peakInstPrmMode:
                    bet = parmDict[betName]
                else:
                    if len(Pdabc):
                        bet = np.interp(dsp,Pdabc[0],Pdabc[2])
                    else:
                        bet = G2mth.getTOFbeta(parmDict,dsp)
                bet = max(0.0001,bet)
                sigName = 'sig'+str(iPeak)
                if sigName in varyList or not peakInstPrmMode:
                    sig = parmDict[sigName]
                else:
                    sig = G2mth.getTOFsig(parmDict,dsp)
                gamName = 'gam'+str(iPeak)
                if gamName in varyList or not peakInstPrmMode:
                    gam = parmDict[gamName]
                else:
                    gam = G2mth.getTOFgamma(parmDict,dsp)
                gam = max(gam,0.001)             #avoid neg gamma
                Wd,fmin,fmax = getWidthsTOF(pos,alp,bet,sig,gam)
                iBeg = np.searchsorted(xdata,pos-fmin)
                iFin = np.searchsorted(xdata,pos+fmax)
                lenX = len(xdata)
                if not iBeg:
                    iFin = np.searchsorted(xdata,pos+fmax)
                elif iBeg == lenX:
                    iFin = iBeg
                else:
                    iFin = np.searchsorted(xdata,pos+fmax)
                if not iBeg+iFin:       #peak below low limit
                    iPeak += 1
                    continue
                elif not iBeg-iFin:     #peak above high limit
                    return yb+yc
                yc[iBeg:iFin] += intens*getEpsVoigt(pos,alp,bet,sig,gam,xdata[iBeg:iFin])[0]
                iPeak += 1
            except KeyError:        #no more peaks to process
                return yb+yc

def getPeakProfileDerv(dataType,parmDict,xdata,fixback,varyList,bakType):
    '''Computes the profile derivatives for a powder pattern for single peak fitting

    return: np.array([dMdx1,dMdx2,...]) in same order as varylist = backVary,insVary,peakVary order

    NB: not used for Rietveld refinement
    '''
    dMdv = np.zeros(shape=(len(varyList),len(xdata)))
    dMdb,dMddb,dMdpk,dMdfb = getBackgroundDerv('',parmDict,bakType,dataType,xdata,fixback)
    if 'Back;0' in varyList:            #background derivs are in front if present
        dMdv[0:len(dMdb)] = dMdb
    names = ['DebyeA','DebyeR','DebyeU']
    for name in varyList:
        if 'Debye' in name:
            parm,Id = name.split(';')
            ip = names.index(parm)
            dMdv[varyList.index(name)] = dMddb[3*int(Id)+ip]
    names = ['BkPkpos','BkPkint','BkPksig','BkPkgam']
    for name in varyList:
        if 'BkPk' in name:
            parm,Id = name.split(';')
            ip = names.index(parm)
            dMdv[varyList.index(name)] = dMdpk[4*int(Id)+ip]
    if 'LF' in dataType:
        for i,name in enumerate(varyList):
            if not np.all(dMdv[i] == 0): continue
            deltaParmDict = parmDict.copy()
            delta = max(parmDict[name]/1e5,0.001)
            deltaParmDict[name] += delta
            #print('num. deriv for',name,'val',deltaParmDict[name],'delta',delta)
            intArrP = getPeakProfile(dataType,deltaParmDict,xdata,fixback,varyList,bakType)
            deltaParmDict[name] -= 2*delta
            intArrM = getPeakProfile(dataType,deltaParmDict,xdata,fixback,varyList,bakType)
            dMdv[i] = 0.5 * (intArrP - intArrM) / delta
        return dMdv
    if dataType[2] in ['A','B','C']:
        if 'B' not in dataType:
            shl = max(parmDict['SH/L'],0.002)
        Ka2 = False
        if 'Lam1' in parmDict.keys():
            Ka2 = True
            lamRatio = 360*(parmDict['Lam2']-parmDict['Lam1'])/(np.pi*parmDict['Lam1'])
            kRatio = parmDict['I(L2)/I(L1)']
        iPeak = 0
        while True:
            try:
                pos = parmDict['pos'+str(iPeak)]
                tth = (pos-parmDict['Zero'])
                intens = parmDict['int'+str(iPeak)]
                if 'C' not in dataType:
                    alpName = 'alp'+str(iPeak)
                    if alpName in varyList or not peakInstPrmMode:
                        alp = parmDict[alpName]
                        dada0 = dada1 = 0.0
                    else:
                        alp = G2mth.getPinkAlpha(parmDict,tth)
                        dada0,dada1 = G2mth.getPinkAlphaDeriv(tth)
                    alp = max(0.0001,alp)
                    betName = 'bet'+str(iPeak)
                    if betName in varyList or not peakInstPrmMode:
                        bet = parmDict[betName]
                        dbdb0 = dbdb1 = 0.0
                    else:
                        bet = G2mth.getPinkBeta(parmDict,tth)
                        dbdb0,dbdb1 = G2mth.getPinkBetaDeriv(tth)
                    bet = max(0.0001,bet)
                sigName = 'sig'+str(iPeak)
                if sigName in varyList or not peakInstPrmMode:
                    sig = parmDict[sigName]
                    dsdU = dsdV = dsdW = 0
                else:
                    sig = G2mth.getCWsig(parmDict,tth)
                    dsdU,dsdV,dsdW = G2mth.getCWsigDeriv(tth)
                sig = max(sig,0.001)          #avoid neg sigma
                gamName = 'gam'+str(iPeak)
                if gamName in varyList or not peakInstPrmMode:
                    gam = parmDict[gamName]
                    dgdX = dgdY = dgdZ = 0
                else:
                    gam = G2mth.getCWgam(parmDict,tth)
                    dgdX,dgdY,dgdZ = G2mth.getCWgamDeriv(tth)
                gam = max(gam,0.001)             #avoid neg gamma
                if 'C' in dataType:
                    Wd,fmin,fmax = getWidthsCW(pos,sig,gam,shl)
                elif 'B' in dataType:
                    Wd,fmin,fmax = getWidthsCWB(pos,alp,bet,sig,gam)
                else: #'A'
                    Wd,fmin,fmax = getWidthsCWA(pos,alp,bet,sig,gam,shl)
                iBeg = np.searchsorted(xdata,pos-fmin)
                iFin = max(iBeg+3,np.searchsorted(xdata,pos+fmin))
                if not iBeg+iFin:       #peak below low limit
                    iPeak += 1
                    continue
                elif not iBeg-iFin:     #peak above high limit
                    break
                if 'C' in dataType:
                    dMdpk = np.zeros(shape=(6,len(xdata)))
                    dMdipk = getdFCJVoigt3(pos,sig,gam,shl,xdata[iBeg:iFin])
                    for i in range(1,5):
                        dMdpk[i][iBeg:iFin] += intens*dMdipk[i]
                    dMdpk[0][iBeg:iFin] += dMdipk[0]
                    dervDict = {'int':dMdpk[0],'pos':dMdpk[1],'sig':dMdpk[2],'gam':dMdpk[3],'shl':dMdpk[4]}
                elif 'B' in dataType:
                    dMdpk = np.zeros(shape=(7,len(xdata)))
                    dMdipk = getdEpsVoigt(pos,alp,bet,sig/1.e4,gam/100.,xdata[iBeg:iFin])
                    for i in range(1,6):
                        dMdpk[i][iBeg:iFin] += intens*dMdipk[i]/100.
                    dMdpk[0][iBeg:iFin] += dMdipk[0]/100.
                    dervDict = {'int':dMdpk[0],'pos':dMdpk[1],'alp':dMdpk[2],'bet':dMdpk[3],'sig':dMdpk[4]/1.e4,'gam':dMdpk[5]/100.}
                else: #'A'
                    dMdpk = np.zeros(shape=(8,len(xdata)))
                    dMdipk = getdExpFCJVoigt3(pos,alp,bet,sig,gam,shl,xdata[iBeg:iFin])
                    for i in range(1,7):
                        dMdpk[i][iBeg:iFin] += intens*dMdipk[i]
                    dMdpk[0][iBeg:iFin] += dMdipk[0]
                    dervDict = {'int':dMdpk[0],'pos':dMdpk[1],'alp':dMdpk[2],'bet':dMdpk[3],'sig':dMdpk[4],'gam':dMdpk[5],'shl':dMdpk[6]}
                if Ka2:
                    pos2 = pos+lamRatio*tand(pos/2.0)       # + 360/pi * Dlam/lam * tan(th)
                    iBeg = np.searchsorted(xdata,pos2-fmin)
                    iFin = np.searchsorted(xdata,pos2+fmin)
                    if iBeg-iFin:
                        if 'C' in dataType:
                            dMdpk2 = np.zeros(shape=(6,len(xdata)))
                            dMdipk2 = getdFCJVoigt3(pos2,sig,gam,shl,xdata[iBeg:iFin])
                            for i in range(1,5):
                                dMdpk2[i][iBeg:iFin] += intens*kRatio*dMdipk2[i]
                            dMdpk[0][iBeg:iFin] += kRatio*dMdipk2[0]
                            dervDict = {'int':dMdpk[0],'pos':dMdpk[1],'sig':dMdpk[2],'gam':dMdpk[3],'shl':dMdpk[4],'L1/L2':dMdpk[5]*intens}
                        elif 'B' in dataType:
                            dMdpk2 = np.zeros(shape=(7,len(xdata)))
                            dMdipk2 = getdEpsVoigt(pos,alp,bet,sig/1.e4,gam/100.,xdata[iBeg:iFin])
                            for i in range(1,6):
                                dMdpk2[i][iBeg:iFin] += intens*kRatio*dMdipk2[i]/100.
                            dMdpk[0][iBeg:iFin] += kRatio*dMdipk2[0]/100.
                            dervDict = {'int':dMdpk[0],'pos':dMdpk[1],'alp':dMdpk[2],'bet':dMdpk[3],'sig':dMdpk[4]/1.e4,'gam':dMdpk[5]/100.,'L1/L2':dMdpk[6]*intens}
                        else: #'A'
                            dMdpk2 = np.zeros(shape=(8,len(xdata)))
                            dMdipk2 = getdExpFCJVoigt3(pos,alp,bet,sig,gam,shl,xdata[iBeg:iFin])
                            for i in range(1,7):
                                dMdpk2[i][iBeg:iFin] += intens*kRatio*dMdipk2[i]
                            dMdpk[0][iBeg:iFin] += kRatio*dMdipk2[0]
                            dervDict = {'int':dMdpk[0],'pos':dMdpk[1],'alp':dMdpk[2],'bet':dMdpk[3],'sig':dMdpk[4],'gam':dMdpk[5],'shl':dMdpk[6],'L1/L2':dMdpk[7]*intens}
                for parmName in ['pos','int','alp','bet','sig','gam','shl','L1/L2']:
                    try:
                        idx = varyList.index(parmName+str(iPeak))
                        dMdv[idx] = dervDict[parmName]
                    except ValueError:
                        pass
                if 'U' in varyList:
                    dMdv[varyList.index('U')] += dsdU*dervDict['sig']
                if 'V' in varyList:
                    dMdv[varyList.index('V')] += dsdV*dervDict['sig']
                if 'W' in varyList:
                    dMdv[varyList.index('W')] += dsdW*dervDict['sig']
                if 'X' in varyList:
                    dMdv[varyList.index('X')] += dgdX*dervDict['gam']
                if 'Y' in varyList:
                    dMdv[varyList.index('Y')] += dgdY*dervDict['gam']
                if 'Z' in varyList:
                    dMdv[varyList.index('Z')] += dgdZ*dervDict['gam']
                if 'SH/L' in varyList:
                    dMdv[varyList.index('SH/L')] += dervDict['shl']
                if 'alpha-0' in varyList:
                    dMdv[varyList.index('alpha-0')] += dada0*dervDict['alp']
                if 'alpha-1' in varyList:
                    dMdv[varyList.index('alpha-1')] += dada1*dervDict['alp']
                if 'beta-0' in varyList:
                    dMdv[varyList.index('beta-0')] += dbdb0*dervDict['bet']
                if 'beta-1' in varyList:
                    dMdv[varyList.index('beta-1')] += dbdb1*dervDict['bet']
                if 'I(L2)/I(L1)' in varyList:
                    dMdv[varyList.index('I(L2)/I(L1)')] += dervDict['L1/L2']
                iPeak += 1
            except KeyError:        #no more peaks to process
                break
    elif 'E' in dataType:
        iPeak = 0
        while True:
            try:
                pos = parmDict['pos'+str(iPeak)]
                intens = parmDict['int'+str(iPeak)]
                sigName = 'sig'+str(iPeak)
                if sigName in varyList or not peakInstPrmMode:
                    sig = parmDict[sigName]
                    dsdA = dsdB = dsdC = 0
                else:
                    sig = G2mth.getEDsig(parmDict,pos)
                    dsdA,dsdB,dsdC = G2mth.getEDsigDeriv(parmDict,pos)
                sig = max(sig,0.001)          #avoid neg sigma
                gamName = 'gam'+str(iPeak)
                if gamName in varyList or not peakInstPrmMode:
                    gam = parmDict[gamName]
                    dgdX = dgdY = dgdZ = 0
                else:
                    gam = G2mth.getEDgam(parmDict,pos)
                    dgdX,dgdY,dgdZ = G2mth.getEDgamDeriv(parmDict,pos)
                gam = max(gam,0.001)             #avoid neg gamma
                Wd,fmin,fmax = getWidthsED(pos,sig,gam)
                iBeg = np.searchsorted(xdata,pos-fmin)
                iFin = np.searchsorted(xdata,pos+fmin)
                if not iBeg+iFin:       #peak below low limit
                    iPeak += 1
                    continue
                elif not iBeg-iFin:     #peak above high limit
                    break
                dMdpk = np.zeros(shape=(4,len(xdata)))
                dMdipk = getdPsVoigt(pos,sig*10.**4,gam*100.,xdata[iBeg:iFin])
                dMdpk[0][iBeg:iFin] += dMdipk[0]
                for i in range(1,4):
                    dMdpk[i][iBeg:iFin] += intens*dMdipk[i]
                dervDict = {'int':dMdpk[0],'pos':-dMdpk[1],'sig':dMdpk[2]*10**4,'gam':dMdpk[3]*100.}
                for parmName in ['pos','int','sig','gam']:
                    try:
                        idx = varyList.index(parmName+str(iPeak))
                        dMdv[idx] = dervDict[parmName]
                    except ValueError:
                        pass
                if 'A' in varyList:
                    dMdv[varyList.index('A')] += dsdA*dervDict['sig']
                if 'B' in varyList:
                    dMdv[varyList.index('B')] += dsdB*dervDict['sig']
                if 'C' in varyList:
                    dMdv[varyList.index('C')] += dsdC*dervDict['sig']
                if 'X' in varyList:
                    dMdv[varyList.index('X')] += dgdX*dervDict['gam']
                if 'Y' in varyList:
                    dMdv[varyList.index('Y')] += dgdY*dervDict['gam']
                if 'Z' in varyList:
                    dMdv[varyList.index('Z')] += dgdZ*dervDict['gam']
                iPeak += 1
            except KeyError:        #no more peaks to process
                break

    else:
        Pdabc = parmDict['Pdabc']
        difC = parmDict['difC']
        iPeak = 0
        while True:
            try:
                pos = parmDict['pos'+str(iPeak)]
                tof = pos-parmDict['Zero']
                dsp = tof/difC
                intens = parmDict['int'+str(iPeak)]
                alpName = 'alp'+str(iPeak)
                if alpName in varyList or not peakInstPrmMode:
                    alp = parmDict[alpName]
                else:
                    if len(Pdabc):
                        alp = np.interp(dsp,Pdabc[0],Pdabc[1])
                        dada0 = 0
                    else:
                        alp = G2mth.getTOFalpha(parmDict,dsp)
                        dada0 = G2mth.getTOFalphaDeriv(dsp)
                betName = 'bet'+str(iPeak)
                if betName in varyList or not peakInstPrmMode:
                    bet = parmDict[betName]
                else:
                    if len(Pdabc):
                        bet = np.interp(dsp,Pdabc[0],Pdabc[2])
                        dbdb0 = dbdb1 = dbdb2 = 0
                    else:
                        bet = G2mth.getTOFbeta(parmDict,dsp)
                        dbdb0,dbdb1,dbdb2 = G2mth.getTOFbetaDeriv(dsp)
                sigName = 'sig'+str(iPeak)
                if sigName in varyList or not peakInstPrmMode:
                    sig = parmDict[sigName]
                    dsds0 = dsds1 = dsds2 = dsds3 = 0
                else:
                    sig = G2mth.getTOFsig(parmDict,dsp)
                    dsds0,dsds1,dsds2,dsds3 = G2mth.getTOFsigDeriv(dsp)
                gamName = 'gam'+str(iPeak)
                if gamName in varyList or not peakInstPrmMode:
                    gam = parmDict[gamName]
                    dsdX = dsdY = dsdZ = 0
                else:
                    gam = G2mth.getTOFgamma(parmDict,dsp)
                    dsdX,dsdY,dsdZ = G2mth.getTOFgammaDeriv(dsp)
                gam = max(gam,0.001)             #avoid neg gamma
                Wd,fmin,fmax = getWidthsTOF(pos,alp,bet,sig,gam)
                iBeg = np.searchsorted(xdata,pos-fmin)
                lenX = len(xdata)
                if not iBeg:
                    iFin = np.searchsorted(xdata,pos+fmax)
                elif iBeg == lenX:
                    iFin = iBeg
                else:
                    iFin = np.searchsorted(xdata,pos+fmax)
                if not iBeg+iFin:       #peak below low limit
                    iPeak += 1
                    continue
                elif not iBeg-iFin:     #peak above high limit
                    break
                dMdpk = np.zeros(shape=(7,len(xdata)))
                dMdipk = getdEpsVoigt(pos,alp,bet,sig,gam,xdata[iBeg:iFin])
                for i in range(1,6):
                    dMdpk[i][iBeg:iFin] += intens*dMdipk[i]
                dMdpk[0][iBeg:iFin] += dMdipk[0]
                dervDict = {'int':dMdpk[0],'pos':dMdpk[1],'alp':dMdpk[2],'bet':dMdpk[3],'sig':dMdpk[4],'gam':dMdpk[5]}
                for parmName in ['pos','int','alp','bet','sig','gam']:
                    try:
                        idx = varyList.index(parmName+str(iPeak))
                        dMdv[idx] = dervDict[parmName]
                    except ValueError:
                        pass
                if 'alpha' in varyList:
                    dMdv[varyList.index('alpha')] += dada0*dervDict['alp']
                if 'beta-0' in varyList:
                    dMdv[varyList.index('beta-0')] += dbdb0*dervDict['bet']
                if 'beta-1' in varyList:
                    dMdv[varyList.index('beta-1')] += dbdb1*dervDict['bet']
                if 'beta-q' in varyList:
                    dMdv[varyList.index('beta-q')] += dbdb2*dervDict['bet']
                if 'sig-0' in varyList:
                    dMdv[varyList.index('sig-0')] += dsds0*dervDict['sig']
                if 'sig-1' in varyList:
                    dMdv[varyList.index('sig-1')] += dsds1*dervDict['sig']
                if 'sig-2' in varyList:
                    dMdv[varyList.index('sig-2')] += dsds2*dervDict['sig']
                if 'sig-q' in varyList:
                    dMdv[varyList.index('sig-q')] += dsds3*dervDict['sig']
                if 'X' in varyList:
                    dMdv[varyList.index('X')] += dsdX*dervDict['gam']
                if 'Y' in varyList:
                    dMdv[varyList.index('Y')] += dsdY*dervDict['gam']
                if 'Z' in varyList:
                    dMdv[varyList.index('Z')] += dsdZ*dervDict['gam']
                iPeak += 1
            except KeyError:        #no more peaks to process
                break
    if 'BF mult' in varyList:
        dMdv[varyList.index('BF mult')] = fixback

    return dMdv

def Dict2Values(parmdict, varylist):
    '''Use before call to leastsq to setup list of values for the parameters
    in parmdict, as selected by key in varylist'''
    return [parmdict[key] for key in varylist]

def Values2Dict(parmdict, varylist, values):
    ''' Use after call to leastsq to update the parameter dictionary with
    values corresponding to keys in varylist'''
    parmdict.update(zip(varylist,values))

def SetBackgroundParms(Background):
    'Loads background parameters into dicts/lists to create varylist & parmdict'
    if len(Background) == 1:            # fix up old backgrounds
        Background.append({'nDebye':0,'debyeTerms':[]})
    bakType,bakFlag = Background[0][:2]
    backVals = Background[0][3:]
    backNames = ['Back;'+str(i) for i in range(len(backVals))]
    Debye = Background[1]           #also has background peaks stuff
    backDict = dict(zip(backNames,backVals))
    backVary = []
    if bakFlag:
        backVary = backNames

    backDict['nDebye'] = Debye['nDebye']
    debyeDict = {}
    debyeList = []
    for i in range(Debye['nDebye']):
        debyeNames = ['DebyeA;'+str(i),'DebyeR;'+str(i),'DebyeU;'+str(i)]
        debyeDict.update(dict(zip(debyeNames,Debye['debyeTerms'][i][::2])))
        debyeList += zip(debyeNames,Debye['debyeTerms'][i][1::2])
    debyeVary = []
    for item in debyeList:
        if item[1]:
            debyeVary.append(item[0])
    backDict.update(debyeDict)
    backVary += debyeVary

    backDict['nPeaks'] = Debye['nPeaks']
    peaksDict = {}
    peaksList = []
    for i in range(Debye['nPeaks']):
        peaksNames = ['BkPkpos;'+str(i),'BkPkint;'+str(i),'BkPksig;'+str(i),'BkPkgam;'+str(i)]
        peaksDict.update(dict(zip(peaksNames,Debye['peaksList'][i][::2])))
        peaksList += zip(peaksNames,Debye['peaksList'][i][1::2])
    peaksVary = []
    for item in peaksList:
        if item[1]:
            peaksVary.append(item[0])
    backDict.update(peaksDict)
    backVary += peaksVary
    if 'background PWDR' in Background[1]:
        backDict['Back File'] = Background[1]['background PWDR'][0]
        backDict['BF mult'] = Background[1]['background PWDR'][1]
        if len(Background[1]['background PWDR']) > 2:
            if Background[1]['background PWDR'][2]:
                backVary += ['BF mult',]
    return bakType,backDict,backVary

def autoBkgCalc(bkgdict,ydata):
    '''Compute the autobackground using the selected pybaselines function

    :param dict bkgdict: background parameters
    :param np.array ydata: array of Y values
    :returns: points for background intensity at each Y position
    '''
    import pybaselines.whittaker
    lamb = int(10**bkgdict['autoPrms']['logLam'])
    if bkgdict['autoPrms']['opt'] == 0:
        func = pybaselines.whittaker.arpls
    else:
        func = pybaselines.whittaker.iarpls
    return func(ydata, lam=lamb, max_iter=10)[0]

def DoCalibInst(IndexPeaks,Inst,Sample):

    def SetInstParms():
        dataType = Inst['Type'][0]
        insVary = []
        insNames = []
        insVals = []
        for parm in Inst:
            insNames.append(parm)
            insVals.append(Inst[parm][1])
            if parm in ['Lam','difC','difA','difB','Zero','2-theta','XE','YE','ZE']:
                if Inst[parm][2]:
                    insVary.append(parm)
        if 'C' in dataType or 'B' in dataType and 'Debye' in Sample['Type']:
            insNames.append('radius')
            insVals.append(Sample['Gonio. radius'])
            insNames.append('DisplaceX')
            insVals.append(Sample['DisplaceX'][0])
            if Sample['DisplaceX'][1]:
                insVary.append('DisplaceX')
            insNames.append('DisplaceY')
            insVals.append(Sample['DisplaceY'][0])
            if Sample['DisplaceY'][1]:
                insVary.append('DisplaceY')
        instDict = dict(zip(insNames,insVals))
        return dataType,instDict,insVary

    def GetInstParms(parmDict,varyList):
        for name in Inst:
            Inst[name][1] = parmDict[name]
        for name in Sample:
            if name in ['DisplaceX','DisplaceY']: # for CW only
                try:
                    Sample[name][0] = parmDict[name]
                except:
                    pass

    def InstPrint(sigDict):
        print ('Instrument/Sample Parameters:')
        if 'C' in Inst['Type'][0] or 'B' in Inst['Type'][0]:
            ptfmt = "%12.6f"
        else:
            ptfmt = "%12.3f"
        ptlbls = 'names :'
        ptstr =  'values:'
        sigstr = 'esds  :'
        for parm in Inst:
            if parm in  ['Lam','difC','difA','difB','Zero','2-theta','XE','YE','ZE']:
                ptlbls += "%s" % (parm.center(12))
                ptstr += ptfmt % (Inst[parm][1])
                if parm in sigDict:
                    sigstr += ptfmt % (sigDict[parm])
                else:
                    sigstr += 12*' '
        for parm in Sample:
            if parm in  ['DisplaceX','DisplaceY']:
                ptlbls += "%s" % (parm.center(12))
                ptstr += ptfmt % (Sample[parm][0])
                if parm in sigDict:
                    sigstr += ptfmt % (sigDict[parm])
                else:
                    sigstr += 12*' '
        print (ptlbls)
        print (ptstr)
        print (sigstr)

    def errPeakPos(values,peakDsp,peakPos,peakWt,dataType,parmDict,varyList):
        parmDict.update(zip(varyList,values))
        calcPos = G2lat.getPeakPos(dataType,parmDict,peakDsp)
        if 'C' in dataType or 'B' in dataType:
            const = 18.e-2/(np.pi*parmDict['radius'])
            shft = -const*(parmDict['DisplaceX']*npcosd(calcPos)+parmDict['DisplaceY']*npsind(calcPos))+parmDict['Zero']
            # DThX = npasind(10**-3*parmDict['DisplaceX']*npcosd(calcPos)/parmDict['radius'])
            # DThY = -npasind(10**-3*parmDict['DisplaceY']*npsind(calcPos)/parmDict['radius'])
            # shft = DThX+DThY+parmDict['Zero']
            return np.sqrt(peakWt)*(calcPos+shft-peakPos)
        else:
            return np.sqrt(peakWt)*(calcPos-peakPos)

    peakPos = []
    peakDsp = []
    peakWt = []
    for peak,sig in zip(IndexPeaks[0],IndexPeaks[1]):
        if peak[2] and peak[3] and sig > 0.:
            peakPos.append(peak[0])
            peakDsp.append(peak[-1])    #d-calc
            peakWt.append(1./(sig*peak[-1]))   #
    peakPos = np.array(peakPos)
    peakDsp = np.array(peakDsp)
    peakWt = np.array(peakWt)
    dataType,insDict,insVary = SetInstParms()
    parmDict = {}
    parmDict.update(insDict)
    varyList = insVary
    if not len(varyList):
        G2fil.G2Print ('**** ERROR - nothing to refine! ****')
        return False
    while True:
        begin = time.time()
        values =  np.array(Dict2Values(parmDict, varyList))
        result = so.leastsq(errPeakPos,values,full_output=True,ftol=0.000001,
            args=(peakDsp,peakPos,peakWt,dataType,parmDict,varyList))
        ncyc = int(result[2]['nfev']/2)
        runtime = time.time()-begin
        chisq = np.sum(result[2]['fvec']**2)
        Values2Dict(parmDict, varyList, result[0])
        GOF = chisq/(len(peakPos)-len(varyList))       #reduced chi^2
        G2fil.G2Print ('Number of function calls: %d Number of observations: %d Number of parameters: %d'%(result[2]['nfev'],len(peakPos),len(varyList)))
        G2fil.G2Print ('calib time = %8.3fs, %8.3fs/cycle'%(runtime,runtime/ncyc))
        G2fil.G2Print ('chi**2 = %12.6g, reduced chi**2 = %6.2f'%(chisq,GOF))
        try:
            sig = np.sqrt(np.diag(result[1])*GOF)
            if np.any(np.isnan(sig)):
                G2fil.G2Print ('*** Least squares aborted - some invalid esds possible ***')
            break                   #refinement succeeded - finish up!
        except ValueError:          #result[1] is None on singular matrix
            G2fil.G2Print ('**** Refinement failed - singular matrix ****')
            return False

    sigDict = dict(zip(varyList,sig))
    GetInstParms(parmDict,varyList)
    InstPrint(sigDict)
    return True

def getHeaderInfo(dataType):
    '''Provide parameter name, label name and formatting information for the
    contents of the Peak Table and where used in DoPeakFit
    '''
    names = ['pos','int']
    lnames = ['position','intensity']
    if 'LF' in dataType:
        names = ['int','sig','gam','dampM','dampP','l','ttheta']
        lnames = ['intensity','sigma\u00b2','gamma','damping\nminus',
                      'damping\nplus','00l',
                      #'2theta    '
                      '2\u03B8'
                      ]
        fmt = ["%10.2f","%10.3f","%10.3f","%10.3f","%10.3f","%4.0f","%8.3f"]
    elif 'C' in dataType:
        names += ['sig','gam']
        lnames += ['sigma\u00b2','gamma']
        fmt = ["%10.5f","%10.1f","%10.3f","%10.3f"]
    elif 'T' in dataType:
        names += ['alp','bet','sig','gam']
        lnames += ['alpha','beta','sigma\u00b2','gamma']
        fmt = ["%10.2f","%10.4f","%8.3f","%8.5f","%10.3f","%10.3f"]
    elif 'E' in dataType:
        names += ['sig','gam']
        lnames += ['sigma\u00b2','gamma']
        fmt = ["%10.5f","%10.1f","%8.3f","%10.3f"]
    else: # 'B'
        names += ['alp','bet','sig','gam']
        lnames += ['alpha','beta','sigma\u00b2','gamma']
        fmt = ["%10.5f","%10.1f","%8.2f","%8.4f","%10.3f","%10.3f"]
    return names, fmt, lnames

def DoPeakFit(FitPgm,Peaks,Background,Limits,Inst,Inst2,data,fixback=None,prevVaryList=[],
                  oneCycle=False,controls=None,wtFactor=1.0,dlg=None,noFit=False):
    '''Called to perform a peak fit, refining the selected items in the peak
    table as well as selected items in the background.

    :param str FitPgm: type of fit to perform. At present this is ignored.
    :param list Peaks: a list of peaks. Each peak entry is a list with paired values:
      The number of pairs depends on the data type (see :func:`getHeaderInfo`).
      For CW data there are
      four values each followed by a refine flag where the values are: position, intensity,
      sigma (Gaussian width) and gamma (Lorentzian width). From the Histogram/"Peak List"
      tree entry, dict item "peaks". For some types of fits, overall parameters are placed
      in a dict entry.
    :param list Background: describes the background. List with two items.
      Item 0 specifies a background model and coefficients. Item 1 is a dict.
      From the Histogram/Background tree entry.
    :param list Limits: min and max x-value to use
    :param dict Inst: Instrument parameters
    :param dict Inst2: more Instrument parameters
    :param numpy.array data: a 5xn array. data[0] is the x-values,
      data[1] is the y-values, data[2] are weight values, data[3], [4] and [5] are
      calc, background and difference intensities, respectively.
    :param array fixback: fixed background array; same size as data[0-5]
    :param list prevVaryList: Used in sequential refinements to override the
      variable list. Defaults as an empty list.
    :param bool oneCycle: True if only one cycle of fitting should be performed
    :param dict controls: a dict specifying two values, Ftol = controls['min dM/M']
      and derivType = controls['deriv type']. If None default values are used.
    :param float wtFactor: weight multiplier; = 1.0 by default
    :param wx.Dialog dlg: A dialog box that is updated with progress from the fit.
      Defaults to None, which means no updates are done.
    :param bool noFit: When noFit is True, a refinement is not performed. Default
      is False.

    '''
    def GetBackgroundParms(parmList,Background):
        iBak = 0
        while True:
            try:
                bakName = 'Back;'+str(iBak)
                Background[0][iBak+3] = parmList[bakName]
                iBak += 1
            except KeyError:
                break
        iDb = 0
        while True:
            names = ['DebyeA;','DebyeR;','DebyeU;']
            try:
                for i,name in enumerate(names):
                    val = parmList[name+str(iDb)]
                    Background[1]['debyeTerms'][iDb][2*i] = val
                iDb += 1
            except KeyError:
                break
        iDb = 0
        while True:
            names = ['BkPkpos;','BkPkint;','BkPksig;','BkPkgam;']
            try:
                for i,name in enumerate(names):
                    val = parmList[name+str(iDb)]
                    Background[1]['peaksList'][iDb][2*i] = val
                iDb += 1
            except KeyError:
                break
        if 'BF mult' in parmList:
            Background[1]['background PWDR'][1] = parmList['BF mult']

    def BackgroundPrint(Background,sigDict):
        print ('Background coefficients for '+Background[0][0]+' function')
        ptfmt = "%12.5f"
        ptstr =  'value: '
        sigstr = 'esd  : '
        for i,back in enumerate(Background[0][3:]):
            ptstr += ptfmt % (back)
            if Background[0][1]:
                prm = 'Back;'+str(i)
                if prm in sigDict:
                    sigstr += ptfmt % (sigDict[prm])
                else:
                    sigstr += " "*12
            if len(ptstr) > 75:
                print (ptstr)
                if Background[0][1]: print (sigstr)
                ptstr =  'value: '
                sigstr = 'esd  : '
        if len(ptstr) > 8:
            print (ptstr)
            if Background[0][1]: print (sigstr)

        if Background[1]['nDebye']:
            parms = ['DebyeA;','DebyeR;','DebyeU;']
            print ('Debye diffuse scattering coefficients')
            ptfmt = "%12.5f"
            print (' term       DebyeA       esd        DebyeR       esd        DebyeU        esd')
            for term in range(Background[1]['nDebye']):
                line = ' term %d'%(term)
                for ip,name in enumerate(parms):
                    line += ptfmt%(Background[1]['debyeTerms'][term][2*ip])
                    if name+str(term) in sigDict:
                        line += ptfmt%(sigDict[name+str(term)])
                    else:
                        line += " "*12
                print (line)
        if Background[1]['nPeaks']:
            print ('Coefficients for Background Peaks')
            ptfmt = "%15.3f"
            for j,pl in enumerate(Background[1]['peaksList']):
                names =  'peak %3d:'%(j+1)
                ptstr =  'values  :'
                sigstr = 'esds    :'
                for i,lbl in enumerate(['BkPkpos','BkPkint','BkPksig','BkPkgam']):
                    val = pl[2*i]
                    prm = lbl+";"+str(j)
                    names += '%15s'%(prm)
                    ptstr += ptfmt%(val)
                    if prm in sigDict:
                        sigstr += ptfmt%(sigDict[prm])
                    else:
                        sigstr += " "*15
                print (names)
                print (ptstr)
                print (sigstr)
        if 'BF mult' in sigDict:
            print('Background file mult: %.3f(%d)'%(Background[1]['background PWDR'][1],int(1000*sigDict['BF mult'])))

    def SetInstParms(Inst):
        dataType = Inst['Type'][0]
        insVary = []
        insNames = []
        insVals = []
        for parm in Inst:
            insNames.append(parm)
            insVals.append(Inst[parm][1])
            if parm in ['U','V','W','X','Y','Z','SH/L','I(L2)/I(L1)','alpha','A','B','C',
                'beta-0','beta-1','beta-q','sig-0','sig-1','sig-2','sig-q','alpha-0','alpha-1'] and Inst[parm][2]:
                    insVary.append(parm)
        instDict = dict(zip(insNames,insVals))
        if 'SH/L' in instDict:
            instDict['SH/L'] = max(instDict['SH/L'],0.002)
        return dataType,instDict,insVary

    def GetPkInstParms(parmDict,Inst,varyList):
        for name in Inst:
            Inst[name][1] = parmDict[name]
        iPeak = 0
        while True:
            try:
                sigName = 'sig'+str(iPeak)
                pos = parmDict['pos'+str(iPeak)]
                if sigName not in varyList and peakInstPrmMode:
                    if 'T' in Inst['Type'][0]:
                        dsp = G2lat.Pos2dsp(Inst,pos)
                        parmDict[sigName] = G2mth.getTOFsig(parmDict,dsp)
                    if 'E' in Inst['Type'][0]:
                        parmDict[sigName] = G2mth.getEDsig(parmDict,pos)
                    else:
                        parmDict[sigName] = G2mth.getCWsig(parmDict,pos)
                gamName = 'gam'+str(iPeak)
                if gamName not in varyList and peakInstPrmMode:
                    if 'T' in Inst['Type'][0]:
                        dsp = G2lat.Pos2dsp(Inst,pos)
                        parmDict[gamName] = G2mth.getTOFgamma(parmDict,dsp)
                    if 'E' in Inst['Type'][0]:
                        parmDict[gamName] = G2mth.getEDgam(parmDict,pos)
                    else:
                        parmDict[gamName] = G2mth.getCWgam(parmDict,pos)
                iPeak += 1
            except KeyError:
                break

    def InstPrint(Inst,sigDict):
        print ('Instrument Parameters:')
        ptfmt = "%12.6f"
        ptlbls = 'names :'
        ptstr =  'values:'
        sigstr = 'esds  :'
        for parm in Inst:
            if parm in  ['U','V','W','X','Y','Z','SH/L','I(L2)/I(L1)','alpha','A','B','C',
                'beta-0','beta-1','beta-q','sig-0','sig-1','sig-2','sig-q','alpha-0','alpha-1']:
                ptlbls += "%s" % (parm.center(12))
                ptstr += ptfmt % (Inst[parm][1])
                if parm in sigDict:
                    sigstr += ptfmt % (sigDict[parm])
                else:
                    sigstr += 12*' '
        print (ptlbls)
        print (ptstr)
        print (sigstr)

    def SetPeaksParms(dataType,Peaks):
        '''Set the contents of peakDict from list Peaks
        '''
        peakDict = {}
        peakVary = []
        names,_,_ = getHeaderInfo(dataType)
        if 'LF' in dataType:
            off = 2
            names = names[:-2] # drop 00l & 2theta from header
        else:
            off = 0
        for i,peak in enumerate(Peaks):
            if type(peak) is dict:
                peakDict.update(peak)
                continue
            if 'LF' in dataType: peakDict['l'+str(i)] = peak[12]
            for j,name in enumerate(names):
                parName = name+str(i)
                peakDict[parName] = peak[off+2*j]
                if peak[off+2*j+1]:
                    peakVary.append(parName)
        return peakDict,peakVary

    def GetPeaksParms(Inst,parmDict,Peaks,varyList):
        '''Put values into the Peaks list from the refinement results from inside
        the parmDict array
        '''
        names,_,_ = getHeaderInfo(Inst['Type'][0])
        off = 0
        if 'LF' in Inst['Type'][0]:
            off = 2
            if 'clat' in varyList:
                Peaks[-1]['clat'] = parmDict['clat']
            names = names[:-1] # drop 2nd 2theta value
            for i,peak in enumerate(Peaks):
                if type(peak) is dict: continue
                parmDict['ttheta'+str(i)] = peak[-1]
        for i,peak in enumerate(Peaks):
            if type(peak) is dict:
                continue
            for j in range(len(names)):
                parName = names[j]+str(i)
                if parName in varyList or not peakInstPrmMode:
                    peak[2*j+off] = parmDict[parName]
            if 'pos'+str(i) not in parmDict: continue
            pos = parmDict['pos'+str(i)]
            if 'LF' in Inst['Type'][0]:
                peak[0] = pos
                peak[-1] = pos
            if 'difC' in Inst:
                dsp = pos/Inst['difC'][1]
            for j in range(len(names)):
                parName = names[j]+str(i)
                if peak[2*j+off + 1] or not peakInstPrmMode: continue
                if 'alp' in parName:
                    if 'T' in Inst['Type'][0]:
                        peak[2*j+off] = G2mth.getTOFalpha(parmDict,dsp)
                    else: #'B'
                        peak[2*j+off] = G2mth.getPinkAlpha(parmDict,pos)
                elif 'bet' in parName:
                    if 'T' in Inst['Type'][0]:
                        peak[2*j+off] = G2mth.getTOFbeta(parmDict,dsp)
                    else:   #'B'
                        peak[2*j+off] = G2mth.getPinkBeta(parmDict,pos)
                elif 'sig' in parName:
                    if 'T' in Inst['Type'][0]:
                        peak[2*j+off] = G2mth.getTOFsig(parmDict,dsp)
                    elif 'E' in Inst['Type'][0]:
                        peak[2*j+off] = G2mth.getEDsig(parmDict,pos)
                    else:   #'C' & 'B'
                        peak[2*j+off] = G2mth.getCWsig(parmDict,pos)
                elif 'gam' in parName:
                    if 'T' in Inst['Type'][0]:
                        peak[2*j+off] = G2mth.getTOFgamma(parmDict,dsp)
                    elif 'E' in Inst['Type'][0]:
                        peak[2*j+off] = G2mth.getEDgam(parmDict,pos)
                    else:   #'C' & 'B'
                        peak[2*j+off] = G2mth.getCWgam(parmDict,pos)

    def PeaksPrint(dataType,parmDict,sigDict,varyList,ptsperFW):
        if 'clat' in varyList:
            print('c = {:.6f} esd {:.6f}'.format(parmDict['clat'],sigDict['clat']))
        print ('Peak coefficients:')
        names,fmt,_ = getHeaderInfo(dataType)
        head = 13*' '
        for name in names:
            if name == 'l':
                head += name
            elif name == 'ttheta':
                head += name.center(8)
            elif name in ['alp','bet']:
                head += name.center(8)+'esd'.center(8)
            else:
                head += name.center(10)+'esd'.center(10)
        head += 'bins'.center(12)
        print (head)
        ptfmt = dict(zip(names,fmt))
        for i,peak in enumerate(Peaks):
            if type(peak) is dict:
                continue
            ptstr =  ':'
            for j in range(len(names)):
                name = names[j]
                parName = name+str(i)
                if parName not in parmDict: continue
                ptstr += ptfmt[name] % (parmDict[parName])
                if name == 'l' or name == 'ttheta':
                    continue
                if parName in varyList:
                    ptstr += ptfmt[name] % (sigDict[parName])
                else:
                    if name in ['alp','bet']:
                        ptstr += 8*' '
                    else:
                        ptstr += 10*' '
            ptstr += '%8.1f'%(ptsperFW[i])
            print ('%s'%(('Peak'+str(i+1)).center(8)),ptstr)

    def devPeakProfile(values,xdata,ydata,fixback, weights,dataType,parmdict,varylist,bakType,dlg):
        '''Computes a matrix where each row is the derivative of the calc-obs
        values (see :func:`errPeakProfile`) with respect to each parameter
        in backVary,insVary,peakVary. Used for peak fitting.
        '''
        parmdict.update(zip(varylist,values))
        return np.sqrt(weights)*getPeakProfileDerv(dataType,parmdict,xdata,fixback,varylist,bakType)

    def errPeakProfile(values,xdata,ydata,fixback,weights,dataType,parmdict,varylist,bakType,dlg):
        '''Computes a vector with the weighted calc-obs values differences
        for peak fitting
        '''
        parmdict.update(zip(varylist,values))
        M = np.sqrt(weights)*(getPeakProfile(dataType,parmdict,xdata,fixback,varylist,bakType)-ydata)
        Rwp = min(100.,np.sqrt(np.sum(M**2)/np.sum(weights*ydata**2))*100.)
        if dlg:
            dlg.Raise()
            GoOn = dlg.Update(int(Rwp),newmsg='%s%8.3f%s'%('Peak fit Rwp =',Rwp,'%'))[0]
            if not GoOn:
                return -M           #abort!!
        return M

    #---- beginning of DoPeakFit ---------------------------------------------
    if controls:
        Ftol = controls['min dM/M']
    else:
        Ftol = 0.0001
    if oneCycle:
        Ftol = 1.0
    x,y,w,yc,yb,yd = data   #these are numpy arrays - remove masks!
    if fixback is None:
        fixback = np.zeros_like(y)
    yc.fill(0.)                            #set calcd ones to zero
    yb.fill(0.)
    yd.fill(0.)
    xBeg = np.searchsorted(x,Limits[0])
    xFin = np.searchsorted(x,Limits[1])+1
    # find out what is varied
    bakType,bakDict,bakVary = SetBackgroundParms(Background)
    dataType,insDict,insVary = SetInstParms(Inst)
    peakDict,peakVary = SetPeaksParms(Inst['Type'][0],Peaks)
    parmDict = {}
    parmDict.update(bakDict)
    parmDict.update(insDict)
    parmDict.update(peakDict)
    parmDict['Pdabc'] = []      #dummy Pdabc
    parmDict.update(Inst2)      #put in real one if there
    if prevVaryList:
        varyList = prevVaryList[:]
    else:
        varyList = bakVary+insVary+peakVary
        if 'LF' in Inst['Type'][0] and Peaks:
            if Peaks[-1].get('clat-ref'): varyList += ['clat']
    fullvaryList = varyList[:]
    remVary = []
    if not peakInstPrmMode:
        for v in ('U','V','W','X','Y','Z','alpha','alpha-0','alpha-1','A','B','C',
            'beta-0','beta-1','beta-q','sig-0','sig-1','sig-2','sig-q',):
            if v in varyList:
                remVary.append(v)
        if remVary:
            print('Instrumental profile terms cannot be varied '+
                          'after setPeakInstPrmMode(False) is used'+
                          f'\nremoving vars: {" ,".join(remVary)}')
            varyList = [v for v in varyList if v not in remVary]
    if 'LF' in Inst['Type'][0]:
        warn = []
        for v in ('U','V','W','X','Y','Z','alpha','alpha-0','alpha-1',
            'beta-0','beta-1','beta-q','sig-0','sig-1','sig-2','sig-q',):
            if v in varyList:
                warn.append(v)
                del varyList[varyList.index(v)]
        if warn:
            print('Instrumental profile terms cannot be varied '+
                                    'in Laue Fringe fits:',warn)

    while not noFit:
        begin = time.time()
        values =  np.array(Dict2Values(parmDict, varyList))
        Rvals = {}
        badVary = []
        try:
            result = so.leastsq(errPeakProfile,values,Dfun=devPeakProfile,full_output=True,ftol=Ftol,col_deriv=True,
               args=(x[xBeg:xFin],y[xBeg:xFin],fixback[xBeg:xFin],wtFactor*w[xBeg:xFin],dataType,parmDict,varyList,bakType,dlg))
        except Exception as msg:
            if GSASIIpath.GetConfigValue('debug'):
                print('peak fit failure\n',msg)
                import traceback
                print (traceback.format_exc())
            else:
                print('peak fit failure')
            return
        ncyc = int(result[2]['nfev']/2)
        runtime = time.time()-begin
        chisq = np.sum(result[2]['fvec']**2)
        Values2Dict(parmDict, varyList, result[0])
        Rvals['Rwp'] = np.sqrt(chisq/np.sum(wtFactor*w[xBeg:xFin]*y[xBeg:xFin]**2))*100.      #to %
        Rvals['GOF'] = chisq/(xFin-xBeg-len(varyList))       #reduced chi^2
        G2fil.G2Print ('Number of function calls: %d Number of observations: %d Number of parameters: %d'%(result[2]['nfev'],xFin-xBeg,len(varyList)))
        if ncyc:
            G2fil.G2Print ('fitpeak time = %8.3fs, %8.3fs/cycle'%(runtime,runtime/ncyc))
        G2fil.G2Print ('Rwp = %7.2f%%, chi**2 = %12.6g, reduced chi**2 = %6.2f'%(Rvals['Rwp'],chisq,Rvals['GOF']))
        sig = [0]*len(varyList)
        if len(varyList) == 0: break  # if nothing was refined
        try:
            sig = np.sqrt(np.diag(result[1])*Rvals['GOF'])
            if np.any(np.isnan(sig)):
                G2fil.G2Print ('*** Least squares aborted - some invalid esds possible ***')
            break                   #refinement succeeded - finish up!
        except ValueError:          #result[1] is None on singular matrix
            G2fil.G2Print ('**** Refinement failed - singular matrix ****')
            Ipvt = result[2]['ipvt']
            for i,ipvt in enumerate(Ipvt):
                if not np.sum(result[2]['fjac'],axis=1)[i]:
                    G2fil.G2Print ('Removing parameter: '+varyList[ipvt-1])
                    badVary.append(varyList[ipvt-1])
                    del(varyList[ipvt-1])
                    break
            else: # nothing removed
                break
    if dlg: dlg.Destroy()
    yb[xBeg:xFin] = getBackground('',parmDict,bakType,dataType,x[xBeg:xFin],fixback[xBeg:xFin])[0]
    yc[xBeg:xFin] = getPeakProfile(dataType,parmDict,x[xBeg:xFin],fixback[xBeg:xFin],varyList,bakType)
    yd[xBeg:xFin] = y[xBeg:xFin]-yc[xBeg:xFin]
    if noFit:
        GetPeaksParms(Inst,parmDict,Peaks,varyList)
        return
    sigDict = dict(zip(varyList,sig))
    GetBackgroundParms(parmDict,Background)
    if bakVary: BackgroundPrint(Background,sigDict)
    GetPkInstParms(parmDict,Inst,varyList)
    if insVary: InstPrint(Inst,sigDict)
    GetPeaksParms(Inst,parmDict,Peaks,varyList)
    binsperFWHM = []
    for peak in Peaks:
        if type(peak) is dict:
            continue
        FWHM = getFWHM(peak[0],Inst)
        try:
            xpk = x.searchsorted(peak[0])
            cw = x[xpk]-x[xpk-1]
            binsperFWHM.append(FWHM/cw)
        except IndexError:
            binsperFWHM.append(0.)
    if peakVary: PeaksPrint(dataType,parmDict,sigDict,varyList,binsperFWHM)
    if len(binsperFWHM):
        if min(binsperFWHM) < 1.:
            G2fil.G2Print ('*** Warning: calculated peak widths are too narrow to refine profile coefficients ***')
            G2fil.G2Print (' Manually make individually refined sigma/gamma terms positive')
            if 'T' in Inst['Type'][0]:
                G2fil.G2Print (' Manually increase sig-0, 1, or 2 in Instrument Parameters')
            else:
                G2fil.G2Print (' Manually increase W in Instrument Parameters')
        elif min(binsperFWHM) < 4.:
            G2fil.G2Print ('*** Warning: data binning yields too few data points across peak FWHM for reliable Rietveld refinement ***')
            G2fil.G2Print ('*** recommended is 6-10; you have %.2f ***'%(min(binsperFWHM)))
    return sigDict,result,sig,Rvals,varyList,parmDict,fullvaryList,badVary

def calcIncident(Iparm,xdata):
    'needs a doc string'

    def IfunAdv(Iparm,xdata):
        Itype = Iparm['Itype']
        Icoef = Iparm['Icoeff']
        DYI = np.ones((12,xdata.shape[0]))
        YI = np.ones_like(xdata)*Icoef[0]

        x = xdata/1000.                 #expressions are in ms
        if Itype == 'Exponential':
            for i in [1,3,5,7,9]:
                Eterm = np.exp(-Icoef[i+1]*x**((i+1)/2))
                YI += Icoef[i]*Eterm
                DYI[i] *= Eterm
                DYI[i+1] *= -Icoef[i]*Eterm*x**((i+1)/2)
        elif 'Maxwell'in Itype:
            Eterm = np.exp(-Icoef[2]/x**2)
            DYI[1] = Eterm/x**5
            DYI[2] = -Icoef[1]*DYI[1]/x**2
            YI += (Icoef[1]*Eterm/x**5)
            if 'Exponential' in Itype:
                for i in range(3,11,2):
                    Eterm = np.exp(-Icoef[i+1]*x**((i+1)/2))
                    YI += Icoef[i]*Eterm
                    DYI[i] *= Eterm
                    DYI[i+1] *= -Icoef[i]*Eterm*x**((i+1)/2)
            else:   #Chebyschev
                T = (2./x)-1.
                Ccof = np.ones((12,xdata.shape[0]))
                Ccof[1] = T
                for i in range(2,12):
                    Ccof[i] = 2*T*Ccof[i-1]-Ccof[i-2]
                for i in range(1,10):
                    YI += Ccof[i]*Icoef[i+2]
                    DYI[i+2] =Ccof[i]
        return YI,DYI

    Iesd = np.array(Iparm['Iesd'])
    Icovar = Iparm['Icovar']
    YI,DYI = IfunAdv(Iparm,xdata)
    YI = np.where(YI>0,YI,1.)
    WYI = np.zeros_like(xdata)
    vcov = np.zeros((12,12))
    k = 0
    for i in range(12):
        for j in range(i,12):
            vcov[i][j] = Icovar[k]*Iesd[i]*Iesd[j]
            vcov[j][i] = Icovar[k]*Iesd[i]*Iesd[j]
            k += 1
    M = np.inner(vcov,DYI.T)
    WYI = np.sum(M*DYI,axis=0)
    WYI = np.where(WYI>0.,WYI,0.)
    return YI,WYI

#### RMCutilities ################################################################################
def MakeInst(PWDdata,Name,Size,Mustrain,useSamBrd):
    inst = PWDdata['Instrument Parameters'][0]
    sample = PWDdata['Sample Parameters']
    Xsb = 0.
    Ysb = 0.
    if 'T' in inst['Type'][1]:
        difC = inst['difC'][1]
        if useSamBrd[0]:
            if 'ellipsoidal' not in Size[0]:    #take the isotropic term only
                Xsb = 1.e-4*difC/Size[1][0]
        if useSamBrd[1]:
            if 'generalized' not in Mustrain[0]:    #take the isotropic term only
                Ysb = 1.e-6*difC*Mustrain[1][0]
        prms = ['Bank',
                'difC','difA','Zero','2-theta','difB',
                'alpha','beta-0','beta-1','beta-q',
                'sig-0','sig-1','sig-2','sig-q',
                'Z','X','Y']
        fname = Name+'.inst'
        fl = open(fname,'w')
        fl.write('1\n')
        fl.write('%d\n'%int(inst[prms[0]][1]))
        fl.write('%19.11f%19.11f%19.11f%19.11f%19.11f\n'%(inst[prms[1]][1],inst[prms[2]][1],inst[prms[3]][1],inst[prms[4]][1],inst[prms[5]][1],))
        fl.write('%12.6e%14.6e%14.6e%14.6e\n'%(inst[prms[6]][1],inst[prms[7]][1],inst[prms[8]][1],inst[prms[9]][1]))
        fl.write('%12.6e%14.6e%14.6e%14.6e\n'%(inst[prms[10]][1],inst[prms[11]][1],inst[prms[12]][1],inst[prms[13]][1]))
        fl.write('%12.6e%14.6e%14.6e%14.6e%14.6e\n'%(inst[prms[14]][1],inst[prms[15]][1]+Ysb,inst[prms[16]][1]+Xsb,0.0,0.0))
        fl.write('%12.6e\n\n\n'%(sample['Absorption'][0]))
        fl.close()
    else:
        if useSamBrd[0]:
            wave = G2mth.getWave(inst)
            if 'ellipsoidal' not in Size[0]:    #take the isotropic term only
                Xsb = 1.8*wave/(np.pi*Size[1][0])
        if useSamBrd[1]:
            if 'generalized' not in Mustrain[0]:    #take the isotropic term only
                Ysb = 0.0180*Mustrain[1][0]/np.pi
        prms = ['Bank',
                'Lam','Zero','Polariz.',
                'U','V','W',
                'X','Y']
        fname = Name+'.inst'
        fl = open(fname,'w')
        fl.write('1\n')
        fl.write('%d\n'%int(inst[prms[0]][1]))
        fl.write('%10.5f%10.5f%10.4f%10d\n'%(inst[prms[1]][1],100.*inst[prms[2]][1],inst[prms[3]][1],0))
        fl.write('%10.3f%10.3f%10.3f\n'%(inst[prms[4]][1],inst[prms[5]][1],inst[prms[6]][1]))
        fl.write('%10.3f%10.3f%10.3f\n'%(inst[prms[7]][1]+Xsb,inst[prms[8]][1]+Ysb,0.0))
        fl.write('%10.3f%10.3f%10.3f\n'%(0.0,0.0,0.0))
        fl.write('%12.6e\n\n\n'%(sample['Absorption'][0]))
        fl.close()
    return fname

def MakeBack(PWDdata,Name):
    Back = PWDdata['Background'][0]
    inst = PWDdata['Instrument Parameters'][0]
    if 'chebyschev-1' != Back[0]:
        return None
    Nback = Back[2]
    BackVals = Back[3:]
    fname = Name+'.back'
    fl = open(fname,'w')
    fl.write('%10d\n'%Nback)
    for val in BackVals:
        if 'T' in inst['Type'][1]:
            fl.write('%12.6g\n'%(float(val)))
        else:
            fl.write('%12.6g\n'%val)
    fl.close()
    return fname

def findDup(Atoms):
    Dup = []
    Fracs = []
    for iat1,at1 in enumerate(Atoms):
        if any([at1[0] in dup for dup in Dup]):
            continue
        else:
            Dup.append([at1[0],])
            Fracs.append([at1[6],])
        for iat2,at2 in enumerate(Atoms[(iat1+1):]):
            if np.sum((np.array(at1[3:6])-np.array(at2[3:6]))**2) < 0.00001:
                Dup[-1] += [at2[0],]
                Fracs[-1]+= [at2[6],]
    return Dup,Fracs

def MakeRMC6f(PWDdata,Name,Phase,RMCPdict):

    Meta = RMCPdict['metadata']
    Atseq = RMCPdict['atSeq']
    Supercell =  RMCPdict['SuperCell']
    generalData = Phase['General']
    Dups,Fracs = findDup(Phase['Atoms'])
    Sfracs = [np.cumsum(fracs) for fracs in Fracs]
    ifSfracs = any([np.any(sfracs-1.) for sfracs in Sfracs])
    Sample = PWDdata['Sample Parameters']
    Meta['temperature'] = Sample['Temperature']
    Meta['pressure'] = Sample['Pressure']
    Cell = generalData['Cell'][1:7]
    Trans = np.eye(3)*np.array(Supercell)
    newPhase = copy.deepcopy(Phase)
    newPhase['General']['SGData'] = G2spc.SpcGroup('P 1')[1]
    newPhase['General']['Cell'][1:] = G2lat.TransformCell(Cell,Trans)
    GB = G2lat.cell2Gmat( newPhase['General']['Cell'][1:7])[0]
    RMCPdict['Rmax'] = np.min(np.sqrt(np.array([1./G2lat.calc_rDsq2(H,GB) for H in [[1,0,0],[0,1,0],[0,0,1]]])))/2.
    newPhase,Atcodes = G2lat.TransformPhase(Phase,newPhase,Trans,np.zeros(3),np.zeros(3),ifMag=False,Force=True)
    Natm = np.core.defchararray.count(np.array(Atcodes),'+')    #no. atoms in original unit cell
    Natm = np.count_nonzero(Natm-1)
    Atoms = newPhase['Atoms']
    reset = False

    if ifSfracs:
        Natm = np.core.defchararray.count(np.array(Atcodes),'+')    #no. atoms in original unit cell
        Natm = np.count_nonzero(Natm-1)
        Satoms = []
        for i in range(len(Atoms)//Natm):
            ind = i*Natm
            Satoms.append(G2mth.sortArray(G2mth.sortArray(G2mth.sortArray(Atoms[ind:ind+Natm],5),4),3))
        Natoms = []
        for satoms in Satoms:
            for idup,dup in enumerate(Dups):
                ldup = len(dup)
                natm = len(satoms)
                i = 0
                while i < natm:
                    if satoms[i][0] in dup:
                        atoms = satoms[i:i+ldup]
                        try:
                            atom = atoms[np.searchsorted(Sfracs[idup],rand.random())]
                            Natoms.append(atom)
                        except IndexError:      #what about vacancies?
                            if 'Va' not in Atseq:
                                reset = True
                                Atseq.append('Va')
                                RMCPdict['aTypes']['Va'] = 0.0
                            atom = atoms[0]
                            atom[1] = 'Va'
                            Natoms.append(atom)
                        i += ldup
                    else:
                       i += 1
    else:
        Natoms = Atoms

    NAtype = np.zeros(len(Atseq))
    for atom in Natoms:
        NAtype[Atseq.index(atom[1])] += 1
    NAstr = ['%6d'%i for i in NAtype]
    Cell = newPhase['General']['Cell'][1:7]
    if os.path.exists(Name+'.his6f'):
        os.remove(Name+'.his6f')
    if os.path.exists(Name+'.neigh'):
        os.remove(Name+'.neigh')
    fname = Name+'.rmc6f'
    fl = open(fname,'w')
    fl.write('(Version 6f format configuration file)\n')
    for item in Meta:
        fl.write('%-20s%s\n'%('Metadata '+item+':',Meta[item]))
    fl.write('Atom types present:                 %s\n'%'    '.join(Atseq))
    fl.write('Number of each atom type:       %s\n'%''.join(NAstr))
    fl.write('Number of atoms:                %d\n'%len(Natoms))
    fl.write('%-35s%4d%4d%4d\n'%('Supercell dimensions:',Supercell[0],Supercell[1],Supercell[2]))
    fl.write('Cell (Ang/deg): %12.6f%12.6f%12.6f%12.6f%12.6f%12.6f\n'%(
            Cell[0],Cell[1],Cell[2],Cell[3],Cell[4],Cell[5]))
    A,B = G2lat.cell2AB(Cell,True)
    fl.write('Lattice vectors (Ang):\n')
    for i in [0,1,2]:
        fl.write('%12.6f%12.6f%12.6f\n'%(A[i,0],A[i,1],A[i,2]))
    fl.write('Atoms (fractional coordinates):\n')
    nat = 0
    for atm in Atseq:
        for iat,atom in enumerate(Natoms):
            if atom[1] == atm:
                nat += 1
                atcode = Atcodes[iat].split(':')
                cell = [0,0,0]
                if '+' in atcode[1]:
                    cell = eval(atcode[1].split('+')[1])
                fl.write('%6d%4s  [%s]%19.15f%19.15f%19.15f%6d%4d%4d%4d\n'%(
                        nat,atom[1].strip(),atcode[0],atom[3],atom[4],atom[5],(iat)%Natm+1,cell[0],cell[1],cell[2]))
    fl.close()
    return fname,reset

def MakeBragg(PWDdata,Name,Phase):
    generalData = Phase['General']
    Vol = generalData['Cell'][7]
    Data = PWDdata['Data']
    Inst = PWDdata['Instrument Parameters'][0]
    Bank = int(Inst['Bank'][1])
    Sample = PWDdata['Sample Parameters']
    Scale = Sample['Scale'][0]
    Limits = PWDdata['Limits'][1]
    Ibeg = np.searchsorted(Data[0],Limits[0])
    Ifin = np.searchsorted(Data[0],Limits[1])+1
    fname = Name+'.bragg'
    fl = open(fname,'w')
    fl.write('%12d%6d%15.7f%15.4f\n'%(Ifin-Ibeg-2,Bank,Scale,Vol))
    if 'T' in Inst['Type'][0]:
        fl.write('%12s%12s\n'%('   TOF,ms','  I(obs)'))
        for i in range(Ibeg,Ifin-1):
            fl.write('%12.8f%12.6f\n'%(Data[0][i]/1000.,Data[1][i]))
    else:
        fl.write('%12s%12s\n'%('   2-theta, deg','  I(obs)'))
        for i in range(Ibeg,Ifin-1):
            fl.write('%11.6f%15.2f\n'%(Data[0][i],Data[1][i]))
    fl.close()
    return fname

def MakeRMCPdat(PWDdata,Name,Phase,RMCPdict):
    Meta = RMCPdict['metadata']
    Times = RMCPdict['runTimes']
    Atseq = RMCPdict['atSeq']
    Natoms = RMCPdict['NoAtoms']
    sumatms = np.sum(np.array([Natoms[iatm] for iatm in Natoms]))
    Isotope = RMCPdict['Isotope']
    Isotopes = RMCPdict['Isotopes']
    Atypes = RMCPdict['aTypes']
    if 'Va' in Atypes:
        Isotope['Va'] = 'Nat. Abund.'
        Isotopes['Va'] = {'Nat. Abund.':{'SL':[0.0,0.0]}}
    atPairs = RMCPdict['Pairs']
    Files = RMCPdict['files']
    BraggWt = RMCPdict['histogram'][1]
    inst = PWDdata['Instrument Parameters'][0]
    try:
        #pName = Phase['General']['Name']
        refList = PWDdata['Reflection Lists'][Name]['RefList']
    except TypeError:
        return 'Error - missing reflection list; you must do Refine first'
    dMin = refList[-1][4]
    gsasType = 'xray2'
    if 'T' in inst['Type'][1]:
        gsasType = 'gsas3'
    elif 'X' in inst['Type'][1]:
        XFF = G2elem.GetFFtable(Atseq)
        Xfl = open(Name+'.xray','w')
        for atm in Atseq:
            fa = XFF[atm]['fa']
            fb = XFF[atm]['fb']
            fc = XFF[atm]['fc']
            Xfl.write('%2s  %8.4f%8.4f%8.4f%8.4f%8.4f%8.4f%8.4f%8.4f%8.4f\n'%(
                    atm.upper(),fa[0],fb[0],fa[1],fb[1],fa[2],fb[2],fa[3],fb[3],fc))
        Xfl.close()
    lenA = len(Atseq)
    Pairs = []
    Ncoeff = []
    Nblen = [Isotopes[at][Isotope[at]]['SL'][0] for at in Atypes]
    for pair in [[' %s-%s'%(Atseq[i],Atseq[j]) for j in range(i,lenA)] for i in range(lenA)]:
        Pairs += pair
    for pair in Pairs:
        pair = pair.replace(' ','')
        at1,at2 = pair.split('-')
        if at1 == 'Va' or at2 == 'Va':
            ncoef = 0.0
        else:
            ncoef = Isotopes[at1][Isotope[at1]]['SL'][0]*Natoms[at1]/sumatms
            ncoef *= Isotopes[at2][Isotope[at2]]['SL'][0]*Natoms[at2]/sumatms
        if at1 != at2:
            ncoef *= 2.
        Ncoeff += [ncoef,]
    pairMin = [atPairs[pair] if pair in atPairs else [0.0,0.,0.] for pair in Pairs ]
    maxMoves = [Atypes[atm] if atm in Atypes else 0.0 for atm in Atseq ]
    fname = Name+'.dat'
    fl = open(fname,'w')
    fl.write(' %% Hand edit the following as needed\n')
    fl.write('TITLE :: '+Name+'\n')
    fl.write('MATERIAL :: '+Meta['material']+'\n')
    fl.write('PHASE :: '+Meta['phase']+'\n')
    fl.write('TEMPERATURE :: '+str(Meta['temperature'])+'\n')
    fl.write('INVESTIGATOR :: '+Meta['owner']+'\n')
    if RMCPdict.get('useGPU',False):
        fl.write('GPU_ACCELERATOR :: 0\n')
    minHD = ' '.join(['%6.3f'%dist[0] for dist in pairMin])
    minD = ' '.join(['%6.3f'%dist[1] for dist in pairMin])
    maxD = ' '.join(['%6.3f'%dist[2] for dist in pairMin])
    fl.write('MINIMUM_DISTANCES ::   %s  Angstrom\n'%minHD)
    maxMv = ' '.join(['%6.3f'%mov for mov in maxMoves])
    fl.write('MAXIMUM_MOVES ::   %s Angstrom\n'%maxMv)
    fl.write('R_SPACING ::  0.0200 Angstrom\n')
    fl.write('PRINT_PERIOD :: 100\n')
    fl.write('TIME_LIMIT ::     %.2f MINUTES\n'%Times[0])
    fl.write('SAVE_PERIOD ::    %.2f MINUTES\n'%Times[1])
    fl.write('\n')
    fl.write('ATOMS :: '+' '.join(Atseq)+'\n')
    fl.write('\n')
    fl.write('FLAGS ::\n')
    fl.write('  > NO_MOVEOUT\n')
    fl.write('  > NO_SAVE_CONFIGURATIONS\n')
    fl.write('  > NO_RESOLUTION_CONVOLUTION\n')
    fl.write('\n')
    fl.write('INPUT_CONFIGURATION_FORMAT ::  rmc6f\n')
    fl.write('SAVE_CONFIGURATION_FORMAT  ::  rmc6f\n')
    fl.write('IGNORE_HISTORY_FILE ::\n')
    fl.write('\n')
    if 'T' in inst['Type'][1]:
        fl.write('NEUTRON_COEFFICIENTS :: '+''.join(['%9.5f'%coeff for coeff in Ncoeff])+'\n')
    fl.write('DISTANCE_WINDOW ::\n')
    fl.write('  > MNDIST :: %s\n'%minD)
    fl.write('  > MXDIST :: %s\n'%maxD)
    if len(RMCPdict['Potentials']['Stretch']) or len(RMCPdict['Potentials']['Stretch']):
        fl.write('\n')
        fl.write('POTENTIALS ::\n')
        fl.write('  > TEMPERATURE :: %.1f K\n'%RMCPdict['Potentials']['Pot. Temp.'])
        fl.write('  > PLOT :: pixels=400, colour=red, zangle=90, zrotation=45 deg\n')
        if len(RMCPdict['Potentials']['Stretch']):
            fl.write('  > STRETCH_SEARCH :: %.1f%%\n'%RMCPdict['Potentials']['Stretch search'])
            for bond in RMCPdict['Potentials']['Stretch']:
                fl.write('  > STRETCH :: %s %s %.2f eV %.2f Ang\n'%(bond[0],bond[1],bond[3],bond[2]))
        if len(RMCPdict['Potentials']['Angles']):
            fl.write('  > ANGLE_SEARCH :: %.1f%%\n'%RMCPdict['Potentials']['Angle search'])
            for angle in RMCPdict['Potentials']['Angles']:
                fl.write('  > ANGLE :: %s %s %s %.2f eV %.2f deg %.2f %.2f Ang\n'%
                    (angle[1],angle[0],angle[2],angle[6],angle[3],angle[4],angle[5]))
    if RMCPdict['useBVS']:
        fl.write('BVS ::\n')
        fl.write('  > ATOM :: '+' '.join(Atseq)+'\n')
        fl.write('  > WEIGHTS :: %s\n'%' '.join(['%6.3f'%RMCPdict['BVS'][bvs][2] for bvs in RMCPdict['BVS']]))
        oxid = []
        for val in RMCPdict['Oxid']:
            if len(val) == 3:
                oxid.append(val[0][1:])
            else:
                oxid.append(val[0][2:])
        fl.write('  > OXID :: %s\n'%' '.join(oxid))
        fl.write('  > RIJ :: %s\n'%' '.join(['%6.3f'%RMCPdict['BVS'][bvs][0] for bvs in RMCPdict['BVS']]))
        fl.write('  > BVAL :: %s\n'%' '.join(['%6.3f'%RMCPdict['BVS'][bvs][1] for bvs in RMCPdict['BVS']]))
        fl.write('  > CUTOFF :: %s\n'%' '.join(['%6.3f'%RMCPdict['BVS'][bvs][2] for bvs in RMCPdict['BVS']]))
        fl.write('  > SAVE :: 100000\n')
        fl.write('  > UPDATE :: 100000\n')
    if len(RMCPdict['Swaps']):
        fl.write('\n')
        fl.write('SWAP_MULTI ::\n')
        for swap in RMCPdict['Swaps']:
            try:
                at1 = Atseq.index(swap[0])
                at2 = Atseq.index(swap[1])
            except ValueError:
                break
            fl.write('  > SWAP_ATOMS :: %d %d %.2f\n'%(at1,at2,swap[2]))

    if len(RMCPdict['FxCN']):
        fl.write('FIXED_COORDINATION_CONSTRAINTS ::  %d\n'%len(RMCPdict['FxCN']))
        for ifx,fxcn in enumerate(RMCPdict['FxCN']):
            try:
                at1 = Atseq.index(fxcn[0])
                at2 = Atseq.index(fxcn[1])
            except ValueError:
                break
            fl.write('  > CSTR%d ::   %d %d %.2f %.2f %.2f %.2f %.6f\n'%(ifx+1,at1+1,at2+1,fxcn[2],fxcn[3],fxcn[4],fxcn[5],fxcn[6]))
    if len(RMCPdict['AveCN']):
        fl.write('AVERAGE_COORDINATION_CONSTRAINTS ::  %d\n'%len(RMCPdict['AveCN']))
        for iav,avcn in enumerate(RMCPdict['AveCN']):
            try:
                at1 = Atseq.index(avcn[0])
                at2 = Atseq.index(avcn[1])
            except ValueError:
                break
            fl.write('  > CAVSTR%d ::   %d %d %.2f %.2f %.2f %.6f\n'%(iav+1,at1+1,at2+1,avcn[2],avcn[3],avcn[4],avcn[5]))
    for File in Files:
        if Files[File][0] and Files[File][0] != 'Select':
            if 'Xray' in File and 'F(Q)' in File:
                fqdata = open(Files[File][0],'r')
                lines = int(fqdata.readline()[:-1])
                fqdata.close()
            fl.write('\n')
            fl.write('%s ::\n'%File.split(';')[0].upper().replace(' ','_'))
            fl.write('  > FILENAME :: %s\n'%Files[File][0])
            fl.write('  > DATA_TYPE :: %s\n'%Files[File][2])
            fl.write('  > FIT_TYPE :: %s\n'%Files[File][2])
            if 'Xray' not in File:
                fl.write('  > START_POINT :: 1\n')
                fl.write('  > END_POINT :: 3000\n')
                fl.write('  > WEIGHT :: %.4f\n'%Files[File][1])
            fl.write('  > CONSTANT_OFFSET 0.000\n')
            fl.write('  > NO_FITTED_OFFSET\n')
            if RMCPdict['FitScale']:
                fl.write('  > FITTED_SCALE\n')
            else:
                fl.write('  > NO_FITTED_SCALE\n')
            if Files[File][3] !='RMC':
                fl.write('  > %s\n'%Files[File][3])
            if 'reciprocal' in File:
                fl.write('  > CONVOLVE ::\n')
                if 'Xray' in File:
                    fl.write('  > RECIPROCAL_SPACE_FIT :: 1 %d 1\n'%lines)
                    fl.write('  > RECIPROCAL_SPACE_PARAMETERS :: 1 %d %.4f\n'%(lines,Files[File][1]))
                    fl.write('  > REAL_SPACE_FIT :: 1 %d 1\n'%(3*lines//2))
                    fl.write('  > REAL_SPACE_PARAMETERS :: 1 %d %.4f\n'%(3*lines//2,1./Files[File][1]))
    fl.write('\n')
    fl.write('BRAGG ::\n')
    fl.write('  > BRAGG_SHAPE :: %s\n'%gsasType)
    fl.write('  > RECALCUATE\n')
    fl.write('  > DMIN :: %.2f\n'%(dMin-0.02))
    fl.write('  > WEIGHT :: %10.3f\n'%BraggWt)
    if 'T' in inst['Type'][1]:
        fl.write('  > SCATTERING LENGTH :: '+''.join(['%8.4f'%blen for blen in Nblen])+'\n')
    fl.write('\n')
    fl.write('END  ::\n')
    fl.close()
    return fname

# def FindBonds(Phase,RMCPdict):
#     generalData = Phase['General']
#     cx,ct,cs,cia = generalData['AtomPtrs']
#     atomData = Phase['Atoms']
#     Res = 'RMC'
#     if 'macro' in generalData['Type']:
#         Res = atomData[0][ct-3]
#     AtDict = {atom[ct-1]:atom[ct] for atom in atomData}
#     Pairs = RMCPdict['Pairs']   #dict!
#     BondList = []
#     notNames = []
#     for FrstName in AtDict:
#         nbrs = G2mth.FindAllNeighbors(Phase,FrstName,list(AtDict.keys()),notName=notNames,Short=True)[0]
#         Atyp1 = AtDict[FrstName]
#         if 'Va' in Atyp1:
#             continue
#         for nbr in nbrs:
#             Atyp2 = AtDict[nbr[0]]
#             if 'Va' in Atyp2:
#                 continue
#             try:
#                 bndData = Pairs[' %s-%s'%(Atyp1,Atyp2)][1:]
#             except KeyError:
#                 bndData = Pairs[' %s-%s'%(Atyp2,Atyp1)][1:]
#             if any(bndData):
#                 if bndData[0] <= nbr[1] <= bndData[1]:
#                     bondStr = str((FrstName,nbr[0])+tuple(bndData))+',\n'
#                     revbondStr = str((nbr[0],FrstName)+tuple(bndData))+',\n'
#                     if bondStr not in BondList and revbondStr not in BondList:
#                         BondList.append(bondStr)
#         notNames.append(FrstName)
#     return Res,BondList

# def FindAngles(Phase,RMCPdict):
#     generalData = Phase['General']
#     Cell = generalData['Cell'][1:7]
#     Amat = G2lat.cell2AB(Cell)[0]
#     cx,ct,cs,cia = generalData['AtomPtrs']
#     atomData = Phase['Atoms']
#     AtLookup = G2mth.FillAtomLookUp(atomData,cia+8)
#     AtDict = {atom[ct-1]:atom[ct] for atom in atomData}
#     Angles = RMCPdict['Angles']
#     AngDict = {'%s-%s-%s'%(angle[0],angle[1],angle[2]):angle[3:] for angle in Angles}
#     AngleList = []
#     for MidName in AtDict:
#         nbrs,nbrIds = G2mth.FindAllNeighbors(Phase,MidName,list(AtDict.keys()),Short=True)
#         if len(nbrs) < 2: #need 2 neighbors to make an angle
#             continue
#         Atyp2 = AtDict[MidName]
#         for i,nbr1 in enumerate(nbrs):
#             Atyp1 = AtDict[nbr1[0]]
#             for j,nbr3 in enumerate(nbrs[i+1:]):
#                 Atyp3 = AtDict[nbr3[0]]
#                 IdList = [nbrIds[1][i],nbrIds[0],nbrIds[1][i+j+1]]
#                 try:
#                     angData = AngDict['%s-%s-%s'%(Atyp1,Atyp2,Atyp3)]
#                 except KeyError:
#                     try:
#                         angData = AngDict['%s-%s-%s'%(Atyp3,Atyp2,Atyp1)]
#                     except KeyError:
#                         continue
#                 XYZ = np.array(G2mth.GetAtomItemsById(atomData,AtLookup,IdList,cx,numItems=3))
#                 calAngle = G2mth.getRestAngle(XYZ,Amat)
#                 if angData[0] <= calAngle <= angData[1]:
#                     angStr = str((MidName,nbr1[0],nbr3[0])+tuple(angData))+',\n'
#                     revangStr = str((MidName,nbr3[0],nbr1[0])+tuple(angData))+',\n'
#                     if angStr not in AngleList and revangStr not in AngleList:
#                         AngleList.append(angStr)
#     return AngleList

# def GetSqConvolution(XY,d):

#     n = XY.shape[1]
#     snew = np.zeros(n)
#     dq = np.zeros(n)
#     sold = XY[1]
#     q = XY[0]
#     dq[1:] = np.diff(q)
#     dq[0] = dq[1]

#     for j in range(n):
#         for i in range(n):
#             b = abs(q[i]-q[j])
#             t = q[i]+q[j]
#             if j == i:
#                 snew[j] += q[i]*sold[i]*(d-np.sin(t*d)/t)*dq[i]
#             else:
#                 snew[j] += q[i]*sold[i]*(np.sin(b*d)/b-np.sin(t*d)/t)*dq[i]
#         snew[j] /= np.pi*q[j]

#     snew[0] = snew[1]
#     return snew

# def GetMaxSphere(pdbName):
#     try:
#         pFil = open(pdbName,'r')
#     except FileNotFoundError:
#         return None
#     while True:
#         line = pFil.readline()
#         if 'Boundary' in line:
#             line = line.split()[3:]
#             G = np.array([float(item) for item in line])
#             G = np.reshape(G,(3,3))**2
#             G = nl.inv(G)
#             pFil.close()
#             break
#     dspaces = [0.5/np.sqrt(G2lat.calc_rDsq2(H,G)) for H in np.eye(3)]
#     return min(dspaces)

def findfullrmc():
    '''Find where fullrmc is installed. Tries the following:

         1. Returns the Config var 'fullrmc_exec', if defined. If an executable
            is found at that location it is assumed to run and supply
            fullrmc 5.0+
         2. The path is checked for a fullrmc image as named by Bachir

    :returns: the full path to a python executable that is assumed to
      have fullrmc installed or None, if it was not found.
    '''
    fullrmc_exe = GSASIIpath.GetConfigValue('fullrmc_exec')
    if fullrmc_exe is not None and is_exe(fullrmc_exe):
        return fullrmc_exe
    pathlist = os.environ["PATH"].split(os.pathsep)
    for p in (GSASIIpath.path2GSAS2,GSASIIpath.binaryPath,os.getcwd(),
                  os.path.split(sys.executable)[0]):
        if p not in pathlist: pathlist.append(p)
    import glob
    for p in pathlist:
        if sys.platform == "win32":
            lookfor = "fullrmc5*.exe"
        else:
            lookfor = "fullrmc5*64bit"
        fl = glob.glob(os.path.join(p,lookfor))
        if len(fl) > 0:
            fullrmc_exe = os.path.abspath(sorted(fl)[0])
            if GSASIIpath.GetConfigValue('debug'):
                print('fullrmc found as',fullrmc_exe)
            return fullrmc_exe

def fullrmcDownload():
    '''Downloads the fullrmc executable from Bachir's site to the current
    GSAS-II binary directory.

    Does some error checking.
    '''
    import os
    import requests
    import platform
    if platform.architecture()[0] != '64bit':
        return "fullrmc is only available for 64 bit machines. This is 32 bit"
    setXbit = True
    if sys.platform == "darwin":
        URL = "https://github.com/bachiraoun/fullrmc/raw/master/standalones/fullrmc500_3p8p6_macOS-10p16-x86_64-i386-64bit"
    elif sys.platform == "win32":
        setXbit = False
        URL = "https://github.com/bachiraoun/fullrmc/raw/master/standalones/fullrmc500_3p8p10_Windows-10-10p0p19041-SP0.exe"
    else:
        if 'aarch' in platform.machine() or 'arm' in platform.machine():
            return "Sorry, fullrmc is only available for Intel-compatible machines."
        URL = "https://github.com/bachiraoun/fullrmc/raw/master/standalones/fullrmc500_3p8p5_Linux-4p19p121-linuxkit-x86_64-with-glibc2p29"

    GSASIIpath.SetBinaryPath()
    fil = os.path.join(GSASIIpath.binaryPath,os.path.split(URL)[1])
    print('Starting installation of fullrmc\nDownloading from',
              'https://github.com/bachiraoun/fullrmc/tree/master/standalones',
              '\nCreating '+fil,
              '\nThis may take a while...')
    open(fil, "wb").write(requests.get(URL).content)
    print('...Download completed')
    if setXbit:
        import stat
        os.chmod(fil, os.stat(fil).st_mode | stat.S_IEXEC)
    return ''

def findPDFfit():
    '''Find if PDFfit2 is installed (may be local to GSAS-II). Does the following:
    :returns: the full path to a python executable or None, if it was not found.
    '''
    if GSASIIpath.GetConfigValue('pdffit2_exec') is not None and is_exe(
            GSASIIpath.GetConfigValue('pdffit2_exec')):
        return GSASIIpath.GetConfigValue('pdffit2_exec')
    try:
        from diffpy.pdffit2 import PdfFit
        import diffpy
        return sys.executable
    except Exception as msg:
        print('Error importing PDFfit2:\n',msg)
        return None

def GetPDFfitAtomVar(Phase,RMCPdict):
    ''' Find dict of independent "@n" variables for PDFfit in atom constraints
    '''
    General = Phase['General']
    Atoms = Phase['Atoms']
    cx,ct,cs,cia = General['AtomPtrs']
    AtomVar = RMCPdict['AtomVar']
    varnames = []
    for iat,atom in enumerate(RMCPdict['AtomConstr']):
        for it,item in enumerate(atom):
            if it > 1 and item:
                itms = item.split('@')
                for itm in itms[1:]:
                    itnum = itm[:2]
                    varname = '@%s'%itnum
                    varnames.append(varname)
                    if it < 6:
                        if varname not in AtomVar:
                            AtomVar[varname] = 0.0      #put ISODISTORT mode displ here?
                    else:
                        for i in range(3):
                            if varname not in AtomVar:
                                AtomVar[varname] = Atoms[iat][cia+i+2]
    varnames = set(varnames)
    for name in list(AtomVar.keys()):       #clear out unused parameters
        if name not in varnames:
            del AtomVar[name]

def MakePDFfitAtomsFile(Phase,RMCPdict):
    '''Make the PDFfit atoms file
    '''
    General = Phase['General']
    if General['SGData']['SpGrp'] != 'P 1':
        return 'Space group symmetry must be lowered to P 1 for PDFfit'
    fName = General['Name']+'-PDFfit.stru'
    fName = fName.replace(' ','_')
    if 'sequential' in RMCPdict['refinement']:
        fName = 'Sequential_PDFfit.stru'
    fatm = open(fName,'w')
    fatm.write('title  structure of '+General['Name']+'\n')
    fatm.write('format pdffit\n')
    fatm.write('scale   1.000000\n')    #fixed
    sharp = '%10.6f,%10.6f,%10.6f,%10.6f\n'%(RMCPdict['delta2'][0],RMCPdict['delta1'][0],RMCPdict['sratio'][0],RMCPdict['rcut'])
    fatm.write('sharp '+sharp)
    shape = ''
    if RMCPdict['shape'] == 'sphere' and RMCPdict['spdiameter'][0] > 0.:
        shape = '   sphere, %10.6f\n'%RMCPdict['spdiameter'][0]
    elif RMCPdict['stepcut'] > 0.:
        shape = 'stepcut, %10.6f\n'%RMCPdict['stepcut']
    if shape:
        fatm.write('shape  '+shape)
    fatm.write('spcgr   %s\n'%RMCPdict['SGData']['SpGrp'].replace(' ',''))
    cell = General['Cell'][1:7]
    fatm.write('cell  %10.6f,%10.6f,%10.6f,%10.6f,%10.6f,%10.6f\n'%(
        cell[0],cell[1],cell[2],cell[3],cell[4],cell[5]))
    fatm.write('dcell '+5*'  0.000000,'+'  0.000000\n')
    Atoms = Phase['Atoms']
    fatm.write('ncell %8d,%8d,%8d,%10d\n'%(1,1,1,len(Atoms)))
    fatm.write('atoms\n')
    cx,ct,cs,cia = General['AtomPtrs']
    for atom in Atoms:
        fatm.write('%4s%18.8f%18.8f%18.8f%13.4f\n'%(atom[ct][:2].ljust(2),atom[cx],atom[cx+1],atom[cx+2],atom[cx+3]))
        fatm.write('    '+'%18.8f%18.8f%18.8f%13.4f\n'%(0.,0.,0.,0.))
        fatm.write('    '+'%18.8f%18.8f%18.8f\n'%(atom[cia+2],atom[cia+3],atom[cia+4]))
        fatm.write('    '+'%18.8f%18.8f%18.8f\n'%(0.,0.,0.,))
        fatm.write('    '+'%18.8f%18.8f%18.8f\n'%(atom[cia+5],atom[cia+6],atom[cia+7]))
        fatm.write('    '+'%18.8f%18.8f%18.8f\n'%(0.,0.,0.))
    fatm.close()

def MakePDFfitRunFile(Phase,RMCPdict):
    '''Make the PDFfit python run file
    '''

    def GetCellConstr(SGData):
        if SGData['SGLaue'] in ['m3', 'm3m']:
            return [1,1,1,0,0,0]
        elif SGData['SGLaue'] in ['3','3m1','31m','6/m','6/mmm','4/m','4/mmm']:
            return [1,1,2,0,0,0]
        elif SGData['SGLaue'] in ['3R','3mR']:
            return [1,1,1,2,2,2]
        elif SGData['SGLaue'] == 'mmm':
            return [1,2,3,0,0,0]
        elif SGData['SGLaue'] == '2/m':
            if SGData['SGUniq'] == 'a':
                return [1,2,3,4,0,0]
            elif SGData['SGUniq'] == 'b':
                return [1,2,3,0,4,0]
            elif SGData['SGUniq'] == 'c':
                return [1,2,3,0,0,4]
        else:
            return [1,2,3,4,5,6]

    General = Phase['General']
    Cell = General['Cell'][1:7]
    rundata = '''#!/usr/bin/env python
# -*- coding: utf-8 -*-
import sys,os
datadir = r'{:}'
pathWrap = lambda f: os.path.join(datadir,f)
'''.format(os.path.abspath(os.getcwd()))
    PDFfit_exe = findPDFfit()  # returns python loc
    if not PDFfit_exe:
        print('PDFfit2 is not found. Creating .sh file without paths.')
    rundata += 'from diffpy.pdffit2 import PdfFit\n'
    rundata += 'pf = PdfFit()\n'
    Nd = 0
    Np = 0
    parms = {}
    parmNames = {}
    if 'sequential' in RMCPdict['refinement']:
        Np = 3
        rundata += '#sequential data here\n'
    else:
        for fil in RMCPdict['files']:
            filNam = RMCPdict['files'][fil][0]
            if 'Select' in filNam:
                continue
            if 'Neutron' in fil:
                Nd += 1
                dType = 'Ndata'
            else:
                Nd += 1
                dType = 'Xdata'
            rundata += "pf.read_data(pathWrap(r'%s'), '%s', 30.0, %.4f)\n"%(filNam,dType[0],RMCPdict[dType]['qdamp'][0])
            rundata += 'pf.setdata(%d)\n'%Nd
            rundata += 'pf.pdfrange(%d, %6.2f, %6.2f)\n'%(Nd,RMCPdict[dType]['Fitrange'][0],RMCPdict[dType]['Fitrange'][1])
            for item in ['dscale','qdamp','qbroad']:
                if RMCPdict[dType][item][1]:
                    Np += 1
                    rundata += 'pf.constrain(pf.%s(),"@%d")\n'%(item,Np)
                    parms[Np] = RMCPdict[dType][item][0]
                    parmNames[Np] = item
    fName = General['Name']+'-PDFfit.stru'
    fName = fName.replace(' ','_')
    if 'sequential' in RMCPdict['refinement']:
        fName = 'Sequential_PDFfit.stru'
    Np = 9
    rundata += "pf.read_struct(pathWrap(r'{:}'))\n".format(fName)
    for item in ['delta1','delta2','sratio']:
        if RMCPdict[item][1]:
            Np += 1
            rundata += 'pf.constrain(pf.%s,"@%d")\n'%(item,Np)
            parms[Np] = RMCPdict[item][0]
            parmNames[Np] = item
    if 'sphere' in RMCPdict['shape'] and RMCPdict['spdiameter'][1]:
        Np += 1
        rundata += 'pf.constrain(pf.spdiameter,"@%d")\n'%Np
        parms[Np] = RMCPdict['spdiameter'][0]
        parmNames[Np] = 'spdiameter'

    if RMCPdict['cellref']:
        cellconst = GetCellConstr(RMCPdict['SGData'])
        used = []
        cellNames = ['a','b','c','alpha','beta','gamma']
        for ic in range(6):
            if cellconst[ic]:
                rundata += 'pf.constrain(pf.lat(%d), "@%d")\n'%(ic+1,Np+cellconst[ic])
                if cellconst[ic] not in used:
                    parms[Np+cellconst[ic]] = Cell[ic]
                    parmNames[Np+cellconst[ic]] = cellNames[ic]
                used.append(cellconst[ic])
#Atom constraints here -------------------------------------------------------
    AtomVar = RMCPdict['AtomVar']
    used = []
    for iat,atom in enumerate(RMCPdict['AtomConstr']):
        for it,item in enumerate(atom):
            names = ['pf.x(%d)'%(iat+1),'pf.y(%d)'%(iat+1),'pf.z(%d)'%(iat+1),'pf.occ(%d)'%(iat+1)]
            if it > 1 and item:
                itms = item.split('@')
                once = False
                for itm in itms[1:]:
                    try:
                        itnum = int(itm[:2])
                    except ValueError:
                        print(' *** ERROR - invalid string in atom constraint %s ***'%(item))
                        return None
                    if it < 6:
                        if not once:
                            rundata += 'pf.constrain(%s,"%s")\n'%(names[it-2],item)
                            once = True
                        if itnum not in used:
                            parms[itnum] = AtomVar['@%d'%itnum]
                            parmNames[itnum] = names[it-2].split('.')[1]
                            used.append(itnum)
                    else:
                        uijs = ['pf.u11(%d)'%(iat+1),'pf.u22(%d)'%(iat+1),'pf.u33(%d)'%(iat+1)]
                        for i in range(3):
                            rundata += 'pf.constrain(%s,"%s")\n'%(uijs[i],item)
                            if itnum not in used:
                                parms[itnum] = AtomVar['@%d'%itnum]
                                parmNames[itnum] = uijs[i].split('.')[1]
                                used.append(itnum)

    if 'sequential' in RMCPdict['refinement']:
        rundata += '#parameters here\n'
        RMCPdict['Parms'] = parms           #{'n':val,...}
        RMCPdict['ParmNames'] = parmNames   #{'n':name,...}
    else:
# set parameter values
        for iprm in parms:
            rundata += 'pf.setpar(%d,%.6f)\n'%(iprm,parms[iprm])

# Save results ---------------------------------------------------------------
    rundata += 'pf.refine()\n'
    if 'sequential' in RMCPdict['refinement']:
        fName = 'Sequential_PDFfit'
        rfile = open('Seq_PDFfit_template.py','w')
        rundata += 'pf.save_pdf(1, pathWrap("%s"))\n'%(fName+'.fgr')
    else:
        fName = General['Name'].replace(' ','_')+'-PDFfit'
        rfile = open(fName+'.py','w')
        Nd = 0
        for file in RMCPdict['files']:
            if 'Select' in RMCPdict['files'][file][0]:      #skip unselected
                continue
            Nd += 1
            rundata += 'pf.save_pdf(%d, pathWrap("%s"))\n'%(Nd,fName+file[0]+'.fgr')

    rundata += 'pf.save_struct(1, pathWrap("%s"))\n'%(fName+'.rstr')
    rundata += 'pf.save_res(pathWrap("%s"))\n'%(fName+'.res')

    rfile.writelines(rundata)
    rfile.close()

    return fName+'.py'

def GetSeqCell(SGData,parmDict):
    ''' For use in processing PDFfit sequential results
    '''
    try:
        if SGData['SGLaue'] in ['m3', 'm3m']:
            cell = [parmDict['11'][0],parmDict['11'][0],parmDict['11'][0],90.,90.,90.]
        elif SGData['SGLaue'] in ['3','3m1','31m','6/m','6/mmm','4/m','4/mmm']:
            cell = [parmDict['11'][0],parmDict['11'][0],parmDict['12'][0],90.,90.,90.]
        elif SGData['SGLaue'] in ['3R','3mR']:
            cell = [parmDict['11'][0],parmDict['11'][0],parmDict['11'][0],
                parmDict['12'][0],parmDict['12'][0],parmDict['12'][0]]
        elif SGData['SGLaue'] == 'mmm':
            cell = [parmDict['11'][0],parmDict['12'][0],parmDict['13'][0],90.,90.,90.]
        elif SGData['SGLaue'] == '2/m':
            if SGData['SGUniq'] == 'a':
                cell = [parmDict['11'][0],parmDict['12'][0],parmDict['13'][0],parmDict['14'][0],90.,90.]
            elif SGData['SGUniq'] == 'b':
                cell = [parmDict['11'][0],parmDict['12'][0],parmDict['13'][0],90.,parmDict['14'][0],90.]
            elif SGData['SGUniq'] == 'c':
                cell = [parmDict['11'][0],parmDict['12'][0],parmDict['13'][0],90.,90.,parmDict['14'][0]]
        else:
            cell = [parmDict['11'][0],parmDict['12'][0],parmDict['13'][0],
                parmDict['14'][0],parmDict['15'][0],parmDict['16'][0]]
        return G2lat.cell2A(cell)
    except KeyError:
         return None

def UpdatePDFfit(Phase,RMCPdict):
    ''' Updates various PDFfit parameters held in GSAS-II
    '''

    General = Phase['General']
    if RMCPdict['refinement'] == 'normal':
        fName = General['Name']+'-PDFfit.rstr'
        try:
            rstr = open(fName.replace(' ','_'),'r')
        except FileNotFoundError:
            return [fName,'Not found - PDFfit failed']
        lines = rstr.readlines()
        rstr.close()
        header = [line[:-1].split(' ',1) for line in lines[:7]]
        resdict = dict(header)
        for item in ['sharp','cell']:
            resdict[item] = [float(val) for val in resdict[item].split(',')]
        General['Cell'][1:7] = resdict['cell']
        for inam,name in enumerate(['delta2','delta1','sratio']):
            RMCPdict[name][0] = float(resdict['sharp'][inam])
        if 'shape' in resdict:
            if 'sphere' in resdict['shape']:
                RMCPdict['spdiameter'][0] = float(resdict['shape'].split()[-1])
            else:
                RMCPdict['stepcut'][0] = float(resdict['shape'][-1])
        cx,ct,cs,ci = G2mth.getAtomPtrs(Phase)
        Atoms = Phase['Atoms']
        atmBeg = 0
        for line in lines:
            atmBeg += 1
            if 'atoms' in line:
                break
        for atom in Atoms:
            atstr = lines[atmBeg][:-1].split()
            Uiistr = lines[atmBeg+2][:-1].split()
            Uijstr = lines[atmBeg+4][:-1].split()
            atom[cx:cx+4] = [float(atstr[1]),float(atstr[2]),float(atstr[3]),float(atstr[4])]
            atom[ci] = 'A'
            atom[ci+2:ci+5] = [float(Uiistr[0]),float(Uiistr[1]),float(Uiistr[2])]
            atom[ci+5:ci+8] = [float(Uijstr[0]),float(Uijstr[1]),float(Uijstr[2])]
            atmBeg += 6
        fName = General['Name']+'-PDFfit.res'
    else:
        fName = 'Sequential_PDFfit.res'
    try:
        res = open(fName.replace(' ','_'),'r')
    except FileNotFoundError:
        return [fName,'Not found - PDFfit failed']
    lines = res.readlines()
    res.close()
    Ibeg = False
    resline = ''
    XNdata = {'Xdata':RMCPdict['Xdata'],'Ndata':RMCPdict['Ndata']}
    for line in lines:
        if 'Radiation' in line and 'X-Rays' in line:
            dkey = 'Xdata'
        if 'Radiation' in line and'Neutrons' in line:
            dkey = 'Ndata'
        if 'Qdamp' in line and '(' in line:
            XNdata[dkey]['qdamp'][0] = float(line.split()[4])
        if 'Qbroad' in line and '(' in line:
            XNdata[dkey]['qbroad'][0] = float(line.split()[4])
        if 'Scale' in line and '(' in line:
            XNdata[dkey]['dscale'][0] = float(line.split()[3])

    for iline,line in enumerate(lines):
        if 'Refinement parameters' in line:
            Ibeg = True
            continue
        if Ibeg:
            if '---------' in line:
                break
            resline += line[:-1]
    for iline,line in enumerate(lines):
        if 'Rw - ' in line:
            if 'nan' in line:
                Rwp = 100.0
            else:
                Rwp = float(line.split(':')[1])
    results = resline.replace('(','').split(')')[:-1]
    results = ['@'+result.lstrip() for result in results]
    results = [item.split() for item in results]
    RMCPdict['Parms'] = dict([[item[0][1:-1],float(item[1])] for item in results])      #{'n':val,...}
    if RMCPdict['refinement'] == 'normal':
        fName = General['Name']+'-PDFfit.py'
        py = open(fName.replace(' ','_'),'r')
        pylines = py.readlines()
        py.close()
        py = open(fName.replace(' ','_'),'w')
        newpy = []
        for pyline in pylines:
            if 'setpar' in pyline:
                parm = pyline.split('(')[1].split(',')[0]
                newpy.append('pf.setpar(%s,%.5f)\n'%(parm,RMCPdict['Parms'][parm]))
            else:
                newpy.append(pyline)
        py.writelines(newpy)
        py.close()
        RMCPdict.update(XNdata)
        results = dict([[item[0][:-1],float(item[1])] for item in results if item[0][:-1] in RMCPdict['AtomVar']])
        RMCPdict['AtomVar'].update(results)
        return None
    else:   #sequential
        newParms = dict([[item[0][1:-1],[float(item[1]),float(item[2])]] for item in results])  #{'n':[val,esd],...}
        return newParms,Rwp

def MakefullrmcSupercell(Phase,RMCPdict):
    '''Create a fullrmc supercell from GSAS-II

    :param dict Phase: phase information from data tree
    :param dict RMCPdict: fullrmc parameters from GUI
    :param list grpDict: a list of lists where the inner list
      contains the atom numbers contained in each group. e.g.
      [[0,1,2,3,4],[5,6],[4,6]] creates three groups with
      atoms 0-4 in the first
      atoms 5 & 6 in the second and
      atoms 4 & 6 in the third. Note that it is fine that
      atom 4 appears in two groups.
    '''
    #for i in (0,1): grpDict[i].append(1)    # debug: 1st & 2nd atoms in 2nd group
    cell = Phase['General']['Cell'][1:7]
    A,B = G2lat.cell2AB(cell)
    cx,ct,cs,cia = Phase['General']['AtomPtrs']
    SGData = Phase['General']['SGData']
    atomlist = []
    for i,atom in enumerate(Phase['Atoms']):
        el = ''.join([i for i in atom[ct] if i.isalpha()])
        grps = [j for j,g in enumerate(RMCPdict.get('Groups',[])) if i in g]
        atomlist.append((el, atom[ct-1], grps))
    # create a list of coordinates with symmetry & unit cell translation duplicates
    coordlist = []
    cellnum = -1
    for a in range(int(0.5-RMCPdict['SuperCell'][0]/2),int(1+RMCPdict['SuperCell'][0]/2)):
        for b in range(int(0.5-RMCPdict['SuperCell'][1]/2),int(1+RMCPdict['SuperCell'][1]/2)):
            for c in range(int(0.5-RMCPdict['SuperCell'][2]/2),int(1+RMCPdict['SuperCell'][2]/2)):
                cellnum += 1
                for i,atom in enumerate(Phase['Atoms']):
                    for item in G2spc.GenAtom(atom[cx:cx+3],SGData,Move=False):
#                        if i == 0: print(item[0]+[a,b,c])
                        xyzOrth = np.inner(A,item[0]+[a,b,c])
                        #coordlist.append((i,list(xyzOrth),cellnum,list(item[0]+[a,b,c])))
                        coordlist.append((item[1],cellnum,i,list(xyzOrth)))
    return atomlist,coordlist

def MakefullrmcRun(pName,Phase,RMCPdict):
    '''Creates a script to run fullrmc. Returns the name of the file that was
    created.
    '''
    BondList = {}
    for k in RMCPdict['Pairs']:
        if RMCPdict['Pairs'][k][1]+RMCPdict['Pairs'][k][2]>0:
            BondList[k] = (RMCPdict['Pairs'][k][1],RMCPdict['Pairs'][k][2])
    AngleList = []
    for angle in RMCPdict['Angles']:
        if angle[3] == angle[4] or angle[5] >= angle[6] or angle[6] <= 0:
            continue
        for i in (0,1,2):
            angle[i] = angle[i].strip()
        AngleList.append(angle)
    # rmin = RMCPdict['min Contact']
    cell = Phase['General']['Cell'][1:7]
    SymOpList = G2spc.AllOps(Phase['General']['SGData'])[0]
    cx,ct,cs,cia = Phase['General']['AtomPtrs']
    atomsList = []
    for atom in Phase['Atoms']:
        el = ''.join([i for i in atom[ct] if i.isalpha()])
        atomsList.append([el] + atom[cx:cx+4])
    projDir,projName = os.path.split(os.path.abspath(pName))
    scrname = pName+'-fullrmc.py'
    #restart = '%s_restart.pdb'%pName
    Files = RMCPdict['files']
    rundata = ''
    rundata += '## fullrmc %s file ##\n## OK to edit this by hand ##\n'%scrname
    rundata += '# created in '+__file__+" v"+filversion
    rundata += dt.datetime.strftime(dt.datetime.now()," at %Y-%m-%dT%H:%M\n")
    rundata += '''
# fullrmc imports (all that are potentially useful)
import os,glob
import time
import pickle
import types
import copy
import numpy as np
import matplotlib as mpl
import fullrmc
from pdbparser import pdbparser
from pdbparser.Utilities.Database import __ATOM__
from fullrmc.Core import Collection
from fullrmc.Engine import Engine
import fullrmc.Constraints.PairDistributionConstraints as fPDF
from fullrmc.Constraints.StructureFactorConstraints import ReducedStructureFactorConstraint, StructureFactorConstraint
from fullrmc.Constraints.RadialDistributionConstraints import RadialDistributionConstraint
from fullrmc.Constraints.StructureFactorConstraints import NormalizedStructureFactorConstraint
from fullrmc.Constraints.DistanceConstraints import DistanceConstraint
from fullrmc.Constraints.BondConstraints import BondConstraint
from fullrmc.Constraints.AngleConstraints import BondsAngleConstraint
from fullrmc.Constraints.DihedralAngleConstraints import DihedralAngleConstraint
from fullrmc.Generators.Swaps import SwapPositionsGenerator
from fullrmc.Core.MoveGenerator import MoveGeneratorCollector
from fullrmc.Generators.Translations import TranslationGenerator
from fullrmc.Generators.Rotations import RotationGenerator

# utility routines
def writeHeader(ENGINE,statFP):
    """header for stats file"""
    statFP.write('generated-steps, total-error, ')
    for c in ENGINE.constraints:
        statFP.write(c.constraintName)
        statFP.write(', ')
    statFP.write('\\n')
    statFP.flush()

def writeCurrentStatus(ENGINE,statFP,plotF):
    """line in stats file & current constraint plots"""
    statFP.write(str(ENGINE.generated))
    statFP.write(', ')
    statFP.write(str(ENGINE.totalStandardError))
    statFP.write(', ')
    for c in ENGINE.constraints:
        statFP.write(str(c.standardError))
        statFP.write(', ')
    statFP.write('\\n')
    statFP.flush()
    mpl.use('agg')
    fp = open(plotF,'wb')
    for c in ENGINE.constraints:
        p = c.plot(show=False)
        p[0].canvas.draw()
        image = p[0].canvas.buffer_rgba()
        pickle.dump(c.constraintName,fp)
        pickle.dump(np.array(image),fp)
    fp.close()

def calcRmax(ENGINE):
    """from Bachir, works for non-orthorhombic cells"""
    a,b,c = ENGINE.basisVectors
    lens = []
    ts    = np.linalg.norm(np.cross(a,b))/2
    lens.extend( [ts/np.linalg.norm(a), ts/np.linalg.norm(b)] )
    ts = np.linalg.norm(np.cross(b,c))/2
    lens.extend( [ts/np.linalg.norm(b), ts/np.linalg.norm(c)] )
    ts = np.linalg.norm(np.cross(a,c))/2
    lens.extend( [ts/np.linalg.norm(a), ts/np.linalg.norm(c)] )
    return min(lens)
'''
    if RMCPdict.get('Groups',[]): rundata += '''
def makepdb(atoms, coords, bbox=None):
    """creates a supercell directly from atom info"""
    # used when ENGINE.build_crystal_set_pdb is not called
    prevcell = None
    rec = copy.copy(__ATOM__)
    rec['residue_name'] = 'MOL'
    records = []
    seqNum  = 0
    segId   = '0'
    groups = {}
    for symcell in set([(sym,cell) for sym,cell,atm,xyz in coords]):
        seqNum += 1
        if seqNum == 9999:
            seqNum = 1
            segId  = str(int(segId) + 1)
        for i,(sym,cell,atm,(x,y,z)) in enumerate(coords):
            if (sym,cell) != symcell: continue
            rec   = copy.copy(rec)
            for grp in atoms[atm][2]:
                if (sym,cell) not in groups:
                    groups[(sym,cell)] = {}
                if grp not in groups[(sym,cell)]:
                    groups[(sym,cell)][grp] = [len(records)]
                else:
                    groups[(sym,cell)][grp].append(len(records))
            rec['coordinates_x']      = x
            rec['coordinates_y']      = y
            rec['coordinates_z']      = z
            rec['element_symbol']     = atoms[atm][0]
            rec['atom_name']          = atoms[atm][1]
            rec['sequence_number']    = seqNum
            rec['segment_identifier'] = segId
            records.append(rec)
    # create pdb
    pdb = pdbparser()
    pdb.records = records
    if groups:
        return pdb,[groups[j][i] for j in groups for i in groups[j]]
    else:
        return pdb,[]
'''
    rundata += '''
### When True, erases an existing engine to provide a fresh start
FRESH_START = {:}
dirName = "{:}"
prefix = "{:}"
project = prefix + "-fullrmc"
time0 = time.time()
'''.format(RMCPdict['ReStart'][0],projDir,projName)

    rundata += '# setup structure\n'
    rundata += 'cell = ' + str(cell) + '\n'
    rundata += 'supercell = ' + str(RMCPdict['SuperCell']) + '\n'
    rundata += '\n# define structure info\n'
    if RMCPdict.get('Groups',[]):
        # compute bounding box coordinates
        bbox = []
        A,B = G2lat.cell2AB(cell)
        for i in range(3):
            for val in int(0.5-RMCPdict['SuperCell'][i]/2),int(1+RMCPdict['SuperCell'][0]/2):
                fpos = [0,0,0]
                fpos[i] = val
                bbox.append(np.inner(A,fpos))
        rundata += 'bboxlist = [     # orthogonal coordinate for supercell corners\n'
        for i in bbox:
            rundata += '  '+str(list(i))+',\n'
        rundata += ' ] # bboxlist\n\n'
        atomlist,coordlist = MakefullrmcSupercell(Phase,RMCPdict)
        rundata += 'atomlist = [  # [element, label, grouplist]\n'
        for i in atomlist:
            rundata += '  '+str(i)+',\n'
        rundata += ' ] # atomlist\n\n'
        rundata += 'coordlist = [     # (sym#, cell#, atom#, [ortho coords],)\n'
        for i in coordlist:
            rundata += '  '+str(i)+',\n'
        rundata += ' ] # coordlist\n'
    else:
        rundata += "SymOpList = "+str([i.lower() for i in SymOpList]) + '\n'
        rundata += 'atomList = ' + str(atomsList).replace('],','],\n  ') + '\n'

    rundata += '\n# initialize engine\n'
    rundata += '''
engineFileName = os.path.join(dirName, project + '.rmc')
projectStats = os.path.join(dirName, project + '.stats')
projectPlots = os.path.join(dirName, project + '.plots')
projectXYZ = os.path.join(dirName, project + '.atoms')
pdbFile = os.path.join(dirName, project + '_restart.pdb')
# check Engine exists if so (and not FRESH_START) load it otherwise build it
ENGINE = Engine(path=None)
if not ENGINE.is_engine(engineFileName) or FRESH_START:
    ENGINE = Engine(path=engineFileName, freshStart=True)
'''
    if RMCPdict.get('Groups',[]):
        rundata += '''
    # create structure from GSAS-II constructed supercell
    bbox = (np.array(bboxlist[1::2])-np.array(bboxlist[0::2])).flatten()
    pdb,grouplist = makepdb(atomlist,coordlist,bbox)
    ENGINE.set_pdb(pdb)
    ENGINE.set_boundary_conditions(bbox)
    if grouplist: ENGINE.set_groups(grouplist)
'''
        if RMCPdict.get('GroupMode',0) == 0:   # 'Rotate & Translate'
            rundata += '''
    for g in ENGINE.groups:
        TMG = TranslationGenerator(amplitude=0.2) # create translation generator
        if len(g) > 1:  # create rotation generator for groups with more than 1 atom
            RMG = RotationGenerator(amplitude=2)
            MG  = MoveGeneratorCollector(collection=[TMG,RMG],randomize=True)
        else:
            MG  = MoveGeneratorCollector(collection=[TMG],randomize=True)
        g.set_move_generator( MG )
'''
        elif RMCPdict.get('GroupMode',0) == 1: # 'Rotate only'
            rundata += '''
    for g in ENGINE.groups:
        if len(g) > 1:  # create rotation generator for groups with more than 1 atom
            RMG = RotationGenerator(amplitude=2)
            g.set_move_generator( RMG )
'''
        else:                                  # 'Translate only'
            rundata += '        # translate only set by default'
    else:
        rundata += '''
    # create structure, let fullrmc construct supercell
    ENGINE.build_crystal_set_pdb(symOps     = SymOpList,
                                 atoms      = atomList,
                                 unitcellBC = cell,
                                 supercell  = supercell)
    ENGINE.set_groups_as_atoms()
'''
    rundata += '    rho0 = len(ENGINE.allNames)/ENGINE.volume\n'
    rundata += '\n    # "Constraints" (includes experimental data) setup\n'
    # settings that require a new Engine
    for File in Files:
        filDat = RMCPdict['files'][File]
        if not os.path.exists(filDat[0]): continue
        sfwt = 'neutronCohb'
        if 'Xray' in File:
            sfwt = 'atomicNumber'
        if 'G(r)' in File:
            rundata += '    GR = np.loadtxt(os.path.join(dirName,"%s")).T\n'%filDat[0]
            if filDat[3] == 0:
                #rundata += '''    # read and xform G(r) as defined in RMCProfile
    # see eq. 44 in Keen, J. Appl. Cryst. (2001) 34 172-177\n'''
                #rundata += '    GR[1] *= 4 * np.pi * GR[0] * rho0 / sumCiBi2\n'
                #rundata += '    GofR = fPDF.PairDistributionConstraint(experimentalData=GR.T, weighting="%s")\n'%sfwt
                rundata += '    # G(r) as defined in RMCProfile\n'
                rundata += '    GofR = RadialDistributionConstraint(experimentalData=GR.T, weighting="%s")\n'%sfwt
            elif filDat[3] == 1:
                rundata += '    # This is G(r) as defined in PDFFIT\n'
                rundata += '    GofR = fPDF.PairDistributionConstraint(experimentalData=GR.T, weighting="%s")\n'%sfwt
            elif filDat[3] == 2:
                rundata += '    # This is g(r)\n'
                rundata += '    GofR = fPDF.PairCorrelationConstraint(experimentalData=GR.T, weighting="%s")\n'%sfwt
            else:
                raise ValueError('Invalid G(r) type: '+str(filDat[3]))
            rundata += '    ENGINE.add_constraints([GofR])\n'
            rundata += '    GofR.set_limits((None, calcRmax(ENGINE)))\n'
            if RMCPdict['addThermalBroadening']:
                rundata += "    GofR.set_thermal_corrections({'defaultFactor': 0.001})\n"
                rundata += "    GofR.thermalCorrections['factors'] = {\n"
                RMCPdict['addThermalBroadening']
                for atm1 in RMCPdict['aTypes']:
                    for atm2 in RMCPdict['aTypes']:
                        rundata += "         ('{}', '{}'): {},\n".format(
                            atm1,atm2,
                            (RMCPdict['ThermalU'].get(atm1,0.005)+                                           RMCPdict['ThermalU'].get(atm2,0.005))/2)
                rundata += '    }\n'
        elif '(Q)' in File:
            rundata += '    SOQ = np.loadtxt(os.path.join(dirName,"%s")).T\n'%filDat[0]
            if filDat[3] == 0:
                rundata += '    # F(Q) as defined in RMCProfile\n'
                #rundata += '    SOQ[1] *= 1 / sumCiBi2\n'
                if filDat[4]:
                    rundata += '    SOQ[1] = Collection.sinc_convolution(q=SOQ[0],sq=SOQ[1],rmax=calcRmax(ENGINE))\n'
                rundata += '    SofQ = NormalizedStructureFactorConstraint(experimentalData=SOQ.T, weighting="%s")\n'%sfwt
            elif filDat[3] == 1:
                rundata += '    # S(Q) as defined in PDFFIT\n'
                rundata += '    SOQ[1] -= 1\n'
                if filDat[4]:
                    rundata += '    SOQ[1] = Collection.sinc_convolution(q=SOQ[0],sq=SOQ[1],rmax=calcRmax(ENGINE))\n'
                rundata += '    SofQ = ReducedStructureFactorConstraint(experimentalData=SOQ.T, weighting="%s")\n'%sfwt
            else:
                raise ValueError('Invalid S(Q) type: '+str(filDat[3]))
            rundata += '    ENGINE.add_constraints([SofQ])\n'
        else:
            print('What is this?')
    minDists = ''
    if BondList and RMCPdict.get('useBondConstraints',True):
        rundata += '''    B_CONSTRAINT   = BondConstraint()
    ENGINE.add_constraints(B_CONSTRAINT)
    B_CONSTRAINT.create_supercell_bonds(bondsDefinition=[
'''
        for pair in BondList:
            e1,e2 = pair.split('-')
            d1,d2 = BondList[pair]
            if d1 == 0: continue
            if d2 == 0:
                minDists += '("element","{}","{}",{}),'.format(e1.strip(),e2.strip(),d1)
            else:
                rundata += '            ("element","{}","{}",{},{}),\n'.format(
                                        e1.strip(),e2.strip(),d1,d2)
        rundata += '             ])\n'
    rundata += '    D_CONSTRAINT = DistanceConstraint(defaultLowerDistance={})\n'.format(RMCPdict['min Contact'])
    if minDists:
        rundata += "    D_CONSTRAINT.set_pairs_definition( {'inter':[" + minDists + "]})\n"
    rundata += '    ENGINE.add_constraints(D_CONSTRAINT)\n'

    if AngleList:
        rundata += '''    A_CONSTRAINT   = BondsAngleConstraint()
    ENGINE.add_constraints(A_CONSTRAINT)
    A_CONSTRAINT.create_supercell_angles(anglesDefinition=[
'''
        for item in AngleList:
            rundata += ('            '+
               '("element","{1}","{0}","{2}",{5},{6},{5},{6},{3},{4}),\n'.format(*item))
        rundata += '             ])\n'
    rundata += '''
    for f in glob.glob(os.path.join(dirName,prefix+"_*.log")): os.remove(f)
    ENGINE.save()
else:
    ENGINE = ENGINE.load(path=engineFileName)

ENGINE.set_log_file(os.path.join(dirName,prefix))
'''
    if RMCPdict['Swaps']:
        rundata += '\n#set up for site swaps\n'
        rundata += 'aN = ENGINE.allNames\n'
        rundata += 'SwapGen = {}\n'
        for swap in RMCPdict['Swaps']:
            rundata += 'SwapA = [[idx] for idx in range(len(aN)) if aN[idx]=="%s"]\n'%swap[0]
            rundata += 'SwapB = [[idx] for idx in range(len(aN)) if aN[idx]=="%s"]\n'%swap[1]
            rundata += 'SwapGen["%s-%s"] = [SwapPositionsGenerator(swapList=SwapA),SwapPositionsGenerator(swapList=SwapB),%.2f]\n'%(swap[0],swap[1],swap[2])
        rundata += '    for swaps in SwapGen:\n'
        rundata += '        AB = swaps.split("-")\n'
        rundata += '        ENGINE.set_groups_as_atoms()\n'
        rundata += '        for g in ENGINE.groups:\n'
        rundata += '            if aN[g.indexes[0]]==AB[0]:\n'
        rundata += '                g.set_move_generator(SwapGen[swaps][0])\n'
        rundata += '            elif aN[g.indexes[0]]==AB[1]:\n'
        rundata += '                g.set_move_generator(SwapGen[swaps][1])\n'
        rundata += '            sProb = SwapGen[swaps][2]\n'
    rundata += '''for c in ENGINE.constraints:
    if hasattr(c, '_ExperimentalConstraint__adjustScaleFactor'):
        def _constraint_copy_needs_lut(self, *args, **kwargs):
            result =  fPDF.PairDistributionConstraint._constraint_copy_needs_lut(self, *args, **kwargs)
            result['_ExperimentalConstraint__adjustScaleFactor'] = '_ExperimentalConstraint__adjustScaleFactor'
            return result
        c._constraint_copy_needs_lut = types.MethodType(_constraint_copy_needs_lut, c)
    if c.__class__.__name__ in ('ReducedStructureFactorConstraint', 'StructureFactorConstraint'):
        def _constraint_copy_needs_lut(self, *args, **kwargs):
            result =  fPDF.PairDistributionConstraint._constraint_copy_needs_lut(self, *args, **kwargs)
            result.pop('_PairDistributionConstraint__histogramSize', None)
            result.pop('_PairDistributionConstraint__shellVolumes', None)
            result.pop('_PairDistributionConstraint__shellCenters', None)
            result.pop('_PairDistributionConstraint__windowArray', None)
            result.pop('_PairDistributionConstraint__experimentalDistances', None)
            result.pop('_PairDistributionConstraint__experimentalPDF', None)
            result.pop('_PairDistributionConstraint__minimumDistance', None)
            result.pop('_PairDistributionConstraint__maximumDistance', None)
            result.pop('_PairDistributionConstraint__distanceBin', None)
            result.pop('_shapeFuncParams', None)
            result.pop('_shapeArray', None)
            result['_StructureFactorConstraint__Gr2SqMatrix'] = '_StructureFactorConstraint__Gr2SqMatrix'
            result['_StructureFactorConstraint__histogramSize'] = '_StructureFactorConstraint__histogramSize'
            result['_StructureFactorConstraint__shellVolumes'] = '_StructureFactorConstraint__shellVolumes'
            result['_StructureFactorConstraint__shellCenters'] = '_StructureFactorConstraint__shellCenters'
            result['_StructureFactorConstraint__windowArray'] = '_StructureFactorConstraint__windowArray'
            result['_StructureFactorConstraint__experimentalQValues'] = '_StructureFactorConstraint__experimentalQValues'
            result['_StructureFactorConstraint__experimentalSF'] = '_StructureFactorConstraint__experimentalSF'
            result['_StructureFactorConstraint__minimumDistance'] = '_StructureFactorConstraint__minimumDistance'
            result['_StructureFactorConstraint__maximumDistance'] = '_StructureFactorConstraint__maximumDistance'
            result['_StructureFactorConstraint__distanceBin'] = '_StructureFactorConstraint__distanceBin'
            return result
        c._constraint_copy_needs_lut = types.MethodType(_constraint_copy_needs_lut, c)

'''
    # rundata += '\n# set weights -- do this now so values can be changed without a restart\n'
    # rundata += 'wtDict = {}\n'
    # for File in Files:
    #     filDat = RMCPdict['files'][File]
    #     if not os.path.exists(filDat[0]): continue
    #     if 'Xray' in File:
    #         sfwt = 'atomicNumber'
    #     else:
    #         sfwt = 'neutronCohb'
    #     if 'G(r)' in File:
    #         typ = 'Pair'
    #     elif '(Q)' in File:
    #         typ = 'Struct'
    #     rundata += 'wtDict["{}-{}"] = {}\n'.format(typ,sfwt,filDat[1])
    rundata += '\n# set PDF fitting range\n'
    rundata += 'for c in ENGINE.constraints:  # loop over predefined constraints\n'
    rundata += '    if type(c) is fPDF.PairDistributionConstraint:\n'
    # rundata += '        c.set_variance_squared(1./wtDict["Pair-"+c.weighting])\n'
    rundata += '        c.set_limits((None,calcRmax(ENGINE)))\n'
    if RMCPdict['FitScale']:
        rundata += '        c.set_adjust_scale_factor((10, 0.01, 100.))\n'
    # rundata += '        c.set_variance_squared(1./wtDict["Struct-"+c.weighting])\n'
    if RMCPdict['FitScale']:
        rundata += '    elif type(c) is ReducedStructureFactorConstraint:\n'
        rundata += '        c.set_adjust_scale_factor((10, 0.01, 100.))\n'
    # torsions difficult to implement, must be internal to cell & named with
    # fullrmc atom names
    # if len(RMCPdict['Torsions']):         # Torsions currently commented out in GUI
    #     rundata += 'for c in ENGINE.constraints:  # look for Dihedral Angle Constraints\n'
    #     rundata += '    if type(c) is DihedralAngleConstraint:\n'
    #     rundata += '        c.set_variance_squared(%f)\n'%RMCPdict['Torsion Weight']
    #     rundata += '        c.create_angles_by_definition(anglesDefinition={"%s":[\n'%Res
    #     for torsion in RMCPdict['Torsions']:
    #         rundata += '    %s\n'%str(tuple(torsion))
    #     rundata += '        ]})\n'
    rundata += '''
if FRESH_START:
    # initialize engine with one step to get starting config energetics
    ENGINE.run(restartPdb=pdbFile,numberOfSteps=1, saveFrequency=1)
    statFP = open(projectStats,'w')
    writeHeader(ENGINE,statFP)
    writeCurrentStatus(ENGINE,statFP,projectPlots)
else:
    statFP = open(projectStats,'a')

# setup runs for fullrmc
'''
    rundata += 'steps = {}\n'.format(RMCPdict['Steps/cycle'])
    rundata += 'for _ in range({}):\n'.format(RMCPdict['Cycles'])
    rundata += '    expected = ENGINE.generated+steps\n'

    rundata += '    ENGINE.run(restartPdb=pdbFile,numberOfSteps=steps, saveFrequency=steps)\n'
    rundata += '    writeCurrentStatus(ENGINE,statFP,projectPlots)\n'
    rundata += '    if ENGINE.generated != expected: break # run was stopped'
    rundata += '''
statFP.close()
fp = open(projectXYZ,'w')  # save final atom positions
fp.write('cell: {} {} {} {} {} {}\\n')
fp.write('supercell: {} {} {}\\n')
'''.format(*cell,*RMCPdict['SuperCell'])
    rundata += '''# loop over atoms
for n,e,(x,y,z) in zip(ENGINE.allNames,
                       ENGINE.allElements,ENGINE.realCoordinates):
    fp.write('{} {} {:.5f} {:.5f} {:.5f}\\n'.format(n,e,x,y,z))
fp.close()
print("ENGINE run time %.2f s"%(time.time()-time0))
'''
    rfile = open(scrname,'w')
    rfile.writelines(rundata)
    rfile.close()
    return scrname

def GetRMCBonds(general,RMCPdict,Atoms,bondList):
    bondDist = []
    Cell = general['Cell'][1:7]
    Supercell =  RMCPdict['SuperCell']
    Trans = np.eye(3)*np.array(Supercell)
    Cell = G2lat.TransformCell(Cell,Trans)[:6]
    Amat,Bmat = G2lat.cell2AB(Cell)
    indices = (-1,0,1)
    Units = np.array([[h,k,l] for h in indices for k in indices for l in indices])
    for bonds in bondList:
        Oxyz = np.array(Atoms[bonds[0]][1:])
        Txyz = np.array([Atoms[tgt-1][1:] for tgt in bonds[1]])
        Dx = np.array([Txyz-Oxyz+unit for unit in Units])
        Dx = np.sqrt(np.sum(np.inner(Dx,Amat)**2,axis=2))
        for dx in Dx.T:
            bondDist.append(np.min(dx))
    return np.array(bondDist)

def GetRMCAngles(general,RMCPdict,Atoms,angleList):
    bondAngles = []
    Cell = general['Cell'][1:7]
    Supercell =  RMCPdict['SuperCell']
    Trans = np.eye(3)*np.array(Supercell)
    Cell = G2lat.TransformCell(Cell,Trans)[:6]
    Amat,Bmat = G2lat.cell2AB(Cell)
    indices = (-1,0,1)
    Units = np.array([[h,k,l] for h in indices for k in indices for l in indices])
    for angle in angleList:
        Oxyz = np.array(Atoms[angle[0]][1:])
        TAxyz = np.array([Atoms[tgt-1][1:] for tgt in angle[1].T[0]])
        TBxyz = np.array([Atoms[tgt-1][1:] for tgt in angle[1].T[1]])
        DAxV = np.inner(np.array([TAxyz-Oxyz+unit for unit in Units]),Amat)
        DAx = np.sqrt(np.sum(DAxV**2,axis=2))
        DBxV = np.inner(np.array([TBxyz-Oxyz+unit for unit in Units]),Amat)
        DBx = np.sqrt(np.sum(DBxV**2,axis=2))
        iDAx = np.argmin(DAx,axis=0)
        iDBx = np.argmin(DBx,axis=0)
        for i,[iA,iB] in enumerate(zip(iDAx,iDBx)):
            DAv = DAxV[iA,i]/DAx[iA,i]
            DBv = DBxV[iB,i]/DBx[iB,i]
            bondAngles.append(npacosd(np.sum(DAv*DBv)))
    return np.array(bondAngles)

def ISO2PDFfit(Phase):
    ''' Creates new phase structure to be used for PDFfit from an ISODISTORT mode displacement phase.
    It builds the distortion mode parameters to be used as PDFfit variables for atom displacements from
    the original parent positions as transformed to the child cell wiht symmetry defined from ISODISTORT.

    :param Phase: dict GSAS-II Phase structure; must contain ISODISTORT dict. NB: not accessed otherwise

    :returns: dict: GSAS-II Phase structure; will contain ['RMC']['PDFfit'] dict
    '''

    Trans = np.eye(3)
    Uvec = np.zeros(3)
    Vvec = np.zeros(3)
    Phase = copy.deepcopy(Phase)
    Atoms = Phase['Atoms']
    parentXYZ = Phase['ISODISTORT']['G2parentCoords']           #starting point for mode displacements
    cx,ct,cs,cia = Phase['General']['AtomPtrs']
    for iat,atom in enumerate(Atoms):
        atom[cx:cx+3] = parentXYZ[iat]
    SGData = copy.deepcopy(Phase['General']['SGData'])
    SGOps = SGData['SGOps']
    newPhase = copy.deepcopy(Phase)
    newPhase['ranId'] = rand.randint(0,sys.maxsize)
    newPhase['General']['Name'] += '_PDFfit'
    newPhase['General']['SGData'] = G2spc.SpcGroup('P 1')[1]    #this is for filled unit cell
    newPhase,atCodes = G2lat.TransformPhase(Phase,newPhase,Trans,Uvec,Vvec,False)
    newPhase['Histograms'] = {}
    newPhase['Drawing'] = []
    Atoms = newPhase['Atoms']
    RMCPdict = newPhase['RMC']['PDFfit']
    ISOdict = newPhase['ISODISTORT']
    RMCPdict['AtomConstr'] = []
    RMCPdict['SGData'] = copy.deepcopy(SGData)      #this is from the ISODISTORT child; defines PDFfit constraints
    Norms = ISOdict['NormList']
    ModeMatrix = ISOdict['Mode2VarMatrix']
    RMCPdict['AtomVar'] = {'@%d'%(itm+21):val for itm,val in enumerate(ISOdict['modeDispl'])}
    for iatm,[atom,atcode] in enumerate(zip(Atoms,atCodes)):
        pid,opid = [int(item) for item in atcode.split(':')]
        atmConstr = [atom[ct-1],atom[ct],'','','','','',atcode]
        for ip,pname in enumerate(['%s_d%s'%(atom[ct-1],x) for x in ['x','y','z']]):
            try:
                conStr = ''
                if Atoms[iatm][cx+ip]:
                    conStr += '%.5f'%Atoms[iatm][cx+ip]
                pid = ISOdict['IsoVarList'].index(pname)
                consVec = ModeMatrix[pid]
                for ic,citm in enumerate(consVec):      #NB: this assumes orthorhombic or lower symmetry
                    if opid < 0:
                        citm *= -SGOps[100-opid%100-1][0][ip][ip]   #remove centering, if any
                    else:
                        citm *= SGOps[opid%100-1][0][ip][ip]
                    if citm > 0.:
                        conStr += '+%.5f*@%d'%(citm*Norms[ic],ic+21)
                    elif citm < 0.:
                        conStr += '%.5f*@%d'%(citm*Norms[ic],ic+21)
                atmConstr[ip+2] = conStr
            except ValueError:
                atmConstr[ip+2] = ''
        RMCPdict['AtomConstr'].append(atmConstr)
    return newPhase

def GetAtmDispList(ISOdata):
    atmDispList = []
    MT = ISOdata['Mode2VarMatrix'].T
    DispList = ISOdata['IsoVarList']
    N = len(DispList)
    for I in range(N):
        vary = []
        for i in range(N):
            if MT[I,i]:
                vary.append(DispList[i])
        atmDispList.append(vary)
    return atmDispList

#### Reflectometry calculations ################################################################################
def REFDRefine(Profile,ProfDict,Inst,Limits,Substances,data):
    G2fil.G2Print ('fit REFD data by '+data['Minimizer']+' using %.2f%% data resolution'%(data['Resolution'][0]))

    class RandomDisplacementBounds(object):
        """random displacement with bounds"""
        def __init__(self, xmin, xmax, stepsize=0.5):
            self.xmin = xmin
            self.xmax = xmax
            self.stepsize = stepsize

        def __call__(self, x):
            """take a random step but ensure the new position is within the bounds"""
            while True:
                # this could be done in a much more clever way, but it will work for example purposes
                steps = self.xmax-self.xmin
                xnew = x + np.random.uniform(-self.stepsize*steps, self.stepsize*steps, np.shape(x))
                if np.all(xnew < self.xmax) and np.all(xnew > self.xmin):
                    break
            return xnew

    def GetModelParms():
        parmDict = {}
        varyList = []
        values = []
        bounds = []
        parmDict['dQ type'] = data['dQ type']
        parmDict['Res'] = data['Resolution'][0]/(100.*sateln2)     #% FWHM-->decimal sig
        for parm in ['Scale','FltBack']:
            parmDict[parm] = data[parm][0]
            if data[parm][1]:
                varyList.append(parm)
                values.append(data[parm][0])
                bounds.append(Bounds[parm])
        parmDict['Layer Seq'] = np.array(['0',]+data['Layer Seq'].split()+[str(len(data['Layers'])-1),],dtype=int)
        parmDict['nLayers'] = len(parmDict['Layer Seq'])
        for ilay,layer in enumerate(data['Layers']):
            name = layer['Name']
            cid = str(ilay)+';'
            parmDict[cid+'Name'] = name
            for parm in ['Thick','Rough','DenMul','Mag SLD','iDenMul']:
                parmDict[cid+parm] = layer.get(parm,[0.,False])[0]
                if layer.get(parm,[0.,False])[1]:
                    varyList.append(cid+parm)
                    value = layer[parm][0]
                    values.append(value)
                    if value:
                        bound = [value*Bfac,value/Bfac]
                    else:
                        bound = [0.,10.]
                    bounds.append(bound)
            if name not in ['vacuum','unit scatter']:
                parmDict[cid+'rho'] = Substances[name]['Scatt density']
                parmDict[cid+'irho'] = Substances[name].get('XImag density',0.)
        return parmDict,varyList,values,bounds

    def SetModelParms():
        line = ' Refined parameters: Histogram scale: %.4g'%(parmDict['Scale'])
        if 'Scale' in varyList:
            data['Scale'][0] = parmDict['Scale']
            line += ' esd: %.4g'%(sigDict['Scale'])
        G2fil.G2Print (line)
        line = ' Flat background: %15.4g'%(parmDict['FltBack'])
        if 'FltBack' in varyList:
            data['FltBack'][0] = parmDict['FltBack']
            line += ' esd: %15.3g'%(sigDict['FltBack'])
        G2fil.G2Print (line)
        for ilay,layer in enumerate(data['Layers']):
            name = layer['Name']
            G2fil.G2Print (' Parameters for layer: %d %s'%(ilay,name))
            cid = str(ilay)+';'
            line = ' '
            line2 = ' Scattering density: Real %.5g'%(Substances[name]['Scatt density']*parmDict[cid+'DenMul'])
            line2 += ' Imag %.5g'%(Substances[name].get('XImag density',0.)*parmDict[cid+'DenMul'])
            for parm in ['Thick','Rough','DenMul','Mag SLD','iDenMul']:
                if parm in layer:
                    if parm == 'Rough':
                        layer[parm][0] = abs(parmDict[cid+parm])    #make positive
                    else:
                        layer[parm][0] = parmDict[cid+parm]
                    line += ' %s: %.3f'%(parm,layer[parm][0])
                    if cid+parm in varyList:
                        line += ' esd: %.3g'%(sigDict[cid+parm])
            G2fil.G2Print (line)
            G2fil.G2Print (line2)

    def calcREFD(values,Q,Io,wt,Qsig,parmDict,varyList):
        parmDict.update(zip(varyList,values))
        M = np.sqrt(wt)*(getREFD(Q,Qsig,parmDict)-Io)
        return M

    def sumREFD(values,Q,Io,wt,Qsig,parmDict,varyList):
        parmDict.update(zip(varyList,values))
        M = np.sqrt(wt)*(getREFD(Q,Qsig,parmDict)-Io)
        return np.sum(M**2)

    def getREFD(Q,Qsig,parmDict):
        Ic = np.ones_like(Q)*parmDict['FltBack']
        Scale = parmDict['Scale']
        Nlayers = parmDict['nLayers']
        Res = parmDict['Res']
        depth = np.zeros(Nlayers)
        rho = np.zeros(Nlayers)
        irho = np.zeros(Nlayers)
        sigma = np.zeros(Nlayers)
        for ilay,lay in enumerate(parmDict['Layer Seq']):
            cid = str(lay)+';'
            depth[ilay] = parmDict[cid+'Thick']
            sigma[ilay] = parmDict[cid+'Rough']
            if parmDict[cid+'Name'] == u'unit scatter':
                rho[ilay] = parmDict[cid+'DenMul']
                irho[ilay] = parmDict[cid+'iDenMul']
            elif 'vacuum' != parmDict[cid+'Name']:
                rho[ilay] = parmDict[cid+'rho']*parmDict[cid+'DenMul']
                irho[ilay] = parmDict[cid+'irho']*parmDict[cid+'DenMul']
            if cid+'Mag SLD' in parmDict:
                rho[ilay] += parmDict[cid+'Mag SLD']
        if parmDict['dQ type'] == 'None':
            AB = abeles(0.5*Q,depth,rho,irho,sigma[1:])     #Q --> k, offset roughness for abeles
        elif 'const' in parmDict['dQ type']:
            AB = SmearAbeles(0.5*Q,Q*Res,depth,rho,irho,sigma[1:])
        else:       #dQ/Q in data
            AB = SmearAbeles(0.5*Q,Qsig,depth,rho,irho,sigma[1:])
        Ic += AB*Scale
        return Ic

    def estimateT0(takestep):
        Mmax = -1.e-10
        Mmin = 1.e10
        for i in range(100):
            x0 = takestep(values)
            M = sumREFD(x0,Q[Ibeg:Ifin],Io[Ibeg:Ifin],wtFactor*wt[Ibeg:Ifin],Qsig[Ibeg:Ifin],parmDict,varyList)
            Mmin = min(M,Mmin)
            MMax = max(M,Mmax)
        return 1.5*(MMax-Mmin)

    Q,Io,wt,Ic,Ib,Qsig = Profile[:6]
    if data.get('2% weight'):
        wt = 1./(0.02*Io)**2
    Qmin = Limits[1][0]
    Qmax = Limits[1][1]
    wtFactor = ProfDict['wtFactor']
    Bfac = data['Toler']
    Ibeg = np.searchsorted(Q,Qmin)
    Ifin = np.searchsorted(Q,Qmax)+1    #include last point
    Ic[:] = 0
    Bounds = {'Scale':[data['Scale'][0]*Bfac,data['Scale'][0]/Bfac],'FltBack':[0.,1.e-6],
              'DenMul':[0.,1.],'Thick':[1.,500.],'Rough':[0.,10.],'Mag SLD':[-10.,10.],'iDenMul':[-1.,1.]}
    parmDict,varyList,values,bounds = GetModelParms()
    Msg = 'Failed to converge'
    if varyList:
        if data['Minimizer'] == 'LMLS':
            result = so.leastsq(calcREFD,values,full_output=True,epsfcn=1.e-8,ftol=1.e-6,
                args=(Q[Ibeg:Ifin],Io[Ibeg:Ifin],wtFactor*wt[Ibeg:Ifin],Qsig[Ibeg:Ifin],parmDict,varyList))
            parmDict.update(zip(varyList,result[0]))
            chisq = np.sum(result[2]['fvec']**2)
            ncalc = result[2]['nfev']
            covM = result[1]
            newVals = result[0]
        elif data['Minimizer'] == 'Basin Hopping':
            xyrng = np.array(bounds).T
            take_step = RandomDisplacementBounds(xyrng[0], xyrng[1])
            T0 = estimateT0(take_step)
            G2fil.G2Print (' Estimated temperature: %.3g'%(T0))
            result = so.basinhopping(sumREFD,values,take_step=take_step,disp=True,T=T0,stepsize=Bfac,
                interval=20,niter=200,minimizer_kwargs={'method':'L-BFGS-B','bounds':bounds,
                'args':(Q[Ibeg:Ifin],Io[Ibeg:Ifin],wtFactor*wt[Ibeg:Ifin],Qsig[Ibeg:Ifin],parmDict,varyList)})
            chisq = result.fun
            ncalc = result.nfev
            newVals = result.x
            covM = []
        elif data['Minimizer'] == 'MC/SA Anneal':
            xyrng = np.array(bounds).T
            result = G2mth.anneal(sumREFD, values,
                args=(Q[Ibeg:Ifin],Io[Ibeg:Ifin],wtFactor*wt[Ibeg:Ifin],Qsig[Ibeg:Ifin],parmDict,varyList),
                schedule='log', full_output=True,maxeval=None, maxaccept=None, maxiter=10,dwell=1000,
                boltzmann=10.0, feps=1e-6,lower=xyrng[0], upper=xyrng[1], slope=0.9,ranStart=True,
                ranRange=0.20,autoRan=False,dlg=None)
            newVals = result[0]
            parmDict.update(zip(varyList,newVals))
            chisq = result[1]
            ncalc = result[3]
            covM = []
            G2fil.G2Print (' MC/SA final temperature: %.4g'%(result[2]))
        elif data['Minimizer'] == 'L-BFGS-B':
            result = so.minimize(sumREFD,values,method='L-BFGS-B',bounds=bounds,   #ftol=Ftol,
                args=(Q[Ibeg:Ifin],Io[Ibeg:Ifin],wtFactor*wt[Ibeg:Ifin],Qsig[Ibeg:Ifin],parmDict,varyList))
            parmDict.update(zip(varyList,result['x']))
            chisq = result.fun
            ncalc = result.nfev
            newVals = result.x
            covM = []
    else:   #nothing varied
        M = calcREFD(values,Q[Ibeg:Ifin],Io[Ibeg:Ifin],wtFactor*wt[Ibeg:Ifin],Qsig[Ibeg:Ifin],parmDict,varyList)
        chisq = np.sum(M**2)
        ncalc = 0
        covM = []
        sig = []
        sigDict = {}
        result = []
    Rvals = {}
    Rvals['Rwp'] = np.sqrt(chisq/np.sum(wt[Ibeg:Ifin]*Io[Ibeg:Ifin]**2))*100.      #to %
    Rvals['GOF'] = chisq/(Ifin-Ibeg-len(varyList))       #reduced chi^2
    Ic[Ibeg:Ifin] = getREFD(Q[Ibeg:Ifin],Qsig[Ibeg:Ifin],parmDict)
    Ib[Ibeg:Ifin] = parmDict['FltBack']
    try:
        if not len(varyList):
            Msg += ' - nothing refined'
            raise ValueError
        Nans = np.isnan(newVals)
        if np.any(Nans):
            name = varyList[Nans.nonzero(True)[0]]
            Msg += ' Nan result for '+name+'!'
            raise ValueError
        Negs = np.less_equal(newVals,0.)
        if np.any(Negs):
            indx = Negs.nonzero()
            name = varyList[indx[0][0]]
            if name != 'FltBack' and name.split(';')[1] in ['Thick',]:
                Msg += ' negative coefficient for '+name+'!'
                raise ValueError
        if len(covM):
            sig = np.sqrt(np.diag(covM)*Rvals['GOF'])
            covMatrix = covM*Rvals['GOF']
        else:
            sig = np.zeros(len(varyList))
            covMatrix = []
        sigDict = dict(zip(varyList,sig))
        G2fil.G2Print (' Results of reflectometry data modelling fit:')
        G2fil.G2Print ('Number of function calls: %d Number of observations: %d Number of parameters: %d'%(ncalc,Ifin-Ibeg,len(varyList)))
        G2fil.G2Print ('Rwp = %7.2f%%, chi**2 = %12.6g, reduced chi**2 = %6.2f'%(Rvals['Rwp'],chisq,Rvals['GOF']))
        SetModelParms()
        return True,result,varyList,sig,Rvals,covMatrix,parmDict,''
    except (ValueError,TypeError):      #when bad LS refinement; covM missing or with nans
        G2fil.G2Print (Msg)
        return False,0,0,0,0,0,0,Msg

def makeSLDprofile(data,Substances):

    sq2 = np.sqrt(2.)
    laySeq = ['0',]+data['Layer Seq'].split()+[str(len(data['Layers'])-1),]
    Nlayers = len(laySeq)
    laySeq = np.array(laySeq,dtype=int)
    interfaces = np.zeros(Nlayers)
    rho = np.zeros(Nlayers)
    sigma = np.zeros(Nlayers)
    name = data['Layers'][0]['Name']
    thick = 0.
    for ilay,lay in enumerate(laySeq):
        layer = data['Layers'][lay]
        name = layer['Name']
        if 'Thick' in layer:
            thick += layer['Thick'][0]
            interfaces[ilay] = layer['Thick'][0]+interfaces[ilay-1]
        if 'Rough' in layer:
            sigma[ilay] = max(0.001,layer['Rough'][0])
        if name != 'vacuum':
            if name == 'unit scatter':
                rho[ilay] = np.sqrt(layer['DenMul'][0]**2+layer['iDenMul'][0]**2)
            else:
                rrho = Substances[name]['Scatt density']
                irho = Substances[name]['XImag density']
                rho[ilay] = np.sqrt(rrho**2+irho**2)*layer['DenMul'][0]
        if 'Mag SLD' in layer:
            rho[ilay] += layer['Mag SLD'][0]
    name = data['Layers'][-1]['Name']
    x = np.linspace(-0.15*thick,1.15*thick,1000,endpoint=True)
    xr = np.flipud(x)
    interfaces[-1] = x[-1]
    y = np.ones_like(x)*rho[0]
    iBeg = 0
    for ilayer in range(Nlayers-1):
        delt = rho[ilayer+1]-rho[ilayer]
        iPos = np.searchsorted(x,interfaces[ilayer])
        y[iBeg:] += (delt/2.)*sp.erfc((interfaces[ilayer]-x[iBeg:])/(sq2*sigma[ilayer+1]))
        iBeg = iPos
    return x,xr,y

def REFDModelFxn(Profile,Inst,Limits,Substances,data):

    Q,Io,wt,Ic,Ib,Qsig = Profile[:6]
    Qmin = Limits[1][0]
    Qmax = Limits[1][1]
    iBeg = np.searchsorted(Q,Qmin)
    iFin = np.searchsorted(Q,Qmax)+1    #include last point
    Ib[:] = data['FltBack'][0]
    Ic[:] = 0
    Scale = data['Scale'][0]
    if data['Layer Seq'] == []:
        return
    laySeq = ['0',]+data['Layer Seq'].split()+[str(len(data['Layers'])-1),]
    Nlayers = len(laySeq)
    depth = np.zeros(Nlayers)
    rho = np.zeros(Nlayers)
    irho = np.zeros(Nlayers)
    sigma = np.zeros(Nlayers)
    for ilay,lay in enumerate(np.array(laySeq,dtype=int)):
        layer = data['Layers'][lay]
        name = layer['Name']
        if 'Thick' in layer:    #skips first & last layers
            depth[ilay] = layer['Thick'][0]
        if 'Rough' in layer:    #skips first layer
            sigma[ilay] = layer['Rough'][0]
        if 'unit scatter' == name:
            rho[ilay] = layer['DenMul'][0]
            irho[ilay] = layer['iDenMul'][0]
        else:
            rho[ilay] = Substances[name]['Scatt density']*layer['DenMul'][0]
            irho[ilay] = Substances[name].get('XImag density',0.)*layer['DenMul'][0]
        if 'Mag SLD' in layer:
            rho[ilay] += layer['Mag SLD'][0]
    if data['dQ type'] == 'None':
        AB = abeles(0.5*Q[iBeg:iFin],depth,rho,irho,sigma[1:])     #Q --> k, offset roughness for abeles
    elif 'const' in data['dQ type']:
        res = data['Resolution'][0]/(100.*sateln2)
        AB = SmearAbeles(0.5*Q[iBeg:iFin],res*Q[iBeg:iFin],depth,rho,irho,sigma[1:])
    else:       #dQ/Q in data
        AB = SmearAbeles(0.5*Q[iBeg:iFin],Qsig[iBeg:iFin],depth,rho,irho,sigma[1:])
    Ic[iBeg:iFin] = AB*Scale+Ib[iBeg:iFin]

def abeles(kz, depth, rho, irho=0, sigma=0):
    """
    Optical matrix form of the reflectivity calculation.
    O.S. Heavens, Optical Properties of Thin Solid Films

    Reflectometry as a function of kz for a set of slabs.

    :param kz: float[n] (1/Ang). Scattering vector, :math:`2\\pi\\sin(\\theta)/\\lambda`.
        This is :math:`\\tfrac12 Q_z`.
    :param depth:  float[m] (Ang).
        thickness of each layer.  The thickness of the incident medium
        and substrate are ignored.
    :param rho:  float[n,k] (1e-6/Ang^2)
        Real scattering length density for each layer for each kz
    :param irho:  float[n,k] (1e-6/Ang^2)
        Imaginary scattering length density for each layer for each kz
        Note: absorption cross section mu = 2 irho/lambda for neutrons
    :param sigma: float[m-1] (Ang)
        interfacial roughness.  This is the roughness between a layer
        and the previous layer. The sigma array should have m-1 entries.

    Slabs are ordered with the surface SLD at index 0 and substrate at
    index -1, or reversed if kz < 0.
    """
    def calc(kz, depth, rho, irho, sigma):
        if len(kz) == 0: return kz

        # Complex index of refraction is relative to the incident medium.
        # We can get the same effect using kz_rel^2 = kz^2 + 4*pi*rho_o
        # in place of kz^2, and ignoring rho_o
        kz_sq = kz**2 + 4e-6*np.pi*rho[:,0]
        k = kz

        # According to Heavens, the initial matrix should be [ 1 F; F 1],
        # which we do by setting B=I and M0 to [1 F; F 1].  An extra matrix
        # multiply versus some coding convenience.
        B11 = 1
        B22 = 1
        B21 = 0
        B12 = 0
        for i in range(0, len(depth)-1):
            k_next = np.sqrt(kz_sq - 4e-6*np.pi*(rho[:,i+1] + 1j*irho[:,i+1]))
            F = (k - k_next) / (k + k_next)
            F *= np.exp(-2*k*k_next*sigma[i]**2)
            #print "==== layer",i
            #print "kz:", kz
            #print "k:", k
            #print "k_next:",k_next
            #print "F:",F
            #print "rho:",rho[:,i+1]
            #print "irho:",irho[:,i+1]
            #print "d:",depth[i],"sigma:",sigma[i]
            M11 = np.exp(1j*k*depth[i]) if i>0 else 1
            M22 = np.exp(-1j*k*depth[i]) if i>0 else 1
            M21 = F*M11
            M12 = F*M22
            C1 = B11*M11 + B21*M12
            C2 = B11*M21 + B21*M22
            B11 = C1
            B21 = C2
            C1 = B12*M11 + B22*M12
            C2 = B12*M21 + B22*M22
            B12 = C1
            B22 = C2
            k = k_next

        r = B12/B11
        return np.absolute(r)**2

    if np.isscalar(kz): kz = np.asarray([kz], 'd')

    m = len(depth)

    # Make everything into arrays
    depth = np.asarray(depth,'d')
    rho = np.asarray(rho,'d')
    irho = irho*np.ones_like(rho) if np.isscalar(irho) else np.asarray(irho,'d')
    sigma = sigma*np.ones(m-1,'d') if np.isscalar(sigma) else np.asarray(sigma,'d')

    # Repeat rho,irho columns as needed
    if len(rho.shape) == 1:
        rho = rho[None,:]
        irho = irho[None,:]

    return calc(kz, depth, rho, irho, sigma)

def SmearAbeles(kz,dq, depth, rho, irho=0, sigma=0):
    y = abeles(kz, depth, rho, irho, sigma)
    s = dq/2.
    y += 0.1354*(abeles(kz+2*s, depth, rho, irho, sigma)+abeles(kz-2*s, depth, rho, irho, sigma))
    y += 0.24935*(abeles(kz-5*s/3., depth, rho, irho, sigma)+abeles(kz+5*s/3., depth, rho, irho, sigma))
    y += 0.4111*(abeles(kz-4*s/3., depth, rho, irho, sigma)+abeles(kz+4*s/3., depth, rho, irho, sigma))
    y += 0.60653*(abeles(kz-s, depth, rho, irho, sigma) +abeles(kz+s, depth, rho, irho, sigma))
    y += 0.80074*(abeles(kz-2*s/3., depth, rho, irho, sigma)+abeles(kz-2*s/3., depth, rho, irho, sigma))
    y += 0.94596*(abeles(kz-s/3., depth, rho, irho, sigma)+abeles(kz-s/3., depth, rho, irho, sigma))
    y *= 0.137023
    return y

def makeRefdFFT(Limits,Profile):
    G2fil.G2Print ('make fft')
    Q,Io = Profile[:2]
    Qmin = Limits[1][0]
    Qmax = Limits[1][1]
    iBeg = np.searchsorted(Q,Qmin)
    iFin = np.searchsorted(Q,Qmax)+1    #include last point
    Qf = np.linspace(0.,Q[iFin-1],5000)
    QI = si.interp1d(Q[iBeg:iFin],Io[iBeg:iFin],bounds_error=False,fill_value=0.0)
    If = QI(Qf)*Qf**4
    R = np.linspace(0.,5000.,5000)
    F = fft.rfft(If)
    return R,F


#### Stacking fault simulation codes ################################################################################
def GetStackParms(Layers):

    Parms = []
#cell parms
    if Layers['Laue'] in ['-3','-3m','4/m','4/mmm','6/m','6/mmm']:
        Parms.append('cellA')
        Parms.append('cellC')
    else:
        Parms.append('cellA')
        Parms.append('cellB')
        Parms.append('cellC')
        if Layers['Laue'] != 'mmm':
            Parms.append('cellG')
#Transition parms
    for iY in range(len(Layers['Layers'])):
        for iX in range(len(Layers['Layers'])):
            Parms.append('TransP;%d;%d'%(iY,iX))
            Parms.append('TransX;%d;%d'%(iY,iX))
            Parms.append('TransY;%d;%d'%(iY,iX))
            Parms.append('TransZ;%d;%d'%(iY,iX))
    return Parms

def StackSim(Layers,ctrls,scale=0.,background={},limits=[],inst={},profile=[]):
    '''Simulate powder or selected area diffraction pattern from stacking faults using DIFFaX

    :param dict Layers: dict with following items

      ::

       {'Laue':'-1','Cell':[False,1.,1.,1.,90.,90.,90,1.],
       'Width':[[10.,10.],[False,False]],'Toler':0.01,'AtInfo':{},
       'Layers':[],'Stacking':[],'Transitions':[]}

    :param str ctrls: controls string to be written on DIFFaX controls.dif file
    :param float scale: scale factor
    :param dict background: background parameters
    :param list limits: min/max 2-theta to be calculated
    :param dict inst: instrument parameters dictionary
    :param list profile: powder pattern data

    Note that parameters all updated in place
    '''
    import atmdata
    path = sys.path
    for name in path:
        if 'bin' in name:
            DIFFaX = name+'/DIFFaX.exe'
            G2fil.G2Print (' Execute '+DIFFaX)
            break
    # make form factor file that DIFFaX wants - atom types are GSASII style
    sf = open('data.sfc','w')
    sf.write('GSASII special form factor file for DIFFaX\n\n')
    atTypes = list(Layers['AtInfo'].keys())
    if 'H' not in atTypes:
        atTypes.insert(0,'H')
    for atType in atTypes:
        if atType == 'H':
            blen = -.3741
        else:
            blen = Layers['AtInfo'][atType]['Isotopes']['Nat. Abund.']['SL'][0]
        Adat = atmdata.XrayFF[atType]
        text = '%4s'%(atType.ljust(4))
        for i in range(4):
            text += '%11.6f%11.6f'%(Adat['fa'][i],Adat['fb'][i])
        text += '%11.6f%11.6f'%(Adat['fc'],blen)
        text += '%3d\n'%(Adat['Z'])
        sf.write(text)
    sf.close()
    #make DIFFaX control.dif file - future use GUI to set some of these flags
    cf = open('control.dif','w')
    if ctrls == '0\n0\n3\n' or ctrls == '0\n1\n3\n':
        x0 = profile[0]
        iBeg = np.searchsorted(x0,limits[0])
        iFin = np.searchsorted(x0,limits[1])+1
        if iFin-iBeg > 20000:
            iFin = iBeg+20000
        Dx = (x0[iFin]-x0[iBeg])/(iFin-iBeg)
        cf.write('GSASII-DIFFaX.dat\n'+ctrls)
        cf.write('%.6f %.6f %.6f\n1\n1\nend\n'%(x0[iBeg],x0[iFin],Dx))
    else:
        cf.write('GSASII-DIFFaX.dat\n'+ctrls)
        inst = {'Type':['XSC','XSC',]}
    cf.close()
    #make DIFFaX data file
    df = open('GSASII-DIFFaX.dat','w')
    df.write('INSTRUMENTAL\n')
    if 'X' in inst['Type'][0]:
        df.write('X-RAY\n')
    elif 'N' in inst['Type'][0]:
        df.write('NEUTRON\n')
    if ctrls == '0\n0\n3\n' or ctrls == '0\n1\n3\n':
        df.write('%.4f\n'%(G2mth.getMeanWave(inst)))
        U = ateln2*inst['U'][1]/10000.
        V = ateln2*inst['V'][1]/10000.
        W = ateln2*inst['W'][1]/10000.
        HWHM = U*nptand(x0[iBeg:iFin]/2.)**2+V*nptand(x0[iBeg:iFin]/2.)+W
        HW = np.sqrt(np.mean(HWHM))
    #    df.write('PSEUDO-VOIGT 0.015 -0.0036 0.009 0.605 TRIM\n')
        if 'Mean' in Layers['selInst']:
            df.write('GAUSSIAN %.6f TRIM\n'%(HW))     #fast option - might not really matter
        elif 'Gaussian' in Layers['selInst']:
            df.write('GAUSSIAN %.6f %.6f %.6f TRIM\n'%(U,V,W))    #slow - make a GUI option?
        else:
            df.write('None\n')
    else:
        df.write('0.10\nNone\n')
    df.write('STRUCTURAL\n')
    a,b,c = Layers['Cell'][1:4]
    gam = Layers['Cell'][6]
    df.write('%.4f %.4f %.4f %.3f\n'%(a,b,c,gam))
    laue = Layers['Laue']
    if laue == '2/m(ab)':
        laue = '2/m(1)'
    elif laue == '2/m(c)':
        laue = '2/m(2)'
    if 'unknown' in Layers['Laue']:
        df.write('%s %.3f\n'%(laue,Layers['Toler']))
    else:
        df.write('%s\n'%(laue))
    df.write('%d\n'%(len(Layers['Layers'])))
    if Layers['Width'][0][0] < 1. or Layers['Width'][0][1] < 1.:
        df.write('%.1f %.1f\n'%(Layers['Width'][0][0]*10000.,Layers['Width'][0][0]*10000.))    #mum to A
    layerNames = []
    for layer in Layers['Layers']:
        layerNames.append(layer['Name'])
    for il,layer in enumerate(Layers['Layers']):
        if layer['SameAs']:
            df.write('LAYER %d = %d\n'%(il+1,layerNames.index(layer['SameAs'])+1))
            continue
        df.write('LAYER %d\n'%(il+1))
        if '-1' in layer['Symm']:
            df.write('CENTROSYMMETRIC\n')
        else:
            df.write('NONE\n')
        for ia,atom in enumerate(layer['Atoms']):
            [name,atype,x,y,z,frac,Uiso] = atom
            if '-1' in layer['Symm'] and [x,y,z] == [0.,0.,0.]:
                frac /= 2.
            df.write('%4s %3d %.5f %.5f %.5f %.4f %.2f\n'%(atype.ljust(6),ia,x,y,z,78.9568*Uiso,frac))
    df.write('STACKING\n')
    df.write('%s\n'%(Layers['Stacking'][0]))
    if 'recursive' in Layers['Stacking'][0]:
        df.write('%s\n'%Layers['Stacking'][1])
    else:
        if 'list' in Layers['Stacking'][1]:
            Slen = len(Layers['Stacking'][2])
            iB = 0
            iF = 0
            while True:
                iF += 68
                if iF >= Slen:
                    break
                iF = min(iF,Slen)
                df.write('%s\n'%(Layers['Stacking'][2][iB:iF]))
                iB = iF
        else:
            df.write('%s\n'%Layers['Stacking'][1])
    df.write('TRANSITIONS\n')
    for iY in range(len(Layers['Layers'])):
        sumPx = 0.
        for iX in range(len(Layers['Layers'])):
            p,dx,dy,dz = Layers['Transitions'][iY][iX][:4]
            p = round(p,3)
            df.write('%.3f %.5f %.5f %.5f\n'%(p,dx,dy,dz))
            sumPx += p
        if sumPx != 1.0:    #this has to be picky since DIFFaX is.
            G2fil.G2Print ('ERROR - Layer probabilities sum to %.3f DIFFaX will insist it = 1.0'%sumPx)
            df.close()
            os.remove('data.sfc')
            os.remove('control.dif')
            os.remove('GSASII-DIFFaX.dat')
            return
    df.close()
    time0 = time.time()
    try:
        subp.call(DIFFaX)
    except OSError:
        G2fil.G2Print('DIFFax.exe is not available for this platform',mode='warn')
    G2fil.G2Print (' DIFFaX time = %.2fs'%(time.time()-time0))
    if os.path.exists('GSASII-DIFFaX.spc'):
        Xpat = np.loadtxt('GSASII-DIFFaX.spc').T
        iFin = iBeg+Xpat.shape[1]
        bakType,backDict,backVary = SetBackgroundParms(background)
        backDict['Lam1'] = G2mth.getWave(inst)
        profile[4][iBeg:iFin] = getBackground('',backDict,bakType,inst['Type'][0],profile[0][iBeg:iFin])[0]
        profile[3][iBeg:iFin] = Xpat[-1]*scale+profile[4][iBeg:iFin]
        if not np.any(profile[1]):                   #fill dummy data x,y,w,yc,yb,yd
            rv = st.poisson(profile[3][iBeg:iFin])
            profile[1][iBeg:iFin] = rv.rvs()
            Z = np.ones_like(profile[3][iBeg:iFin])
            Z[1::2] *= -1
            profile[1][iBeg:iFin] = profile[3][iBeg:iFin]+np.abs(profile[1][iBeg:iFin]-profile[3][iBeg:iFin])*Z
            profile[2][iBeg:iFin] = np.where(profile[1][iBeg:iFin]>0.,1./profile[1][iBeg:iFin],1.0)
        profile[5][iBeg:iFin] = profile[1][iBeg:iFin]-profile[3][iBeg:iFin]
    #cleanup files..
        os.remove('GSASII-DIFFaX.spc')
    elif os.path.exists('GSASII-DIFFaX.sadp'):
        Sadp = np.fromfile('GSASII-DIFFaX.sadp','>u2')
        Sadp = np.reshape(Sadp,(256,-1))
        Layers['Sadp']['Img'] = Sadp
        os.remove('GSASII-DIFFaX.sadp')
    os.remove('data.sfc')
    os.remove('control.dif')
    os.remove('GSASII-DIFFaX.dat')

def SetPWDRscan(inst,limits,profile):

    wave = G2mth.getMeanWave(inst)
    x0 = profile[0]
    iBeg = np.searchsorted(x0,limits[0])
    iFin = np.searchsorted(x0,limits[1])
    if iFin-iBeg > 20000:
        iFin = iBeg+20000
    Dx = (x0[iFin]-x0[iBeg])/(iFin-iBeg)
    pyx.pygetinst(wave,x0[iBeg],x0[iFin],Dx)
    return iFin-iBeg

def SetStackingSF(Layers,debug):
# Load scattering factors into DIFFaX arrays
    import atmdata
    atTypes = Layers['AtInfo'].keys()
    aTypes = []
    for atype in atTypes:
        aTypes.append('%4s'%(atype.ljust(4)))
    SFdat = []
    for atType in atTypes:
        Adat = atmdata.XrayFF[atType]
        SF = np.zeros(9)
        SF[:8:2] = Adat['fa']
        SF[1:8:2] = Adat['fb']
        SF[8] = Adat['fc']
        SFdat.append(SF)
    SFdat = np.array(SFdat)
    pyx.pyloadscf(len(atTypes),aTypes,SFdat.T,debug)

def SetStackingClay(Layers,Type):
# Controls
    rand.seed()
    ranSeed = rand.randint(1,2**16-1)
    try:
        laueId = ['-1','2/m(ab)','2/m(c)','mmm','-3','-3m','4/m','4/mmm',
            '6/m','6/mmm'].index(Layers['Laue'])+1
    except ValueError:  #for 'unknown'
        laueId = -1
    if 'SADP' in Type:
        planeId = ['h0l','0kl','hhl','h-hl'].index(Layers['Sadp']['Plane'])+1
        lmax = int(Layers['Sadp']['Lmax'])
    else:
        planeId = 0
        lmax = 0
# Sequences
    StkType = ['recursive','explicit'].index(Layers['Stacking'][0])
    try:
        StkParm = ['infinite','random','list'].index(Layers['Stacking'][1])
    except ValueError:
        StkParm = -1
    if StkParm == 2:    #list
        StkSeq = [int(val) for val in Layers['Stacking'][2].split()]
        Nstk = len(StkSeq)
    else:
        Nstk = 1
        StkSeq = [0,]
    if StkParm == -1:
        StkParm = int(Layers['Stacking'][1])
    Wdth = Layers['Width'][0]
    mult = 1
    controls = [laueId,planeId,lmax,mult,StkType,StkParm,ranSeed]
    LaueSym = Layers['Laue'].ljust(12)
    pyx.pygetclay(controls,LaueSym,Wdth,Nstk,StkSeq)
    return laueId,controls

def SetCellAtoms(Layers):
    Cell = Layers['Cell'][1:4]+Layers['Cell'][6:7]
# atoms in layers
    atTypes = list(Layers['AtInfo'].keys())
    AtomXOU = []
    AtomTp = []
    LayerSymm = []
    LayerNum = []
    layerNames = []
    Natm = 0
    Nuniq = 0
    for layer in Layers['Layers']:
        layerNames.append(layer['Name'])
    for il,layer in enumerate(Layers['Layers']):
        if layer['SameAs']:
            LayerNum.append(layerNames.index(layer['SameAs'])+1)
            continue
        else:
            LayerNum.append(il+1)
            Nuniq += 1
        if '-1' in layer['Symm']:
            LayerSymm.append(1)
        else:
            LayerSymm.append(0)
        for ia,atom in enumerate(layer['Atoms']):
            [name,atype,x,y,z,frac,Uiso] = atom
            Natm += 1
            AtomTp.append('%4s'%(atype.ljust(4)))
            Ta = atTypes.index(atype)+1
            AtomXOU.append([float(Nuniq),float(ia+1),float(Ta),x,y,z,frac,Uiso*78.9568])
    AtomXOU = np.array(AtomXOU)
    Nlayers = len(layerNames)
    pyx.pycellayer(Cell,Natm,AtomTp,AtomXOU.T,Nuniq,LayerSymm,Nlayers,LayerNum)
    return Nlayers

def SetStackingTrans(Layers,Nlayers):
# Transitions
    TransX = []
    TransP = []
    for Ytrans in Layers['Transitions']:
        TransP.append([trans[0] for trans in Ytrans])   #get just the numbers
        TransX.append([trans[1:4] for trans in Ytrans])   #get just the numbers
    TransP = np.array(TransP,dtype='float').T
    TransX = np.array(TransX,dtype='float')
#    GSASIIpath.IPyBreak()
    pyx.pygettrans(Nlayers,TransP,TransX)

def CalcStackingPWDR(Layers,scale,background,limits,inst,profile,debug):
# Scattering factors
    SetStackingSF(Layers,debug)
# Controls & sequences
    laueId,controls = SetStackingClay(Layers,'PWDR')
# cell & atoms
    Nlayers = SetCellAtoms(Layers)
    Volume = Layers['Cell'][7]
# Transitions
    SetStackingTrans(Layers,Nlayers)
# PWDR scan
    Nsteps = SetPWDRscan(inst,limits,profile)
# result as Spec
    x0 = profile[0]
    profile[3] = np.zeros(len(profile[0]))
    profile[4] = np.zeros(len(profile[0]))
    profile[5] = np.zeros(len(profile[0]))
    iBeg = np.searchsorted(x0,limits[0])
    iFin = np.searchsorted(x0,limits[1])+1
    if iFin-iBeg > 20000:
        iFin = iBeg+20000
    Nspec = 20001
    spec = np.zeros(Nspec,dtype='double')
    time0 = time.time()
    pyx.pygetspc(controls,Nspec,spec)
    G2fil.G2Print (' GETSPC time = %.2fs'%(time.time()-time0))
    time0 = time.time()
    U = ateln2*inst['U'][1]/10000.
    V = ateln2*inst['V'][1]/10000.
    W = ateln2*inst['W'][1]/10000.
    HWHM = U*nptand(x0[iBeg:iFin]/2.)**2+V*nptand(x0[iBeg:iFin]/2.)+W
    HW = np.sqrt(np.mean(HWHM))
    BrdSpec = np.zeros(Nsteps)
    if 'Mean' in Layers['selInst']:
        pyx.pyprofile(U,V,W,HW,1,Nsteps,BrdSpec)
    elif 'Gaussian' in Layers['selInst']:
        pyx.pyprofile(U,V,W,HW,4,Nsteps,BrdSpec)
    else:
        BrdSpec = spec[:Nsteps]
    BrdSpec /= Volume
    iFin = iBeg+Nsteps
    bakType,backDict,backVary = SetBackgroundParms(background)
    backDict['Lam1'] = G2mth.getWave(inst)
    profile[4][iBeg:iFin] = getBackground('',backDict,bakType,inst['Type'][0],profile[0][iBeg:iFin])[0]
    profile[3][iBeg:iFin] = BrdSpec*scale+profile[4][iBeg:iFin]
    if not np.any(profile[1]):                   #fill dummy data x,y,w,yc,yb,yd
        try:
            rv = st.poisson(profile[3][iBeg:iFin])
            profile[1][iBeg:iFin] = rv.rvs()
        except ValueError:
            profile[1][iBeg:iFin] = profile[3][iBeg:iFin]
        Z = np.ones_like(profile[3][iBeg:iFin])
        Z[1::2] *= -1
        profile[1][iBeg:iFin] = profile[3][iBeg:iFin]+np.abs(profile[1][iBeg:iFin]-profile[3][iBeg:iFin])*Z
        profile[2][iBeg:iFin] = np.where(profile[1][iBeg:iFin]>0.,1./profile[1][iBeg:iFin],1.0)
    profile[5][iBeg:iFin] = profile[1][iBeg:iFin]-profile[3][iBeg:iFin]
    G2fil.G2Print (' Broadening time = %.2fs'%(time.time()-time0))

def CalcStackingSADP(Layers,debug):

# Scattering factors
    SetStackingSF(Layers,debug)
# Controls & sequences
    laueId,controls = SetStackingClay(Layers,'SADP')
# cell & atoms
    Nlayers = SetCellAtoms(Layers)
# Transitions
    SetStackingTrans(Layers,Nlayers)
# result as Sadp
    Nspec = 20001
    spec = np.zeros(Nspec,dtype='double')
    time0 = time.time()
    hkLim,Incr,Nblk = pyx.pygetsadp(controls,Nspec,spec)
    Sapd = np.zeros((256,256))
    iB = 0
    for i in range(hkLim):
        iF = iB+Nblk
        p1 = 127+int(i*Incr)
        p2 = 128-int(i*Incr)
        if Nblk == 128:
            if i:
                Sapd[128:,p1] = spec[iB:iF]
                Sapd[:128,p1] = spec[iF:iB:-1]
            Sapd[128:,p2] = spec[iB:iF]
            Sapd[:128,p2] = spec[iF:iB:-1]
        else:
            if i:
                Sapd[:,p1] = spec[iB:iF]
            Sapd[:,p2] = spec[iB:iF]
        iB += Nblk
    Layers['Sadp']['Img'] = Sapd
    G2fil.G2Print (' GETSAD time = %.2fs'%(time.time()-time0))

#### Maximum Entropy Method - Dysnomia ###############################################################################
def makePRFfile(data,MEMtype):
    ''' makes Dysnomia .prf control file from Dysnomia GUI controls

    :param dict data: GSAS-II phase data
    :param int MEMtype: 1 for neutron data with negative scattering lengths
                        0 otherwise
    :returns str: name of Dysnomia control file
    '''

    generalData = data['General']
    pName = generalData['Name'].replace(' ','_')
    DysData = data['Dysnomia']
    prfName = pName+'.prf'
    prf = open(prfName,'w')
    prf.write('$PREFERENCES\n')
    prf.write(pName+'.mem\n') #or .fos?
    prf.write(pName+'.out\n')
    prf.write(pName+'.pgrid\n')
    prf.write(pName+'.fba\n')
    prf.write(pName+'_eps.raw\n')
    prf.write('%d\n'%MEMtype)
    if DysData['DenStart'] == 'uniform':
        prf.write('0\n')
    else:
        prf.write('1\n')
    if DysData['Optimize'] == 'ZSPA':
        prf.write('0\n')
    else:
        prf.write('1\n')
    prf.write('1\n')
    if DysData['Lagrange'][0] == 'user':
        prf.write('0\n')
    else:
        prf.write('1\n')
    prf.write('%.4f %d\n'%(DysData['Lagrange'][1],DysData['wt pwr']))
    prf.write('%.3f\n'%DysData['Lagrange'][2])
    prf.write('%.2f\n'%DysData['E_factor'])
    prf.write('1\n')
    prf.write('0\n')
    prf.write('%d\n'%DysData['Ncyc'])
    prf.write('1\n')
    prf.write('1 0 0 0 0 0 0 0\n')
    if DysData['prior'] == 'uniform':
        prf.write('0\n')
    else:
        prf.write('1\n')
    prf.close()
    return prfName

def makeMEMfile(data,reflData,MEMtype,DYSNOMIA):
    ''' make Dysnomia .mem file of reflection data, etc.

    :param dict data: GSAS-II phase data
    :param list reflData: GSAS-II reflection data
    :param int MEMtype: 1 for neutron data with negative scattering lengths
                        0 otherwise
    :param str DYSNOMIA: path to dysnomia.exe
    '''

    DysData = data['Dysnomia']
    generalData = data['General']
    cell = generalData['Cell'][1:7]
    A = G2lat.cell2A(cell)
    SGData = generalData['SGData']
    pName = generalData['Name'].replace(' ','_')
    memName = pName+'.mem'
    Map = generalData['Map']
    Type = Map['Type']
    UseList = Map['RefList']
    mem = open(memName,'w')
    mem.write('%s\n'%(generalData['Name']+' from '+UseList[0]))
    a,b,c,alp,bet,gam = cell
    mem.write('%10.5f%10.5f%10.5f%10.5f%10.5f%10.5f\n'%(a,b,c,alp,bet,gam))
    mem.write('      0.0000000      0.0000000     -1    0    0    0     P\n')   #dummy PO stuff
    SGSym = generalData['SGData']['SpGrp']
    try:
        SGId = G2spc.spgbyNum.index(SGSym)
    except ValueError:
        return False
    org = 1
    if SGSym in G2spc.spg2origins:
        org = 2
    mapsize = Map['rho'].shape
    sumZ = 0.
    sumpos = 0.
    sumneg = 0.
    mem.write('%5d%5d%5d%5d%5d\n'%(SGId,org,mapsize[0],mapsize[1],mapsize[2]))
    for atm in generalData['NoAtoms']:
        Nat = generalData['NoAtoms'][atm]
        AtInfo = G2elem.GetAtomInfo(atm)
        sumZ += Nat*AtInfo['Z']
        isotope = generalData['Isotope'][atm]
        blen = generalData['Isotopes'][atm][isotope]['SL'][0]
        if blen < 0.:
            sumneg += blen*Nat
        else:
            sumpos += blen*Nat
    if 'X' in Type:
        mem.write('%10.2f  0.001\n'%sumZ)
    elif 'N' in Type and MEMtype:
        mem.write('%10.3f%10.3f 0.001\n'%(sumpos,sumneg))
    else:
        mem.write('%10.3f 0.001\n'%sumpos)

    dmin = DysData['MEMdmin']
    TOFlam = 2.0*dmin*npsind(80.0)
    refSet = G2lat.GenHLaue(dmin,SGData,A)      #list of h,k,l,d
    refDict = {'%d %d %d'%(ref[0],ref[1],ref[2]):ref for ref in refSet}

    refs = []
    prevpos = 0.
    for ref in reflData:
        if ref[3] < 0:
            continue
        if 'T' in Type:
            h,k,l,mult,dsp,pos,sig,gam,Fobs,Fcalc,phase,x,x,x,x,prfo = ref[:16]
            s = np.sqrt(max(sig,0.0001))   #var -> sig in deg
            FWHM = getgamFW(gam,s)
            if dsp < dmin:
                continue
            theta = npasind(TOFlam/(2.*dsp))
            FWHM *= nptand(theta)/pos
            pos = 2.*theta
        else:
            h,k,l,mult,dsp,pos,sig,gam,Fobs,Fcalc,phase,x,prfo = ref[:13]
            g = gam/100.    #centideg -> deg
            s = np.sqrt(max(sig,0.0001))/100.   #var -> sig in deg
            FWHM = getgamFW(g,s)
        delt = pos-prevpos
        refs.append([h,k,l,mult,pos,FWHM,Fobs,phase,delt])
        prevpos = pos

    ovlp = DysData['overlap']
    refs1 = []
    refs2 = []
    nref2 = 0
    iref = 0
    Nref = len(refs)
    start = False
    while iref < Nref-1:
        if refs[iref+1][-1] < ovlp*refs[iref][5]:
            if refs[iref][-1] > ovlp*refs[iref][5]:
                refs2.append([])
                start = True
            if nref2 == len(refs2):
                refs2.append([])
            refs2[nref2].append(refs[iref])
        else:
            if start:
                refs2[nref2].append(refs[iref])
                start = False
                nref2 += 1
            else:
                refs1.append(refs[iref])
        iref += 1
    if start:
        refs2[nref2].append(refs[iref])
    else:
        refs1.append(refs[iref])

    mem.write('%5d\n'%len(refs1))
    for ref in refs1:
        h,k,l = ref[:3]
        hkl = '%d %d %d'%(h,k,l)
        if hkl in refDict:
            del refDict[hkl]
        Fobs = np.sqrt(ref[6])
        mem.write('%5d%5d%5d%10.3f%10.3f%10.3f\n'%(h,k,l,Fobs*npcosd(ref[7]),Fobs*npsind(ref[7]),max(0.01*Fobs,0.1)))
    while True and nref2:
        if not len(refs2[-1]):
            del refs2[-1]
        else:
            break
    mem.write('%5d\n'%len(refs2))
    for iref2,ref2 in enumerate(refs2):
        mem.write('#%5d\n'%iref2)
        mem.write('%5d\n'%len(ref2))
        Gsum = 0.
        Msum = 0
        for ref in ref2:
            Gsum += ref[6]*ref[3]
            Msum += ref[3]
        G = np.sqrt(Gsum/Msum)
        h,k,l = ref2[0][:3]
        hkl = '%d %d %d'%(h,k,l)
        if hkl in refDict:
            del refDict[hkl]
        mem.write('%5d%5d%5d%10.3f%10.3f%5d\n'%(h,k,l,G,max(0.01*G,0.1),ref2[0][3]))
        for ref in ref2[1:]:
            h,k,l,m = ref[:4]
            mem.write('%5d%5d%5d%5d\n'%(h,k,l,m))
            hkl = '%d %d %d'%(h,k,l)
            if hkl in refDict:
                del refDict[hkl]
    if len(refDict):
        mem.write('%d\n'%len(refDict))
        for hkl in list(refDict.keys()):
            h,k,l = refDict[hkl][:3]
            mem.write('%5d%5d%5d\n'%(h,k,l))
    else:
        mem.write('0\n')
    mem.close()
    return True

def MEMupdateReflData(prfName,data,reflData):
    ''' Update reflection data with new Fosq, phase result from Dysnomia

    :param str prfName: phase.mem file name
    :param list reflData: GSAS-II reflection data
    '''

    generalData = data['General']
    Map = generalData['Map']
    Type = Map['Type']
    cell = generalData['Cell'][1:7]
    A = G2lat.cell2A(cell)
    reflDict = {}
    newRefs = []
    for iref,ref in enumerate(reflData):
        if ref[3] > 0:
            newRefs.append(ref)
            reflDict[hash('%5d%5d%5d'%(ref[0],ref[1],ref[2]))] = iref
    fbaName = os.path.splitext(prfName)[0]+'.fba'
    if os.path.isfile(fbaName):
        fba = open(fbaName,'r')
    else:
        return False
    fba.readline()
    Nref = int(fba.readline()[:-1])
    fbalines = fba.readlines()
    fba.close()
    for line in fbalines[:Nref]:
        info = line.split()
        h = int(info[0])
        k = int(info[1])
        l = int(info[2])
        FoR = float(info[3])
        FoI = float(info[4])
        Fosq = FoR**2+FoI**2
        phase = npatan2d(FoI,FoR)
        try:
            refId = reflDict[hash('%5d%5d%5d'%(h,k,l))]
        except KeyError:    #added reflections at end skipped
            d = float(1/np.sqrt(G2lat.calc_rDsq([h,k,l],A)))
            if 'T' in Type:
                newRefs.append([h,k,l,-1,d,0.,0.01,1.0,Fosq,Fosq,phase,1.0,1.0,1.0,1.0,1.0,1.0,1.0])
            else:
                newRefs.append([h,k,l,-1,d,0.,0.01,1.0,Fosq,Fosq,phase,1.0,1.0,1.0,1.0])
            continue
        newRefs[refId][8] = Fosq
        newRefs[refId][10] = phase
    newRefs = np.array(newRefs)
    return True,newRefs

#===Laue Fringe code ===================================================================
from . import NIST_profile as FP

class profileObj(FP.FP_profile):
    def conv_Lauefringe(self):
        """Compute the FT of the Laue Fringe function"""

        me=self.get_function_name() #the name of this convolver,as a string
        wave = self.param_dicts['conv_global']['dominant_wavelength']*1.e10 # in A
        pos = np.rad2deg(self.param_dicts["conv_global"]["twotheta0"])  # peak position as 2theta in deg
        posQ = np.pi * 4 * np.sin(self.param_dicts["conv_global"]["twotheta0"]/2) / wave # peak position as Q
        ttwid = self.twotheta_window_fullwidth_deg
        ncell = self.param_dicts[me]['Ncells']
        co2 = self.param_dicts[me]['clat'] / 2.
        dampM =  self.param_dicts[me]['dampM']
        dampP =  self.param_dicts[me]['dampP']
        fpowM =  self.param_dicts[me]['fitPowerM']
        fpowP =  self.param_dicts[me]['fitPowerP']
        ttlist = np.linspace(pos-ttwid/2,pos+ttwid/2,len(self._epsb2))
        Qs = np.pi * 4 * np.sin(np.deg2rad(ttlist/2)) / wave
        w =  np.exp(-1*10**((dampM) * np.abs(Qs - posQ)**fpowM))
        w2 = np.exp(-1*10**((dampP) * np.abs(Qs - posQ)**fpowP))
        w[len(w)//2:] = w2[len(w)//2:]
        weqdiv = w * np.sin(Qs * ncell * co2)**2 / (np.sin(Qs * co2)**2)
        weqdiv[:np.searchsorted(Qs,posQ - np.pi/self.param_dicts[me]['clat'])] = 0  # isolate central peak, if needed
        weqdiv[np.searchsorted(Qs,posQ + np.pi/self.param_dicts[me]['clat']):] = 0
        conv = FP.best_rfft(weqdiv)
        conv[1::2] *= -1 #flip center
        return conv

    def conv_Lorentzian(self):
        """Compute the FT of a Lorentz function where gamma is the FWHM"""
        ttwid = self.twotheta_window_fullwidth_deg
        me=self.get_function_name() #the name of this convolver,as a string
        g2gam = self.param_dicts[me]['g2gam'] # gsas-ii gamma in centidegrees
        gamma = g2gam/100 # deg
        ttlist = np.linspace(-ttwid/2,ttwid/2,len(self._epsb2))
        eqdiv = (0.5 * gamma / np.pi) / (gamma**2/4. + ttlist**2)
        conv = FP.best_rfft(eqdiv)
        conv[1::2] *= -1 #flip center
        return conv

    def conv_Gaussian(self):
        """Compute the FT of a Gaussian where sigma**2 is the variance"""
        ttwid = self.twotheta_window_fullwidth_deg
        me=self.get_function_name() #the name of this convolver,as a string
        g2sig2 = self.param_dicts[me]['g2sig2'] # gsas-ii sigma**2 in centidegr**2
        sigma = math.sqrt(g2sig2)/100.
        ttlist = np.linspace(-ttwid/2,ttwid/2,len(self._epsb2))
        eqdiv = np.exp(-0.5*ttlist**2/sigma**2) / math.sqrt(2*np.pi*sigma**2)
        conv = FP.best_rfft(eqdiv)
        conv[1::2] *= -1 #flip center
        return conv

def LaueFringePeakCalc(ttArr,intArr,lam,peakpos,intens,sigma2,gamma,shol,ncells,clat,dampM,dampP,calcwid,fitPowerM=2,fitPowerP=2,plot=False):
    '''Compute the peakshape for a Laue Fringe peak convoluted with a Gaussian, Lorentzian &
    an axial divergence asymmetry correction.

    :param np.array ttArr: Array of two-theta values (in degrees)
    :param np.array intArr: Array of intensity values (peaks are added to this)
    :param float lam: wavelength in Angstrom
    :param float peakpos: peak position in two-theta (deg.)
    :param float intens: intensity factor for peak
    :param float sigma2: Gaussian variance (in centidegrees**2) **
    :param float gamma:  Lorenzian FWHM (in centidegrees) **
    :param float shol: FCJ (S + H)/L where S=sample-half height, H=slit half-height, L=radius **
    :param float ncells: number of unit cells in specular direction **
    :param float clat: c lattice parameter **
    :param float dampM:
    :param float dampP:
    :param float calcwid: two-theta (deg.) width for cutoff of peak computation.
       Defaults to 5
    :param float fitPowerM: exponent used for damping fall-off on minus side of peak
    :param float fitPowerP: exponent used for damping fall-off on plus side of peak
    :param bool plot: for debugging, shows contributions to peak

    **  If term is <= zero, item is removed from convolution
    '''
    # def LaueFringePeakPlot(ttArr,intArr):
    #     import matplotlib.pyplot as plt
    #     refColors = ['xkcd:blue','xkcd:red','xkcd:green','xkcd:cyan','xkcd:magenta','xkcd:black',
    #                      'xkcd:pink','xkcd:brown','xkcd:teal','xkcd:orange','xkcd:grey','xkcd:violet',]
    #     fig, ax = plt.subplots()
    #     ax.set(title='Peak convolution functions @ 2theta={:.3f}'.format(peakpos),
    #                xlabel=r'$\Delta 2\theta, deg$',
    #                ylabel=r'Intensity (arbitrary)')
    #     ax.set_yscale("log",nonpositive='mask')
    #     ttmin = ttmax = 0
    #     for i,conv in enumerate(convList):
    #         f = NISTpk.convolver_funcs[conv]()
    #         if f is None: continue
    #         FFT = FP.best_irfft(f)
    #         if f[1].real > 0: FFT = np.roll(FFT,int(len(FFT)/2.))
    #         FFT /= FFT.max()
    #         if i == 0:
    #             tt = np.linspace(-NISTpk.twotheta_window_fullwidth_deg/2,
    #                                 NISTpk.twotheta_window_fullwidth_deg/2,len(FFT))
    #         ttmin = min(ttmin,tt[np.argmax(FFT>.005)])
    #         ttmax = max(ttmax,tt[::-1][np.argmax(FFT[::-1]>.005)])
    #         color = refColors[i%len(refColors)]
    #         ax.plot(tt,FFT,color,label=conv[5:])
    #     color = refColors[(i+1)%len(refColors)]
    #     ax.plot(ttArr-peakpos,intArr/max(intArr),color,label='Convolution')
    #     ax.set_xlim((ttmin,ttmax))
    #     ax.legend(loc='best')
    #     plt.show()
    # hardcoded constants
    diffRadius = 220 # diffractometer radius in mm; needed for axial divergence, etc, but should not matter
    axial_factor = 1.5  # fudge factor to bring sh/l broadening to ~ agree with FPA
    equatorial_divergence_deg = 0.5 # not sure exactly what this impacts
    NISTparms = {
        "": {
            'equatorial_divergence_deg' : equatorial_divergence_deg,
            'dominant_wavelength' : 1.e-10 * lam,
            'diffractometer_radius' : 1e-3* diffRadius, # diffractometer radius in m
            'oversampling' : 8,
            },
        "emission": {
            'emiss_wavelengths' : 1.e-10 * np.array([lam]),
            'emiss_intensities' : np.array([1.]),
            'emiss_gauss_widths' : 1.e-10 * 1.e-3 * np.array([0.001]),
            'emiss_lor_widths' : 1.e-10 * 1.e-3 * np.array([0.001]),
            'crystallite_size_gauss' : 1.e-9 * 1e6,
            'crystallite_size_lor' : 1.e-9 * 1e6
            },
        "axial": {
            'axDiv':"full",
            'slit_length_source' : 1e-3 * diffRadius * shol * axial_factor,
            'slit_length_target' : 1e-3 * diffRadius * shol * 1.00001 * axial_factor, # != 'slit_length_source'
            'length_sample' : 1e-3 * diffRadius * shol * axial_factor,
            'n_integral_points' : 10,
            'angI_deg' : 2.5,
            'angD_deg': 2.5,
            },
        'Gaussian': {'g2sig2': sigma2},
        'Lorentzian': {'g2gam': gamma},
        'Lauefringe': {'Ncells': ncells, 'clat':clat, 'dampM': dampM,
                        'dampP': dampP, 'fitPowerM':fitPowerM, 'fitPowerP':fitPowerP},
        }
    NISTpk=profileObj(anglemode="twotheta",
                    output_gaussian_smoother_bins_sigma=1.0,
                    oversampling=NISTparms.get('oversampling',10))
    NISTpk.debug_cache=False
    for key in NISTparms: #set parameters for each convolver
        if key:
            NISTpk.set_parameters(convolver=key,**NISTparms[key])
        else:
            NISTpk.set_parameters(**NISTparms[key])
    # find closest point to peak location (which may be outside limits of the array)
    center_bin_idx=min(ttArr.searchsorted(peakpos),len(ttArr)-1)
    step = (ttArr[-1]-ttArr[0])/(len(ttArr)-1)
    NISTpk.set_optimized_window(twotheta_exact_bin_spacing_deg=step,
                    twotheta_window_center_deg=ttArr[center_bin_idx],
                    twotheta_approx_window_fullwidth_deg=calcwid,
                    )
    NISTpk.set_parameters(twotheta0_deg=peakpos)
    convList = ['conv_emission']
    if ncells: convList += ['conv_Lauefringe']
    if sigma2 > 0: convList += ['conv_Gaussian']
    if gamma > 0: convList += ['conv_Lorentzian']
    if shol > 0: convList += ['conv_axial']

    # global deriv
    # if deriv:
    #     peakObj = NISTpk.compute_line_profile(convolver_names=convList,compute_derivative=True)
    # else:
    #     peakObj = NISTpk.compute_line_profile(convolver_names=convList)
    peakObj = NISTpk.compute_line_profile(convolver_names=convList)

    pkPts = len(peakObj.peak)
    pkMax = peakObj.peak.max()
    startInd = center_bin_idx-(pkPts//2)
    istart = None
    pstart = None
    iend = None
    pend = None
    # adjust data range if peak calc begins below data range or ends above data range
    # but range of peak calc should not extend past both ends of ttArr
    if startInd < 0:
        iend = startInd+pkPts
        pstart = -startInd
    elif startInd > len(intArr):
        return
#    elif startInd+pkPts >= len(intArr):
    elif startInd+pkPts > len(intArr):
        offset = pkPts - len( intArr[startInd:] )
        istart = startInd
        iend = startInd+pkPts-offset
        pend = -offset
    else:
        istart = startInd
        iend = startInd+pkPts
    intArr[istart:iend] += intens * peakObj.peak[pstart:pend]/pkMax
#    if plot:
#        LaueFringePeakPlot(ttArr[istart:iend], (intens * peakObj.peak[pstart:pend]/pkMax))

def LaueSatellite(peakpos,wave,c,ncell,j=[-4,-3,-2,-1,0,1,2,3,4]):
    '''Returns the locations of the Laue satellite positions relative
    to the peak position

    :param float peakpos: the peak position in degrees 2theta
    :param float ncell:   Laue fringe parameter, number of unit cells in layer
    :param list j: the satellite order, where j=-1 is the first satellite
      on the lower 2theta side and j=1 is the first satellite on the high
      2theta side. j=0 gives the peak position
    '''
    Qpos = 4 * np.pi * np.sin(peakpos * np.pi / 360) / wave
    dQvals = (2 * np.array(j) + np.sign(j)) * np.pi / (c * ncell)
    return np.arcsin((Qpos+dQvals)*wave/(4*np.pi)) * (360 / np.pi)

def SetDefaultSubstances():
    'Fills in default items for the SASD Substances dictionary'
    return {'Substances':{'vacuum':{'Elements':{},'Volume':1.0,'Density':0.0,'Scatt density':0.0,'XImag density':0.0},
        'unit scatter':{'Elements':None,'Volume':None,'Density':None,'Scatt density':1.0,'XImag density':1.0}}}

def SetDefaultSASDModel():
    'Fills in default items for the SASD Models dictionary'
    return {'Back':[0.0,False],
        'Size':{'MinDiam':50,'MaxDiam':10000,'Nbins':100,'logBins':True,'Method':'MaxEnt',
                'Distribution':[],'Shape':['Spheroid',1.0],
                'MaxEnt':{'Niter':100,'Precision':0.01,'Sky':-3},
                'IPG':{'Niter':100,'Approach':0.8,'Power':-1},'Reg':{},},
        'Pair':{'Method':'Moore','MaxRadius':100.,'NBins':100,'Errors':'User',
                'Percent error':2.5,'Background':[0,False],'Distribution':[],
                'Moore':10,'Dist G':100.,'Result':[],},
        'Particle':{'Matrix':{'Name':'vacuum','VolFrac':[0.0,False]},'Levels':[],},
        'Shapes':{'outName':'run','NumAA':100,'Niter':1,'AAscale':1.0,'Symm':1,'bias-z':0.0,
                 'inflateV':1.0,'AAglue':0.0,'pdbOut':False,'boxStep':4.0},
        'Current':'Size dist.','BackFile':'',
        }

def SetDefaultREFDModel():
    '''Fills in default items for the REFD Models dictionary which are
    defined as follows for each layer:

    * Name: name of substance
    * Thick: thickness of layer in Angstroms (not present for top & bottom layers)
    * Rough: upper surface roughness for layer (not present for toplayer)
    * Penetration: mixing of layer substance into layer above-is this needed?
    * DenMul: multiplier for layer scattering density (default = 1.0)

    Top layer defaults to vacuum (or air/any gas); can be substituted for some other substance.

    Bottom layer default: infinitely thisck Silicon; can be substituted for some other substance.
    '''
    return {'Layers':[{'Name':'vacuum','DenMul':[1.0,False],},                                  #top layer
        {'Name':'vacuum','Rough':[0.,False],'Penetration':[0.,False],'DenMul':[1.0,False],}],   #bottom layer
        'Scale':[1.0,False],'FltBack':[0.0,False],'Zero':'Top','dQ type':'None','Layer Seq':[],               #globals
        'Minimizer':'LMLS','Resolution':[0.,'Const dq/q'],'Recomb':0.5,'Toler':0.5,             #minimizer controls
        'DualFitFiles':['',],'DualFltBacks':[[0.0,False],],'DualScales':[[1.0,False],]}         #optional stuff for multidat fits?

#### testing data
NeedTestData = True
def TestData():
    'needs a doc string'
#    global NeedTestData
    global bakType
    bakType = 'chebyschev'
    global xdata
    xdata = np.linspace(4.0,40.0,36000)
    global parmDict0
    parmDict0 = {
        'pos0':5.6964,'int0':8835.8,'sig0':1.0,'gam0':1.0,
        'pos1':11.4074,'int1':3922.3,'sig1':1.0,'gam1':1.0,
        'pos2':20.6426,'int2':1573.7,'sig2':1.0,'gam2':1.0,
        'pos3':26.9568,'int3':925.1,'sig3':1.0,'gam3':1.0,
        'U':1.163,'V':-0.605,'W':0.093,'X':0.0,'Y':2.183,'Z':0.0,'SH/L':0.002,
        'Back0':5.384,'Back1':-0.015,'Back2':.004,
        }
    global parmDict1
    parmDict1 = {
        'pos0':13.4924,'int0':48697.6,'sig0':1.0,'gam0':1.0,
        'pos1':23.4360,'int1':43685.5,'sig1':1.0,'gam1':1.0,
        'pos2':27.1152,'int2':123712.6,'sig2':1.0,'gam2':1.0,
        'pos3':33.7196,'int3':65349.4,'sig3':1.0,'gam3':1.0,
        'pos4':36.1119,'int4':115829.8,'sig4':1.0,'gam4':1.0,
        'pos5':39.0122,'int5':6916.9,'sig5':1.0,'gam5':1.0,
        'U':22.75,'V':-17.596,'W':10.594,'X':1.577,'Y':5.778,'Z':0.0,'SH/L':0.002,
        'Back0':36.897,'Back1':-0.508,'Back2':.006,
        'Lam1':1.540500,'Lam2':1.544300,'I(L2)/I(L1)':0.5,
        }
    global parmDict2
    parmDict2 = {
        'pos0':5.7,'int0':1000.0,'sig0':0.5,'gam0':0.5,
        'U':2.,'V':-2.,'W':5.,'X':0.5,'Y':0.5,'Z':0.0,'SH/L':0.02,
        'Back0':5.,'Back1':-0.02,'Back2':.004,
#        'Lam1':1.540500,'Lam2':1.544300,'I(L2)/I(L1)':0.5,
        }
    global varyList
    varyList = []

def test0():
    if NeedTestData: TestData()
    gplot = plotter.add('FCJ-Voigt, 11BM').gca()
    gplot.plot(xdata,getBackground('',parmDict0,bakType,'PXC',xdata)[0])
    gplot.plot(xdata,getPeakProfile(parmDict0,xdata,np.zeros_like(xdata),varyList,bakType))
    fplot = plotter.add('FCJ-Voigt, Ka1+2').gca()
    fplot.plot(xdata,getBackground('',parmDict1,bakType,'PXC',xdata)[0])
    fplot.plot(xdata,getPeakProfile(parmDict1,xdata,np.zeros_like(xdata),varyList,bakType))

def test1():
    if NeedTestData: TestData()
    time0 = time.time()
    for i in range(100):
        getPeakProfile(parmDict1,xdata,np.zeros_like(xdata),varyList,bakType)
    G2fil.G2Print ('100+6*Ka1-2 peaks=1200 peaks %.2f'%time.time()-time0)

def test2(name,delt):
    if NeedTestData: TestData()
    varyList = [name,]
    xdata = np.linspace(5.6,5.8,400)
    hplot = plotter.add('derivatives test for '+name).gca()
    hplot.plot(xdata,getPeakProfileDerv(parmDict2,xdata,np.zeros_like(xdata),varyList,bakType)[0])
    y0 = getPeakProfile(parmDict2,xdata,np.zeros_like(xdata),varyList,bakType)
    parmDict2[name] += delt
    y1 = getPeakProfile(parmDict2,xdata,np.zeros_like(xdata),varyList,bakType)
    hplot.plot(xdata,(y1-y0)/delt,'r+')

def test3(name,delt):
    if NeedTestData: TestData()
    names = ['pos','sig','gam','shl']
    idx = names.index(name)
    myDict = {'pos':parmDict2['pos0'],'sig':parmDict2['sig0'],'gam':parmDict2['gam0'],'shl':parmDict2['SH/L']}
    xdata = np.linspace(5.6,5.8,800)
    dx = xdata[1]-xdata[0]
    hplot = plotter.add('derivatives test for '+name).gca()
    hplot.plot(xdata,100.*dx*getdFCJVoigt3(myDict['pos'],myDict['sig'],myDict['gam'],myDict['shl'],xdata)[idx+1])
    y0 = getFCJVoigt3(myDict['pos'],myDict['sig'],myDict['gam'],myDict['shl'],xdata)[0]
    myDict[name] += delt
    y1 = getFCJVoigt3(myDict['pos'],myDict['sig'],myDict['gam'],myDict['shl'],xdata)[0]
    hplot.plot(xdata,(y1-y0)/delt,'r+')

if __name__ == '__main__':
    import GSASIItestplot as plot
    global plotter
    plotter = plot.PlotNotebook()
#    test0()
#    for name in ['int0','pos0','sig0','gam0','U','V','W','X','Y','Z','SH/L','I(L2)/I(L1)']:
    for name,shft in [['int0',0.1],['pos0',0.0001],['sig0',0.01],['gam0',0.00001],
        ['U',0.1],['V',0.01],['W',0.01],['X',0.0001],['Y',0.0001],['Z',0.0001],['SH/L',0.00005]]:
        test2(name,shft)
    for name,shft in [['pos',0.0001],['sig',0.01],['gam',0.0001],['shl',0.00005]]:
        test3(name,shft)
    G2fil.G2Print ("OK")
    plotter.StartEventLoop()

#    GSASIIpath.SetBinaryPath(True,False)
#    print('found',findfullrmc())<|MERGE_RESOLUTION|>--- conflicted
+++ resolved
@@ -1133,13 +1133,8 @@
         except ValueError:
             G2fil.G2Print ('**** WARNING - backround peak '+str(iD)+' sigma is negative; fix & try again ****')
             break
-<<<<<<< HEAD
     if fixback is not None:
-        yb += parmDict[pfx+'BF mult']*fixback
-=======
-    if fixback is not None:   
         yb += parmDict.get(pfx+'BF mult',1.0)*fixback
->>>>>>> e8f22c1e
         sumBk[0] = sum(yb)
     return yb,sumBk
 
